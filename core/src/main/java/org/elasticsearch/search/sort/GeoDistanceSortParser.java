--- conflicted
+++ resolved
@@ -181,13 +181,7 @@
 
         final Nested nested;
         if (nestedHelper != null && nestedHelper.getPath() != null) {
-<<<<<<< HEAD
-
-            BitDocIdSetFilter rootDocumentsFilter = context.bitsetFilterCache().getBitDocIdSetFilter(Queries.newNonNestedFilter());
-=======
-            
             BitSetProducer rootDocumentsFilter = context.bitsetFilterCache().getBitSetProducer(Queries.newNonNestedFilter());
->>>>>>> b98cd5f6
             Filter innerDocumentsFilter;
             if (nestedHelper.filterFound()) {
                 // TODO: use queries instead

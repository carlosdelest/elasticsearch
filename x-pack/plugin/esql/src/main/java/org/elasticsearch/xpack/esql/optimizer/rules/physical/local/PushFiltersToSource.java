--- conflicted
+++ resolved
@@ -32,13 +32,8 @@
 import org.elasticsearch.xpack.esql.core.type.DataType;
 import org.elasticsearch.xpack.esql.core.util.CollectionUtils;
 import org.elasticsearch.xpack.esql.core.util.Queries;
-<<<<<<< HEAD
-import org.elasticsearch.xpack.esql.expression.function.fulltext.MatchFunction;
-import org.elasticsearch.xpack.esql.expression.function.fulltext.QueryStringFunction;
-=======
 import org.elasticsearch.xpack.esql.expression.function.fulltext.Match;
 import org.elasticsearch.xpack.esql.expression.function.fulltext.QueryString;
->>>>>>> c3d53a80
 import org.elasticsearch.xpack.esql.expression.function.scalar.ip.CIDRMatch;
 import org.elasticsearch.xpack.esql.expression.function.scalar.spatial.BinarySpatialFunction;
 import org.elasticsearch.xpack.esql.expression.function.scalar.spatial.SpatialRelatesFunction;
@@ -256,15 +251,9 @@
             return mqp.field() instanceof FieldAttribute && DataType.isString(mqp.field().dataType());
         } else if (exp instanceof StringQueryPredicate) {
             return true;
-<<<<<<< HEAD
-        } else if (exp instanceof QueryStringFunction) {
-            return true;
-        } else if (exp instanceof MatchFunction mf) {
-=======
         } else if (exp instanceof QueryString) {
             return true;
         } else if (exp instanceof Match mf) {
->>>>>>> c3d53a80
             return mf.field() instanceof FieldAttribute && DataType.isString(mf.field().dataType());
         }
         return false;

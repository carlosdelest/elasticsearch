/*
 * Copyright Elasticsearch B.V. and/or licensed to Elasticsearch B.V. under one
 * or more contributor license agreements. Licensed under the Elastic License
 * 2.0; you may not use this file except in compliance with the Elastic License
 * 2.0.
 */

package org.elasticsearch.xpack.esql.action;

import org.elasticsearch.Build;
import org.elasticsearch.common.util.FeatureFlag;
import org.elasticsearch.features.NodeFeature;
import org.elasticsearch.rest.action.admin.cluster.RestNodesCapabilitiesAction;
import org.elasticsearch.xpack.esql.plugin.EsqlFeatures;
import org.elasticsearch.xpack.esql.plugin.EsqlPlugin;

import java.util.ArrayList;
import java.util.List;
import java.util.Locale;
import java.util.Set;

import static org.elasticsearch.xpack.esql.core.plugin.EsqlCorePlugin.AGGREGATE_METRIC_DOUBLE_FEATURE_FLAG;

/**
 * A {@link Set} of "capabilities" supported by the {@link RestEsqlQueryAction}
 * and {@link RestEsqlAsyncQueryAction} APIs. These are exposed over the
 * {@link RestNodesCapabilitiesAction} and we use them to enable tests.
 */
public class EsqlCapabilities {
    public enum Cap {
        /**
         * Introduction of {@code MV_SORT}, {@code MV_SLICE}, and {@code MV_ZIP}.
         * Added in #106095.
         */
        MV_SORT,

        /**
         * When we disabled some broken optimizations around {@code nullable}.
         * Fixed in #105691.
         */
        DISABLE_NULLABLE_OPTS,

        /**
         * Introduction of {@code ST_X} and {@code ST_Y}. Added in #105768.
         */
        ST_X_Y,

        /**
         * Changed precision of {@code geo_point} and {@code cartesian_point} fields, by loading from source into WKB. Done in #103691.
         */
        SPATIAL_POINTS_FROM_SOURCE,

        /**
         * Support for loading {@code geo_shape} and {@code cartesian_shape} fields. Done in #104269.
         */
        SPATIAL_SHAPES,

        /**
         * Support for spatial aggregation {@code ST_CENTROID}. Done in #104269.
         */
        ST_CENTROID_AGG,

        /**
         * Support for spatial aggregation {@code ST_INTERSECTS}. Done in #104907.
         */
        ST_INTERSECTS,

        /**
         * Support for spatial aggregation {@code ST_CONTAINS} and {@code ST_WITHIN}. Done in #106503.
         */
        ST_CONTAINS_WITHIN,

        /**
         * Support for spatial aggregation {@code ST_DISJOINT}. Done in #107007.
         */
        ST_DISJOINT,

        /**
         * The introduction of the {@code VALUES} agg.
         */
        AGG_VALUES,

        /**
         * Expand the {@code VALUES} agg to cover spatial types.
         */
        AGG_VALUES_SPATIAL,

        /**
         * Does ESQL support async queries.
         */
        ASYNC_QUERY,

        /**
         * Does ESQL support FROM OPTIONS?
         */
        @Deprecated
        FROM_OPTIONS,

        /**
         * Cast string literals to a desired data type.
         */
        STRING_LITERAL_AUTO_CASTING,

        /**
         * Base64 encoding and decoding functions.
         */
        BASE64_DECODE_ENCODE,

        /**
         * Support for the :: casting operator
         */
        CASTING_OPERATOR,

        /**
         * Support for the ::date casting operator
         */
        CASTING_OPERATOR_FOR_DATE,

        /**
         * Blocks can be labelled with {@link org.elasticsearch.compute.data.Block.MvOrdering#SORTED_ASCENDING} for optimizations.
         */
        MV_ORDERING_SORTED_ASCENDING,

        /**
         * Support for metrics counter fields
         */
        METRICS_COUNTER_FIELDS,

        /**
         * Cast string literals to a desired data type for IN predicate and more types for BinaryComparison.
         */
        STRING_LITERAL_AUTO_CASTING_EXTENDED,
        /**
         * Support for metadata fields.
         */
        METADATA_FIELDS,

        /**
         * Support specifically for *just* the _index METADATA field. Used by CsvTests, since that is the only metadata field currently
         * supported.
         */
        INDEX_METADATA_FIELD,

        /**
         * Support for timespan units abbreviations
         */
        TIMESPAN_ABBREVIATIONS,

        /**
         * Support metrics counter types
         */
        COUNTER_TYPES,

        /**
         * Support for function {@code BIT_LENGTH}. Done in #115792
         */
        FN_BIT_LENGTH,

        /**
         * Support for function {@code BYTE_LENGTH}.
         */
        FN_BYTE_LENGTH,

        /**
         * Support for function {@code REVERSE}.
         */
        FN_REVERSE,

        /**
         * Support for reversing whole grapheme clusters. This is not supported
         * on JDK versions less than 20 which are not supported in ES 9.0.0+ but this
         * exists to keep the {@code 8.x} branch similar to the {@code main} branch.
         */
        FN_REVERSE_GRAPHEME_CLUSTERS,

        /**
         * Support for function {@code CBRT}. Done in #108574.
         */
        FN_CBRT,

        /**
         * Support for function {@code HYPOT}.
         */
        FN_HYPOT,

        /**
         * Support for {@code MV_APPEND} function. #107001
         */
        FN_MV_APPEND,

        /**
         * Support for {@code MV_MEDIAN_ABSOLUTE_DEVIATION} function.
         */
        FN_MV_MEDIAN_ABSOLUTE_DEVIATION,

        /**
         * Support for {@code MV_PERCENTILE} function.
         */
        FN_MV_PERCENTILE,

        /**
         * Support for function {@code IP_PREFIX}.
         */
        FN_IP_PREFIX,

        /**
         * Fix on function {@code SUBSTRING} that makes it not return null on empty strings.
         */
        FN_SUBSTRING_EMPTY_NULL,

        /**
         * Fixes on function {@code ROUND} that avoid it throwing exceptions on runtime for unsigned long cases.
         */
        FN_ROUND_UL_FIXES,

        /**
         * Fixes for multiple functions not serializing their source, and emitting warnings with wrong line number and text.
         */
        FUNCTIONS_SOURCE_SERIALIZATION_WARNINGS,

        /**
         * All functions that take TEXT should never emit TEXT, only KEYWORD. #114334
         */
        FUNCTIONS_NEVER_EMIT_TEXT,

        /**
         * Support for the {@code INLINESTATS} syntax.
         */
        INLINESTATS(EsqlPlugin.INLINESTATS_FEATURE_FLAG),

        /**
         * Support for the expressions in grouping in {@code INLINESTATS} syntax.
         */
        INLINESTATS_V2(EsqlPlugin.INLINESTATS_FEATURE_FLAG),

        /**
         * Support for aggregation function {@code TOP}.
         */
        AGG_TOP,

        /**
         * Support for booleans in aggregations {@code MAX} and {@code MIN}.
         */
        AGG_MAX_MIN_BOOLEAN_SUPPORT,

        /**
         * Support for ips in aggregations {@code MAX} and {@code MIN}.
         */
        AGG_MAX_MIN_IP_SUPPORT,

        /**
         * Support for strings in aggregations {@code MAX} and {@code MIN}.
         */
        AGG_MAX_MIN_STRING_SUPPORT,

        /**
         * Support for booleans in {@code TOP} aggregation.
         */
        AGG_TOP_BOOLEAN_SUPPORT,

        /**
         * Support for ips in {@code TOP} aggregation.
         */
        AGG_TOP_IP_SUPPORT,

        /**
         * Support for {@code keyword} and {@code text} fields in {@code TOP} aggregation.
         */
        AGG_TOP_STRING_SUPPORT,

        /**
         * {@code CASE} properly handling multivalue conditions.
         */
        CASE_MV,

        /**
         * Support for loading values over enrich. This is supported by all versions of ESQL but not
         * the unit test CsvTests.
         */
        ENRICH_LOAD,

        /**
         * Optimization for ST_CENTROID changed some results in cartesian data. #108713
         */
        ST_CENTROID_AGG_OPTIMIZED,

        /**
         * Support for requesting the "_ignored" metadata field.
         */
        METADATA_IGNORED_FIELD,

        /**
         * LOOKUP command with
         * - tables using syntax {@code "tables": {"type": [<values>]}}
         * - fixed variable shadowing
         * - fixed Join.references(), requiring breaking change to Join serialization
         */
        LOOKUP_V4(Build.current().isSnapshot()),

        /**
         * Support for requesting the "REPEAT" command.
         */
        REPEAT,

        /**
         * Cast string literals to datetime in addition and subtraction when the other side is a date or time interval.
         */
        STRING_LITERAL_AUTO_CASTING_TO_DATETIME_ADD_SUB,

        /**
         * Support for named or positional parameters in EsqlQueryRequest.
         */
        NAMED_POSITIONAL_PARAMETER,

        /**
         * Support multiple field mappings if appropriate conversion function is used (union types)
         */
        UNION_TYPES,

        /**
         * Support unmapped using the INSIST keyword.
         */
        UNMAPPED_FIELDS(Build.current().isSnapshot()),

        /**
         * Support for function {@code ST_DISTANCE}. Done in #108764.
         */
        ST_DISTANCE,

        /** Support for function {@code ST_EXTENT_AGG}. */
        ST_EXTENT_AGG,

        /** Optimization of ST_EXTENT_AGG with doc-values as IntBlock. */
        ST_EXTENT_AGG_DOCVALUES,

        /**
         * Fix determination of CRS types in spatial functions when folding.
         */
        SPATIAL_FUNCTIONS_FIX_CRSTYPE_FOLDING,

        /**
         * Enable spatial predicate functions to support multi-values. Done in #112063.
         */
        SPATIAL_PREDICATES_SUPPORT_MULTIVALUES,

        /**
         * Enable spatial distance function to support multi-values. Done in #114836.
         */
        SPATIAL_DISTANCE_SUPPORTS_MULTIVALUES,

        /**
         * Support a number of fixes and enhancements to spatial distance pushdown. Done in #112938.
         */
        SPATIAL_DISTANCE_PUSHDOWN_ENHANCEMENTS,

        /**
         * Fix for spatial centroid when no records are found.
         */
        SPATIAL_CENTROID_NO_RECORDS,

        /**
         * Support ST_ENVELOPE function (and related ST_XMIN, etc.).
         */
        ST_ENVELOPE,

        /**
         * Fix to GROK and DISSECT that allows extracting attributes with the same name as the input
         * https://github.com/elastic/elasticsearch/issues/110184
         */
        GROK_DISSECT_MASKING,

        /**
         * Support for quoting index sources in double quotes.
         */
        DOUBLE_QUOTES_SOURCE_ENCLOSING,

        /**
         * Support for WEIGHTED_AVG function.
         */
        AGG_WEIGHTED_AVG,

        /**
         * Fix for union-types when aggregating over an inline conversion with casting operator. Done in #110476.
         */
        UNION_TYPES_AGG_CAST,

        /**
         * When pushing down {@code STATS count(field::type)} for a union type field, we wrongly used a synthetic attribute name in the
         * query instead of the actual field name. This led to 0 counts instead of the correct result.
         */
        FIX_COUNT_PUSHDOWN_FOR_UNION_TYPES,

        /**
         * Fix to GROK validation in case of multiple fields with same name and different types
         * https://github.com/elastic/elasticsearch/issues/110533
         */
        GROK_VALIDATION,

        /**
         * Fix for union-types when aggregating over an inline conversion with conversion function. Done in #110652.
         */
        UNION_TYPES_INLINE_FIX,

        /**
         * Fix for union-types when sorting a type-casted field. We changed how we remove synthetic union-types fields.
         */
        UNION_TYPES_REMOVE_FIELDS,

        /**
         * Fix for union-types when renaming unrelated columns.
         * https://github.com/elastic/elasticsearch/issues/111452
         */
        UNION_TYPES_FIX_RENAME_RESOLUTION,

        /**
         * Execute `RENAME` operations sequentially from left to right,
         * see <a href="https://github.com/elastic/elasticsearch/issues/122250"> ESQL: Align RENAME behavior with EVAL for sequential processing #122250 </a>
         */
        RENAME_SEQUENTIAL_PROCESSING,

        /**
         * Support for removing empty attribute in merging output.
         * See <a href="https://github.com/elastic/elasticsearch/issues/126392"> ESQL: EVAL after STATS produces an empty column #126392 </a>
         */
        REMOVE_EMPTY_ATTRIBUTE_IN_MERGING_OUTPUT,

        /**
         * Support for retain aggregate when grouping.
         * See <a href="https://github.com/elastic/elasticsearch/issues/126026"> ES|QL: columns not projected away despite KEEP #126026 </a>
         */
        RETAIN_AGGREGATE_WHEN_GROUPING,

        /**
         * Fix for union-types when some indexes are missing the required field. Done in #111932.
         */
        UNION_TYPES_MISSING_FIELD,

        /**
         * Fix for widening of short numeric types in union-types. Done in #112610
         */
        UNION_TYPES_NUMERIC_WIDENING,

        /**
         * Fix a parsing issue where numbers below Long.MIN_VALUE threw an exception instead of parsing as doubles.
         * see <a href="https://github.com/elastic/elasticsearch/issues/104323"> Parsing large numbers is inconsistent #104323 </a>
         */
        FIX_PARSING_LARGE_NEGATIVE_NUMBERS,

        /**
         * Fix precision of scaled_float field values retrieved from stored source
         * see <a href="https://github.com/elastic/elasticsearch/issues/122547"> Slight inconsistency in ESQL using scaled_float field #122547 </a>
         */
        FIX_PRECISION_OF_SCALED_FLOAT_FIELDS,

        /**
         * Fix the status code returned when trying to run count_distinct on the _source type (which is not supported).
         * see <a href="https://github.com/elastic/elasticsearch/issues/105240">count_distinct(_source) returns a 500 response</a>
         */
        FIX_COUNT_DISTINCT_SOURCE_ERROR,

        /**
         * Use RangeQuery for BinaryComparison on DateTime fields.
         */
        RANGEQUERY_FOR_DATETIME,

        /**
         * Enforce strict type checking on ENRICH range types, and warnings for KEYWORD parsing at runtime. Done in #115091.
         */
        ENRICH_STRICT_RANGE_TYPES,

        /**
         * Fix for non-unique attribute names in ROW and logical plans.
         * https://github.com/elastic/elasticsearch/issues/110541
         */
        UNIQUE_NAMES,

        /**
         * Make attributes of GROK/DISSECT adjustable and fix a shadowing bug when pushing them down past PROJECT.
         * https://github.com/elastic/elasticsearch/issues/108008
         */
        FIXED_PUSHDOWN_PAST_PROJECT,

        /**
         * Adds the {@code MV_PSERIES_WEIGHTED_SUM} function for converting sorted lists of numbers into
         * a bounded score. This is a generalization of the
         * <a href="https://en.wikipedia.org/wiki/Riemann_zeta_function">riemann zeta function</a> but we
         * don't name it that because we don't support complex numbers and don't want to make folks think
         * of mystical number theory things. This is just a weighted sum that is adjacent to magic.
         */
        MV_PSERIES_WEIGHTED_SUM,

        /**
         * Support for match operator as a colon. Previous support for match operator as MATCH has been removed
         */
        MATCH_OPERATOR_COLON,

        /**
         * Removing support for the {@code META} keyword.
         */
        NO_META,

        /**
         * Add CombineBinaryComparisons rule.
         */
        COMBINE_BINARY_COMPARISONS,

        /**
         * Support for nanosecond dates as a data type
         */
        DATE_NANOS_TYPE(),

        /**
         * Support for to_date_nanos function
         */
        TO_DATE_NANOS(),

        /**
         * Support for date nanos type in binary comparisons
         */
        DATE_NANOS_BINARY_COMPARISON(),

        /**
         * Support for mixed comparisons between nanosecond and millisecond dates
         */
        DATE_NANOS_COMPARE_TO_MILLIS(),
        /**
         * Support implicit casting of strings to date nanos
         */
        DATE_NANOS_IMPLICIT_CASTING(),
        /**
         * Support Least and Greatest functions on Date Nanos type
         */
        LEAST_GREATEST_FOR_DATENANOS(),
        /**
         * support date extract function for date nanos
         */
        DATE_NANOS_DATE_EXTRACT(),
        /**
         * Support add and subtract on date nanos
         */
        DATE_NANOS_ADD_SUBTRACT(),
        /**
         * Support for date_trunc function on date nanos type
         */
        DATE_TRUNC_DATE_NANOS(),

        /**
         * Support date nanos values as the field argument to bucket
         */
        DATE_NANOS_BUCKET(),

        /**
         * support aggregations on date nanos
         */
        DATE_NANOS_AGGREGATIONS(),

        /**
         * Support the {@link org.elasticsearch.xpack.esql.expression.predicate.operator.comparison.In} operator for date nanos
         */
        DATE_NANOS_IN_OPERATOR(),
        /**
         * Support running date format function on nanosecond dates
         */
        DATE_NANOS_DATE_FORMAT(),
        /**
         * support date diff function on date nanos type, and mixed nanos/millis
         */
        DATE_NANOS_DATE_DIFF(),
        /**
         * Indicates that https://github.com/elastic/elasticsearch/issues/125439 (incorrect lucene push down for date nanos) is fixed
         */
        FIX_DATE_NANOS_LUCENE_PUSHDOWN_BUG(),
        /**
         * Fixes a bug where dates are incorrectly formatted if a where clause compares nanoseconds to both milliseconds and nanoseconds,
         * e.g. {@code WHERE millis > to_datenanos("2023-10-23T12:15:03.360103847") AND millis < to_datetime("2023-10-23T13:53:55.832")}
         */
        FIX_DATE_NANOS_MIXED_RANGE_PUSHDOWN_BUG(),
        /**
         * DATE_PARSE supports reading timezones
         */
        DATE_PARSE_TZ(),

        /**
         * Support for datetime in least and greatest functions
         */
        LEAST_GREATEST_FOR_DATES,

        /**
         * Support CIDRMatch in CombineDisjunctions rule.
         */
        COMBINE_DISJUNCTIVE_CIDRMATCHES,

        /**
         * Support sending HTTP headers about the status of an async query.
         */
        ASYNC_QUERY_STATUS_HEADERS,

        /**
         * Consider the upper bound when computing the interval in BUCKET auto mode.
         */
        BUCKET_INCLUSIVE_UPPER_BOUND,

        /**
         * Enhanced DATE_TRUNC with arbitrary month and year intervals. (#120302)
         */
        DATE_TRUNC_WITH_ARBITRARY_INTERVALS,

        /**
         * Changed error messages for fields with conflicting types in different indices.
         */
        SHORT_ERROR_MESSAGES_FOR_UNSUPPORTED_FIELDS,

        /**
         * Support for the whole number spans in BUCKET function.
         */
        BUCKET_WHOLE_NUMBER_AS_SPAN,

        /**
         * Allow mixed numeric types in coalesce
         */
        MIXED_NUMERIC_TYPES_IN_COALESCE,

        /**
         * Support for requesting the "SPACE" function.
         */
        SPACE,

        /**
         * Support explicit casting from string literal to DATE_PERIOD or TIME_DURATION.
         */
        CAST_STRING_LITERAL_TO_TEMPORAL_AMOUNT,

        /**
         * Supported the text categorization function "CATEGORIZE".
         */
        CATEGORIZE_V5,

        /**
         * Support for multiple groupings in "CATEGORIZE".
         */
        CATEGORIZE_MULTIPLE_GROUPINGS,
        /**
         * QSTR function
         */
        QSTR_FUNCTION,

        /**
         * MATCH function
         */
        MATCH_FUNCTION,

        /**
         * KQL function
         */
        KQL_FUNCTION,

        /**
         * Hash function
         */
        HASH_FUNCTION,
        /**
         * Hash function aliases such as MD5
         */
        HASH_FUNCTION_ALIASES_V1,

        /**
         * Don't optimize CASE IS NOT NULL function by not requiring the fields to be not null as well.
         * https://github.com/elastic/elasticsearch/issues/112704
         */
        FIXED_WRONG_IS_NOT_NULL_CHECK_ON_CASE,

        /**
         * Compute year differences in full calendar years.
         */
        DATE_DIFF_YEAR_CALENDARIAL,

        /**
         * Fix sorting not allowed on _source and counters.
         */
        SORTING_ON_SOURCE_AND_COUNTERS_FORBIDDEN,

        /**
         * Fix {@code SORT} when the {@code _source} field is not a sort key but
         * <strong>is</strong> being returned.
         */
        SORT_RETURNING_SOURCE_OK,

        /**
         * _source field mapping directives: https://www.elastic.co/guide/en/elasticsearch/reference/current/mapping-source-field.html
         */
        SOURCE_FIELD_MAPPING,

        /**
         * Allow filter per individual aggregation.
         */
        PER_AGG_FILTERING,

        /**
         * Fix {@link #PER_AGG_FILTERING} grouped by ordinals.
         */
        PER_AGG_FILTERING_ORDS,

        /**
         * Support for {@code STD_DEV} aggregation.
         */
        STD_DEV,

        /**
         * Fix for https://github.com/elastic/elasticsearch/issues/114714
         */
        FIX_STATS_BY_FOLDABLE_EXPRESSION,

        /**
         * Adding stats for functions (stack telemetry)
         */
        FUNCTION_STATS,
        /**
         * Fix for an optimization that caused wrong results
         * https://github.com/elastic/elasticsearch/issues/115281
         */
        FIX_FILTER_PUSHDOWN_PAST_STATS,

        /**
         * Send warnings on STATS alias collision
         * https://github.com/elastic/elasticsearch/issues/114970
         */
        STATS_ALIAS_COLLISION_WARNINGS,

        /**
         * This enables 60_usage.yml "Basic ESQL usage....snapshot" version test. See also the next capability.
         */
        SNAPSHOT_TEST_FOR_TELEMETRY(Build.current().isSnapshot()),

        /**
         * This enables 60_usage.yml "Basic ESQL usage....non-snapshot" version test. See also the previous capability.
         */
        NON_SNAPSHOT_TEST_FOR_TELEMETRY(Build.current().isSnapshot() == false),

        /**
         * Support simplified syntax for named parameters for field and function names.
         */
        NAMED_PARAMETER_FOR_FIELD_AND_FUNCTION_NAMES_SIMPLIFIED_SYNTAX(),

        /**
         * Fix pushdown of LIMIT past MV_EXPAND
         */
        ADD_LIMIT_INSIDE_MV_EXPAND,

        DELAY_DEBUG_FN(Build.current().isSnapshot()),

        /** Capability for remote metadata test */
        METADATA_FIELDS_REMOTE_TEST(false),
        /**
         * WIP on Join planning
         * - Introduce BinaryPlan and co
         * - Refactor INLINESTATS and LOOKUP as a JOIN block
         */
        JOIN_PLANNING_V1(Build.current().isSnapshot()),

        /**
         * Support implicit casting from string literal to DATE_PERIOD or TIME_DURATION.
         */
        IMPLICIT_CASTING_STRING_LITERAL_TO_TEMPORAL_AMOUNT,

        /**
         * LOOKUP JOIN
         */
        JOIN_LOOKUP_V12,

        /**
         * LOOKUP JOIN with TEXT fields on the right (right side of the join) (#119473)
         */
        LOOKUP_JOIN_TEXT(JOIN_LOOKUP_V12.isEnabled()),

        /**
         * LOOKUP JOIN skipping MVs and sending warnings (https://github.com/elastic/elasticsearch/issues/118780)
         */
        JOIN_LOOKUP_SKIP_MV_WARNINGS(JOIN_LOOKUP_V12.isEnabled()),

        /**
         * Fix pushing down LIMIT past LOOKUP JOIN in case of multiple matching join keys.
         */
        JOIN_LOOKUP_FIX_LIMIT_PUSHDOWN(JOIN_LOOKUP_V12.isEnabled()),

        /**
         * Fix for https://github.com/elastic/elasticsearch/issues/117054
         */
        FIX_NESTED_FIELDS_NAME_CLASH_IN_INDEXRESOLVER,

        /**
         * Fix for https://github.com/elastic/elasticsearch/issues/114714, again
         */
        FIX_STATS_BY_FOLDABLE_EXPRESSION_2,

        /**
         * Support the "METADATA _score" directive to enable _score column.
         */
        METADATA_SCORE,

        /**
         * Term function
         */
        TERM_FUNCTION(Build.current().isSnapshot()),

        /**
         * Additional types for match function and operator
         */
        MATCH_ADDITIONAL_TYPES,

        /**
         * Fix for regex folding with case-insensitive pattern https://github.com/elastic/elasticsearch/issues/118371
         */
        FIXED_REGEX_FOLD,

        /**
         * Full text functions can be used in disjunctions
         */
        FULL_TEXT_FUNCTIONS_DISJUNCTIONS,

        /**
         * Change field caps response for semantic_text fields to be reported as text
         */
        SEMANTIC_TEXT_FIELD_CAPS,

        /**
         * Support named argument for function in map format.
         */
        OPTIONAL_NAMED_ARGUMENT_MAP_FOR_FUNCTION(Build.current().isSnapshot()),

        /**
         * Disabled support for index aliases in lookup joins
         */
        LOOKUP_JOIN_NO_ALIASES(JOIN_LOOKUP_V12.isEnabled()),

        /**
         * Full text functions can be used in disjunctions as they are implemented in compute engine
         */
        FULL_TEXT_FUNCTIONS_DISJUNCTIONS_COMPUTE_ENGINE,

        /**
         * Support match options in match function
         */
        MATCH_FUNCTION_OPTIONS,

        /**
         * Support options in the query string function.
         */
        QUERY_STRING_FUNCTION_OPTIONS,

        /**
         * Support for aggregate_metric_double type
         */
        AGGREGATE_METRIC_DOUBLE(AGGREGATE_METRIC_DOUBLE_FEATURE_FLAG),

        /**
         * Support for partial subset of metrics in aggregate_metric_double type
         */
        AGGREGATE_METRIC_DOUBLE_PARTIAL_SUBMETRICS(AGGREGATE_METRIC_DOUBLE_FEATURE_FLAG),

        /**
         * Support change point detection "CHANGE_POINT".
         */
        CHANGE_POINT,

        /**
         * Fix for https://github.com/elastic/elasticsearch/issues/120817
         * and https://github.com/elastic/elasticsearch/issues/120803
         * Support for queries that have multiple SORTs that cannot become TopN
         */
        REMOVE_REDUNDANT_SORT,

        /**
         * Fixes a series of issues with inlinestats which had an incomplete implementation after lookup and inlinestats
         * were refactored.
         */
        INLINESTATS_V5(EsqlPlugin.INLINESTATS_FEATURE_FLAG),

        /**
         * Support partial_results
         */
        SUPPORT_PARTIAL_RESULTS,

        /**
         * Support for rendering aggregate_metric_double type
         */
        AGGREGATE_METRIC_DOUBLE_RENDERING(AGGREGATE_METRIC_DOUBLE_FEATURE_FLAG),

        /**
         * Support for FORK command
         */
        FORK(Build.current().isSnapshot()),

        /**
         * Support for RERANK command
         */
        RERANK(Build.current().isSnapshot()),

        /**
         * Support for COMPLETION command
         */
        COMPLETION(Build.current().isSnapshot()),

        /**
         * Allow mixed numeric types in conditional functions - case, greatest and least
         */
        MIXED_NUMERIC_TYPES_IN_CASE_GREATEST_LEAST,

        /**
         * Support for RRF command
         */
        RRF(Build.current().isSnapshot()),

        /**
         * Lucene query pushdown to StartsWith and EndsWith functions.
         * This capability was created to avoid receiving wrong warnings from old nodes in mixed clusters
         */
        STARTS_WITH_ENDS_WITH_LUCENE_PUSHDOWN,

        /**
         * Full text functions can be scored when being part of a disjunction
         */
        FULL_TEXT_FUNCTIONS_DISJUNCTIONS_SCORE,

        /**
         * Support for multi-match function.
         */
        MULTI_MATCH_FUNCTION(Build.current().isSnapshot()),

        /**
         * Do {@code TO_LOWER} and {@code TO_UPPER} process all field values?
         */
        TO_LOWER_MV,

        /**
         * Use double parameter markers to represent field or function names.
         */
        DOUBLE_PARAMETER_MARKERS_FOR_IDENTIFIERS,

        /**
         * Non full text functions do not contribute to score
         */
        NON_FULL_TEXT_FUNCTIONS_SCORING,

        /**
         * Support for to_aggregate_metric_double function
         */
        AGGREGATE_METRIC_DOUBLE_CONVERT_TO(AGGREGATE_METRIC_DOUBLE_FEATURE_FLAG),

        /**
         * The {@code _query} API now reports the original types.
         */
        REPORT_ORIGINAL_TYPES,

        /**
         * The metrics command
         */
        METRICS_COMMAND(Build.current().isSnapshot()),

        /**
         * Are the {@code documents_found} and {@code values_loaded} fields available
         * in the response and profile?
         */
        DOCUMENTS_FOUND_AND_VALUES_LOADED,

        /**
         * Index component selector syntax (my-data-stream-name::failures)
         */
        INDEX_COMPONENT_SELECTORS,

        /**
         * Make numberOfChannels consistent with layout in DefaultLayout by removing duplicated ChannelSet.
         */
        MAKE_NUMBER_OF_CHANNELS_CONSISTENT_WITH_LAYOUT,

        /**
         * Support for sorting when aggregate_metric_doubles are present
         */
        AGGREGATE_METRIC_DOUBLE_SORTING(AGGREGATE_METRIC_DOUBLE_FEATURE_FLAG),

        /**
         * Supercedes {@link Cap#MAKE_NUMBER_OF_CHANNELS_CONSISTENT_WITH_LAYOUT}.
         */
        FIX_REPLACE_MISSING_FIELD_WITH_NULL_DUPLICATE_NAME_ID_IN_LAYOUT,

        /**
         * Support for filter in converted null.
         * See <a href="https://github.com/elastic/elasticsearch/issues/125832"> ESQL: Fix `NULL` handling in `IN` clause #125832 </a>
         */
        FILTER_IN_CONVERTED_NULL,

        /**
         * When creating constant null blocks in {@link org.elasticsearch.compute.lucene.ValuesSourceReaderOperator}, we also handed off
         * the ownership of that block - but didn't account for the fact that the caller might close it, leading to double releases
         * in some union type queries. C.f. https://github.com/elastic/elasticsearch/issues/125850
         */
        FIX_DOUBLY_RELEASED_NULL_BLOCKS_IN_VALUESOURCEREADER,

        /**
         * Listing queries and getting information on a specific query.
         */
        QUERY_MONITORING,

        /**
         * Support max_over_time aggregation that gets evaluated per time-series
         */
        MAX_OVER_TIME(Build.current().isSnapshot()),

        /**
         * Support streaming of sub plan results
         */
        FORK_V3(Build.current().isSnapshot()),

        /**
         * Support for the {@code leading_zeros} named parameter.
         */
        TO_IP_LEADING_ZEROS,

        /**
         * Does the usage information for ESQL contain a histogram of {@code took} values?
         */
        USAGE_CONTAINS_TOOK,

        /**
         * Support avg_over_time aggregation that gets evaluated per time-series
         */
        AVG_OVER_TIME(Build.current().isSnapshot()),

        /**
         * Support loading of ip fields if they are not indexed.
         */
        LOADING_NON_INDEXED_IP_FIELDS,

        /**
         * During resolution (pre-analysis) we have to consider that joins or enriches can override EVALuated values
         * https://github.com/elastic/elasticsearch/issues/126419
         */
        FIX_JOIN_MASKING_EVAL,

        /**
         * Support last_over_time aggregation that gets evaluated per time-series
         */
        LAST_OVER_TIME(Build.current().isSnapshot()),

        /**
         * Support for the SAMPLE command
         */
        SAMPLE(Build.current().isSnapshot()),

        /**
<<<<<<< HEAD
         * Full text functions in STATS ... WHERE
         */
        FULL_TEXT_FUNCTIONS_IN_STATS_WHERE;
=======
         * The {@code _query} API now gives a cast recommendation if multiple types are found in certain instances.
         */
        SUGGESTED_CAST,

        /**
         * Guards a bug fix matching {@code TO_LOWER(f) == ""}.
         */
        TO_LOWER_EMPTY_STRING,

        /**
         * Support min_over_time aggregation that gets evaluated per time-series
         */
        MIN_OVER_TIME(Build.current().isSnapshot()),

        /**
         * Support first_over_time aggregation that gets evaluated per time-series
         */
        FIRST_OVER_TIME(Build.current().isSnapshot()),

        ;
>>>>>>> 7269b752

        private final boolean enabled;

        Cap() {
            this.enabled = true;
        };

        Cap(boolean enabled) {
            this.enabled = enabled;
        };

        Cap(FeatureFlag featureFlag) {
            this.enabled = featureFlag.isEnabled();
        }

        public boolean isEnabled() {
            return enabled;
        }

        public String capabilityName() {
            return name().toLowerCase(Locale.ROOT);
        }
    }

    public static final Set<String> CAPABILITIES = capabilities(false);

    /**
     * Get a {@link Set} of all capabilities. If the {@code all} parameter is {@code false}
     * then only <strong>enabled</strong> capabilities are returned - otherwise <strong>all</strong>
     * known capabilities are returned.
     */
    public static Set<String> capabilities(boolean all) {
        List<String> caps = new ArrayList<>();
        for (Cap cap : Cap.values()) {
            if (all || cap.isEnabled()) {
                caps.add(cap.capabilityName());
            }
        }

        /*
         * Add all of our cluster features without the leading "esql."
         */
        for (NodeFeature feature : new EsqlFeatures().getFeatures()) {
            caps.add(cap(feature));
        }
        return Set.copyOf(caps);
    }

    /**
     * Convert a {@link NodeFeature} from {@link EsqlFeatures} into a
     * capability.
     */
    public static String cap(NodeFeature feature) {
        assert feature.id().startsWith("esql.");
        return feature.id().substring("esql.".length());
    }
}<|MERGE_RESOLUTION|>--- conflicted
+++ resolved
@@ -1047,32 +1047,29 @@
         SAMPLE(Build.current().isSnapshot()),
 
         /**
-<<<<<<< HEAD
+         * The {@code _query} API now gives a cast recommendation if multiple types are found in certain instances.
+         */
+        SUGGESTED_CAST,
+
+        /**
+         * Guards a bug fix matching {@code TO_LOWER(f) == ""}.
+         */
+        TO_LOWER_EMPTY_STRING,
+
+        /**
+         * Support min_over_time aggregation that gets evaluated per time-series
+         */
+        MIN_OVER_TIME(Build.current().isSnapshot()),
+
+        /**
+         * Support first_over_time aggregation that gets evaluated per time-series
+         */
+        FIRST_OVER_TIME(Build.current().isSnapshot()),
+
+        /**
          * Full text functions in STATS ... WHERE
          */
         FULL_TEXT_FUNCTIONS_IN_STATS_WHERE;
-=======
-         * The {@code _query} API now gives a cast recommendation if multiple types are found in certain instances.
-         */
-        SUGGESTED_CAST,
-
-        /**
-         * Guards a bug fix matching {@code TO_LOWER(f) == ""}.
-         */
-        TO_LOWER_EMPTY_STRING,
-
-        /**
-         * Support min_over_time aggregation that gets evaluated per time-series
-         */
-        MIN_OVER_TIME(Build.current().isSnapshot()),
-
-        /**
-         * Support first_over_time aggregation that gets evaluated per time-series
-         */
-        FIRST_OVER_TIME(Build.current().isSnapshot()),
-
-        ;
->>>>>>> 7269b752
 
         private final boolean enabled;
 

/*
 * Copyright Elasticsearch B.V. and/or licensed to Elasticsearch B.V. under one
 * or more contributor license agreements. Licensed under the Elastic License
 * 2.0; you may not use this file except in compliance with the Elastic License
 * 2.0.
 */

package org.elasticsearch.xpack.esql.optimizer.rules.physical.local;

import org.elasticsearch.index.query.QueryBuilder;
import org.elasticsearch.xpack.esql.core.expression.Alias;
import org.elasticsearch.xpack.esql.core.expression.Attribute;
import org.elasticsearch.xpack.esql.core.expression.AttributeMap;
import org.elasticsearch.xpack.esql.core.expression.Expression;
import org.elasticsearch.xpack.esql.core.expression.Expressions;
import org.elasticsearch.xpack.esql.core.expression.FieldAttribute;
import org.elasticsearch.xpack.esql.core.expression.MetadataAttribute;
import org.elasticsearch.xpack.esql.core.expression.ReferenceAttribute;
import org.elasticsearch.xpack.esql.core.expression.function.scalar.UnaryScalarFunction;
import org.elasticsearch.xpack.esql.core.expression.predicate.Predicates;
import org.elasticsearch.xpack.esql.core.expression.predicate.Range;
import org.elasticsearch.xpack.esql.core.expression.predicate.logical.BinaryLogic;
import org.elasticsearch.xpack.esql.core.expression.predicate.logical.Not;
import org.elasticsearch.xpack.esql.core.expression.predicate.nulls.IsNotNull;
import org.elasticsearch.xpack.esql.core.expression.predicate.nulls.IsNull;
import org.elasticsearch.xpack.esql.core.expression.predicate.operator.comparison.BinaryComparison;
import org.elasticsearch.xpack.esql.core.expression.predicate.regex.RegexMatch;
import org.elasticsearch.xpack.esql.core.expression.predicate.regex.WildcardLike;
import org.elasticsearch.xpack.esql.core.querydsl.query.Query;
import org.elasticsearch.xpack.esql.core.type.DataType;
import org.elasticsearch.xpack.esql.core.util.CollectionUtils;
import org.elasticsearch.xpack.esql.core.util.Queries;
import org.elasticsearch.xpack.esql.expression.function.fulltext.FullTextFunction;
<<<<<<< HEAD
=======
import org.elasticsearch.xpack.esql.expression.function.fulltext.Match;
>>>>>>> 5e028220
import org.elasticsearch.xpack.esql.expression.function.scalar.ip.CIDRMatch;
import org.elasticsearch.xpack.esql.expression.function.scalar.spatial.BinarySpatialFunction;
import org.elasticsearch.xpack.esql.expression.function.scalar.spatial.SpatialRelatesFunction;
import org.elasticsearch.xpack.esql.expression.predicate.operator.comparison.Equals;
import org.elasticsearch.xpack.esql.expression.predicate.operator.comparison.EsqlBinaryComparison;
import org.elasticsearch.xpack.esql.expression.predicate.operator.comparison.GreaterThan;
import org.elasticsearch.xpack.esql.expression.predicate.operator.comparison.GreaterThanOrEqual;
import org.elasticsearch.xpack.esql.expression.predicate.operator.comparison.In;
import org.elasticsearch.xpack.esql.expression.predicate.operator.comparison.InsensitiveBinaryComparison;
import org.elasticsearch.xpack.esql.expression.predicate.operator.comparison.LessThan;
import org.elasticsearch.xpack.esql.expression.predicate.operator.comparison.LessThanOrEqual;
import org.elasticsearch.xpack.esql.expression.predicate.operator.comparison.NotEquals;
import org.elasticsearch.xpack.esql.optimizer.LocalPhysicalOptimizerContext;
import org.elasticsearch.xpack.esql.optimizer.PhysicalOptimizerRules;
import org.elasticsearch.xpack.esql.plan.physical.EsQueryExec;
import org.elasticsearch.xpack.esql.plan.physical.EvalExec;
import org.elasticsearch.xpack.esql.plan.physical.FilterExec;
import org.elasticsearch.xpack.esql.plan.physical.PhysicalPlan;
import org.elasticsearch.xpack.esql.planner.PlannerUtils;

import java.util.ArrayList;
import java.util.List;

import static java.util.Arrays.asList;
import static org.elasticsearch.xpack.esql.core.expression.predicate.Predicates.splitAnd;

public class PushFiltersToSource extends PhysicalOptimizerRules.ParameterizedOptimizerRule<FilterExec, LocalPhysicalOptimizerContext> {

    @Override
    protected PhysicalPlan rule(FilterExec filterExec, LocalPhysicalOptimizerContext ctx) {
        PhysicalPlan plan = filterExec;
        if (filterExec.child() instanceof EsQueryExec queryExec) {
            plan = planFilterExec(filterExec, queryExec, ctx);
        } else if (filterExec.child() instanceof EvalExec evalExec && evalExec.child() instanceof EsQueryExec queryExec) {
            plan = planFilterExec(filterExec, evalExec, queryExec, ctx);
        }
        return plan;
    }

    private static PhysicalPlan planFilterExec(FilterExec filterExec, EsQueryExec queryExec, LocalPhysicalOptimizerContext ctx) {
        List<Expression> pushable = new ArrayList<>();
        List<Expression> nonPushable = new ArrayList<>();
        for (Expression exp : splitAnd(filterExec.condition())) {
            (canPushToSource(exp, LucenePushdownPredicates.from(ctx.searchStats())) ? pushable : nonPushable).add(exp);
        }
        return rewrite(filterExec, queryExec, pushable, nonPushable, List.of());
    }

    private static PhysicalPlan planFilterExec(
        FilterExec filterExec,
        EvalExec evalExec,
        EsQueryExec queryExec,
        LocalPhysicalOptimizerContext ctx
    ) {
        AttributeMap<Attribute> aliasReplacedBy = getAliasReplacedBy(evalExec);
        List<Expression> pushable = new ArrayList<>();
        List<Expression> nonPushable = new ArrayList<>();
        for (Expression exp : splitAnd(filterExec.condition())) {
            Expression resExp = exp.transformUp(ReferenceAttribute.class, r -> aliasReplacedBy.resolve(r, r));
            (canPushToSource(resExp, LucenePushdownPredicates.from(ctx.searchStats())) ? pushable : nonPushable).add(exp);
        }
        // Replace field references with their actual field attributes
        pushable.replaceAll(e -> e.transformDown(ReferenceAttribute.class, r -> aliasReplacedBy.resolve(r, r)));
        return rewrite(filterExec, queryExec, pushable, nonPushable, evalExec.fields());
    }

    static AttributeMap<Attribute> getAliasReplacedBy(EvalExec evalExec) {
        AttributeMap.Builder<Attribute> aliasReplacedByBuilder = AttributeMap.builder();
        evalExec.fields().forEach(alias -> {
            if (alias.child() instanceof Attribute attr) {
                aliasReplacedByBuilder.put(alias.toAttribute(), attr);
            }
        });
        return aliasReplacedByBuilder.build();
    }

    private static PhysicalPlan rewrite(
        FilterExec filterExec,
        EsQueryExec queryExec,
        List<Expression> pushable,
        List<Expression> nonPushable,
        List<Alias> evalFields
    ) {
        // Combine GT, GTE, LT and LTE in pushable to Range if possible
        List<Expression> newPushable = combineEligiblePushableToRange(pushable);
        if (newPushable.size() > 0) { // update the executable with pushable conditions
            Query queryDSL = PlannerUtils.TRANSLATOR_HANDLER.asQuery(Predicates.combineAnd(newPushable));
            QueryBuilder planQuery = queryDSL.asBuilder();
            var query = Queries.combine(Queries.Clause.FILTER, asList(queryExec.query(), planQuery));
            queryExec = new EsQueryExec(
                queryExec.source(),
                queryExec.index(),
                queryExec.indexMode(),
                queryExec.output(),
                query,
                queryExec.limit(),
                queryExec.sorts(),
                queryExec.estimatedRowSize()
            );
            // If the eval contains other aliases, not just field attributes, we need to keep them in the plan
            PhysicalPlan plan = evalFields.isEmpty() ? queryExec : new EvalExec(filterExec.source(), queryExec, evalFields);
            if (nonPushable.size() > 0) {
                // update filter with remaining non-pushable conditions
                return new FilterExec(filterExec.source(), plan, Predicates.combineAnd(nonPushable));
            } else {
                // prune Filter entirely
                return plan;
            }
        } // else: nothing changes
        return filterExec;
    }

    private static List<Expression> combineEligiblePushableToRange(List<Expression> pushable) {
        List<EsqlBinaryComparison> bcs = new ArrayList<>();
        List<Range> ranges = new ArrayList<>();
        List<Expression> others = new ArrayList<>();
        boolean changed = false;

        pushable.forEach(e -> {
            if (e instanceof GreaterThan || e instanceof GreaterThanOrEqual || e instanceof LessThan || e instanceof LessThanOrEqual) {
                if (((EsqlBinaryComparison) e).right().foldable()) {
                    bcs.add((EsqlBinaryComparison) e);
                } else {
                    others.add(e);
                }
            } else {
                others.add(e);
            }
        });

        for (int i = 0, step = 1; i < bcs.size() - 1; i += step, step = 1) {
            BinaryComparison main = bcs.get(i);
            for (int j = i + 1; j < bcs.size(); j++) {
                BinaryComparison other = bcs.get(j);
                if (main.left().semanticEquals(other.left())) {
                    // >/>= AND </<=
                    if ((main instanceof GreaterThan || main instanceof GreaterThanOrEqual)
                        && (other instanceof LessThan || other instanceof LessThanOrEqual)) {
                        bcs.remove(j);
                        bcs.remove(i);

                        ranges.add(
                            new Range(
                                main.source(),
                                main.left(),
                                main.right(),
                                main instanceof GreaterThanOrEqual,
                                other.right(),
                                other instanceof LessThanOrEqual,
                                main.zoneId()
                            )
                        );

                        changed = true;
                        step = 0;
                        break;
                    }
                    // </<= AND >/>=
                    else if ((other instanceof GreaterThan || other instanceof GreaterThanOrEqual)
                        && (main instanceof LessThan || main instanceof LessThanOrEqual)) {
                            bcs.remove(j);
                            bcs.remove(i);

                            ranges.add(
                                new Range(
                                    main.source(),
                                    main.left(),
                                    other.right(),
                                    other instanceof GreaterThanOrEqual,
                                    main.right(),
                                    main instanceof LessThanOrEqual,
                                    main.zoneId()
                                )
                            );

                            changed = true;
                            step = 0;
                            break;
                        }
                }
            }
        }
        return changed ? CollectionUtils.combine(others, bcs, ranges) : pushable;
    }

    /**
     * Check if the given expression can be pushed down to the source.
     * This version of the check is called when we do not have SearchStats available. It assumes no exact subfields for TEXT fields,
     * and makes the indexed/doc-values check using the isAggregatable flag only, which comes from field-caps, represents the field state
     * over the entire cluster (is not node specific), and has risks for indexed=false/doc_values=true fields.
     */
    public static boolean canPushToSource(Expression exp) {
        return canPushToSource(exp, LucenePushdownPredicates.DEFAULT);
    }

    static boolean canPushToSource(Expression exp, LucenePushdownPredicates lucenePushdownPredicates) {
        if (exp instanceof BinaryComparison bc) {
            return isAttributePushable(bc.left(), bc, lucenePushdownPredicates) && bc.right().foldable();
        } else if (exp instanceof InsensitiveBinaryComparison bc) {
            return isAttributePushable(bc.left(), bc, lucenePushdownPredicates) && bc.right().foldable();
        } else if (exp instanceof BinaryLogic bl) {
            return canPushToSource(bl.left(), lucenePushdownPredicates) && canPushToSource(bl.right(), lucenePushdownPredicates);
        } else if (exp instanceof In in) {
            return isAttributePushable(in.value(), null, lucenePushdownPredicates) && Expressions.foldable(in.list());
        } else if (exp instanceof Not not) {
            return canPushToSource(not.field(), lucenePushdownPredicates);
        } else if (exp instanceof UnaryScalarFunction usf) {
            if (usf instanceof RegexMatch<?> || usf instanceof IsNull || usf instanceof IsNotNull) {
                if (usf instanceof IsNull || usf instanceof IsNotNull) {
                    if (usf.field() instanceof FieldAttribute fa && fa.dataType().equals(DataType.TEXT)) {
                        return true;
                    }
                }
                return isAttributePushable(usf.field(), usf, lucenePushdownPredicates);
            }
        } else if (exp instanceof CIDRMatch cidrMatch) {
            return isAttributePushable(cidrMatch.ipField(), cidrMatch, lucenePushdownPredicates)
                && Expressions.foldable(cidrMatch.matches());
        } else if (exp instanceof SpatialRelatesFunction spatial) {
            return canPushSpatialFunctionToSource(spatial, lucenePushdownPredicates);
<<<<<<< HEAD
=======
        } else if (exp instanceof Match mf) {
            return mf.field() instanceof FieldAttribute && DataType.isString(mf.field().dataType());
>>>>>>> 5e028220
        } else if (exp instanceof FullTextFunction) {
            return true;
        }

        return false;
    }

    /**
     * Push-down to Lucene is only possible if one field is an indexed spatial field, and the other is a constant spatial or string column.
     */
    public static boolean canPushSpatialFunctionToSource(BinarySpatialFunction s, LucenePushdownPredicates lucenePushdownPredicates) {
        // The use of foldable here instead of SpatialEvaluatorFieldKey.isConstant is intentional to match the behavior of the
        // Lucene pushdown code in EsqlTranslationHandler::SpatialRelatesTranslator
        // We could enhance both places to support ReferenceAttributes that refer to constants, but that is a larger change
        return isPushableSpatialAttribute(s.left(), lucenePushdownPredicates) && s.right().foldable()
            || isPushableSpatialAttribute(s.right(), lucenePushdownPredicates) && s.left().foldable();
    }

    private static boolean isPushableSpatialAttribute(Expression exp, LucenePushdownPredicates p) {
        return exp instanceof FieldAttribute fa && DataType.isSpatial(fa.dataType()) && fa.getExactInfo().hasExact() && p.isIndexed(fa);
    }

    private static boolean isAttributePushable(
        Expression expression,
        Expression operation,
        LucenePushdownPredicates lucenePushdownPredicates
    ) {
        if (lucenePushdownPredicates.isPushableFieldAttribute(expression)) {
            return true;
        }
        if (expression instanceof MetadataAttribute ma && ma.searchable()) {
            return operation == null
                // no range or regex queries supported with metadata fields
                || operation instanceof Equals
                || operation instanceof NotEquals
                || operation instanceof WildcardLike;
        }
        return false;
    }
}<|MERGE_RESOLUTION|>--- conflicted
+++ resolved
@@ -31,10 +31,6 @@
 import org.elasticsearch.xpack.esql.core.util.CollectionUtils;
 import org.elasticsearch.xpack.esql.core.util.Queries;
 import org.elasticsearch.xpack.esql.expression.function.fulltext.FullTextFunction;
-<<<<<<< HEAD
-=======
-import org.elasticsearch.xpack.esql.expression.function.fulltext.Match;
->>>>>>> 5e028220
 import org.elasticsearch.xpack.esql.expression.function.scalar.ip.CIDRMatch;
 import org.elasticsearch.xpack.esql.expression.function.scalar.spatial.BinarySpatialFunction;
 import org.elasticsearch.xpack.esql.expression.function.scalar.spatial.SpatialRelatesFunction;
@@ -255,15 +251,9 @@
                 && Expressions.foldable(cidrMatch.matches());
         } else if (exp instanceof SpatialRelatesFunction spatial) {
             return canPushSpatialFunctionToSource(spatial, lucenePushdownPredicates);
-<<<<<<< HEAD
-=======
-        } else if (exp instanceof Match mf) {
-            return mf.field() instanceof FieldAttribute && DataType.isString(mf.field().dataType());
->>>>>>> 5e028220
         } else if (exp instanceof FullTextFunction) {
             return true;
         }
-
         return false;
     }
 

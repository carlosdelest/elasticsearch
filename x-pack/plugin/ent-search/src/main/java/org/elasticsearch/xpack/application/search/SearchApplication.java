--- conflicted
+++ resolved
@@ -9,7 +9,6 @@
 
 import org.elasticsearch.ElasticsearchParseException;
 import org.elasticsearch.common.Strings;
-import org.elasticsearch.common.ValidationException;
 import org.elasticsearch.common.bytes.BytesReference;
 import org.elasticsearch.common.io.stream.ReleasableBytesStreamOutput;
 import org.elasticsearch.common.io.stream.StreamInput;
@@ -84,19 +83,12 @@
 
         this.analyticsCollectionName = analyticsCollectionName;
         this.updatedAtMillis = updatedAtMillis;
-<<<<<<< HEAD
-        this.searchApplicationTemplate = searchApplicationTemplate;
-    }
-
-    public SearchApplication(StreamInput in) throws IOException, ValidationException {
-=======
         this.searchApplicationTemplate = searchApplicationTemplate != null
             ? searchApplicationTemplate
             : SearchApplicationTemplate.DEFAULT_TEMPLATE;
     }
 
     public SearchApplication(StreamInput in) throws IOException {
->>>>>>> 6ef990e6
         this.name = in.readString();
         this.indices = in.readStringArray();
         this.analyticsCollectionName = in.readOptionalString();
@@ -142,10 +134,7 @@
     public static final ParseField INDICES_FIELD = new ParseField("indices");
     public static final ParseField ANALYTICS_COLLECTION_NAME_FIELD = new ParseField("analytics_collection_name");
     public static final ParseField TEMPLATE_FIELD = new ParseField("template");
-<<<<<<< HEAD
-=======
     public static final ParseField TEMPLATE_SCRIPT_FIELD = new ParseField("script");
->>>>>>> 6ef990e6
     public static final ParseField UPDATED_AT_MILLIS_FIELD = new ParseField("updated_at_millis");
     public static final ParseField BINARY_CONTENT_FIELD = new ParseField("binary_content");
 

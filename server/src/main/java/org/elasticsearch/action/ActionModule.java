/*
 * Copyright Elasticsearch B.V. and/or licensed to Elasticsearch B.V. under one
 * or more contributor license agreements. Licensed under the Elastic License
 * 2.0 and the Server Side Public License, v 1; you may not use this file except
 * in compliance with, at your election, the Elastic License 2.0 or the Server
 * Side Public License, v 1.
 */

package org.elasticsearch.action;

import org.apache.logging.log4j.LogManager;
import org.apache.logging.log4j.Logger;
import org.elasticsearch.action.admin.cluster.allocation.ClusterAllocationExplainAction;
import org.elasticsearch.action.admin.cluster.allocation.DeleteDesiredBalanceAction;
import org.elasticsearch.action.admin.cluster.allocation.GetDesiredBalanceAction;
import org.elasticsearch.action.admin.cluster.allocation.TransportClusterAllocationExplainAction;
import org.elasticsearch.action.admin.cluster.allocation.TransportDeleteDesiredBalanceAction;
import org.elasticsearch.action.admin.cluster.allocation.TransportGetDesiredBalanceAction;
import org.elasticsearch.action.admin.cluster.configuration.AddVotingConfigExclusionsAction;
import org.elasticsearch.action.admin.cluster.configuration.ClearVotingConfigExclusionsAction;
import org.elasticsearch.action.admin.cluster.configuration.TransportAddVotingConfigExclusionsAction;
import org.elasticsearch.action.admin.cluster.configuration.TransportClearVotingConfigExclusionsAction;
import org.elasticsearch.action.admin.cluster.coordination.ClusterFormationInfoAction;
import org.elasticsearch.action.admin.cluster.coordination.CoordinationDiagnosticsAction;
import org.elasticsearch.action.admin.cluster.coordination.MasterHistoryAction;
import org.elasticsearch.action.admin.cluster.desirednodes.DeleteDesiredNodesAction;
import org.elasticsearch.action.admin.cluster.desirednodes.GetDesiredNodesAction;
import org.elasticsearch.action.admin.cluster.desirednodes.TransportDeleteDesiredNodesAction;
import org.elasticsearch.action.admin.cluster.desirednodes.TransportGetDesiredNodesAction;
import org.elasticsearch.action.admin.cluster.desirednodes.TransportUpdateDesiredNodesAction;
import org.elasticsearch.action.admin.cluster.desirednodes.UpdateDesiredNodesAction;
import org.elasticsearch.action.admin.cluster.health.ClusterHealthAction;
import org.elasticsearch.action.admin.cluster.health.TransportClusterHealthAction;
import org.elasticsearch.action.admin.cluster.migration.GetFeatureUpgradeStatusAction;
import org.elasticsearch.action.admin.cluster.migration.PostFeatureUpgradeAction;
import org.elasticsearch.action.admin.cluster.migration.TransportGetFeatureUpgradeStatusAction;
import org.elasticsearch.action.admin.cluster.migration.TransportPostFeatureUpgradeAction;
import org.elasticsearch.action.admin.cluster.node.hotthreads.NodesHotThreadsAction;
import org.elasticsearch.action.admin.cluster.node.hotthreads.TransportNodesHotThreadsAction;
import org.elasticsearch.action.admin.cluster.node.info.NodesInfoAction;
import org.elasticsearch.action.admin.cluster.node.info.TransportNodesInfoAction;
import org.elasticsearch.action.admin.cluster.node.reload.NodesReloadSecureSettingsAction;
import org.elasticsearch.action.admin.cluster.node.reload.TransportNodesReloadSecureSettingsAction;
import org.elasticsearch.action.admin.cluster.node.shutdown.PrevalidateNodeRemovalAction;
import org.elasticsearch.action.admin.cluster.node.shutdown.TransportPrevalidateNodeRemovalAction;
import org.elasticsearch.action.admin.cluster.node.shutdown.TransportPrevalidateShardPathAction;
import org.elasticsearch.action.admin.cluster.node.stats.NodesStatsAction;
import org.elasticsearch.action.admin.cluster.node.stats.TransportNodesStatsAction;
import org.elasticsearch.action.admin.cluster.node.tasks.cancel.CancelTasksAction;
import org.elasticsearch.action.admin.cluster.node.tasks.cancel.TransportCancelTasksAction;
import org.elasticsearch.action.admin.cluster.node.tasks.get.GetTaskAction;
import org.elasticsearch.action.admin.cluster.node.tasks.get.TransportGetTaskAction;
import org.elasticsearch.action.admin.cluster.node.tasks.list.ListTasksAction;
import org.elasticsearch.action.admin.cluster.node.tasks.list.TransportListTasksAction;
import org.elasticsearch.action.admin.cluster.node.usage.NodesUsageAction;
import org.elasticsearch.action.admin.cluster.node.usage.TransportNodesUsageAction;
import org.elasticsearch.action.admin.cluster.remote.RemoteClusterNodesAction;
import org.elasticsearch.action.admin.cluster.remote.RemoteInfoAction;
import org.elasticsearch.action.admin.cluster.remote.TransportRemoteInfoAction;
import org.elasticsearch.action.admin.cluster.repositories.cleanup.CleanupRepositoryAction;
import org.elasticsearch.action.admin.cluster.repositories.cleanup.TransportCleanupRepositoryAction;
import org.elasticsearch.action.admin.cluster.repositories.delete.DeleteRepositoryAction;
import org.elasticsearch.action.admin.cluster.repositories.delete.TransportDeleteRepositoryAction;
import org.elasticsearch.action.admin.cluster.repositories.get.GetRepositoriesAction;
import org.elasticsearch.action.admin.cluster.repositories.get.TransportGetRepositoriesAction;
import org.elasticsearch.action.admin.cluster.repositories.put.PutRepositoryAction;
import org.elasticsearch.action.admin.cluster.repositories.put.TransportPutRepositoryAction;
import org.elasticsearch.action.admin.cluster.repositories.verify.TransportVerifyRepositoryAction;
import org.elasticsearch.action.admin.cluster.repositories.verify.VerifyRepositoryAction;
import org.elasticsearch.action.admin.cluster.reroute.ClusterRerouteAction;
import org.elasticsearch.action.admin.cluster.reroute.TransportClusterRerouteAction;
import org.elasticsearch.action.admin.cluster.settings.ClusterGetSettingsAction;
import org.elasticsearch.action.admin.cluster.settings.ClusterUpdateSettingsAction;
import org.elasticsearch.action.admin.cluster.settings.TransportClusterGetSettingsAction;
import org.elasticsearch.action.admin.cluster.settings.TransportClusterUpdateSettingsAction;
import org.elasticsearch.action.admin.cluster.shards.ClusterSearchShardsAction;
import org.elasticsearch.action.admin.cluster.shards.TransportClusterSearchShardsAction;
import org.elasticsearch.action.admin.cluster.snapshots.clone.CloneSnapshotAction;
import org.elasticsearch.action.admin.cluster.snapshots.clone.TransportCloneSnapshotAction;
import org.elasticsearch.action.admin.cluster.snapshots.create.CreateSnapshotAction;
import org.elasticsearch.action.admin.cluster.snapshots.create.TransportCreateSnapshotAction;
import org.elasticsearch.action.admin.cluster.snapshots.delete.DeleteSnapshotAction;
import org.elasticsearch.action.admin.cluster.snapshots.delete.TransportDeleteSnapshotAction;
import org.elasticsearch.action.admin.cluster.snapshots.features.ResetFeatureStateAction;
import org.elasticsearch.action.admin.cluster.snapshots.features.SnapshottableFeaturesAction;
import org.elasticsearch.action.admin.cluster.snapshots.features.TransportResetFeatureStateAction;
import org.elasticsearch.action.admin.cluster.snapshots.features.TransportSnapshottableFeaturesAction;
import org.elasticsearch.action.admin.cluster.snapshots.get.GetSnapshotsAction;
import org.elasticsearch.action.admin.cluster.snapshots.get.TransportGetSnapshotsAction;
import org.elasticsearch.action.admin.cluster.snapshots.get.shard.GetShardSnapshotAction;
import org.elasticsearch.action.admin.cluster.snapshots.get.shard.TransportGetShardSnapshotAction;
import org.elasticsearch.action.admin.cluster.snapshots.restore.RestoreSnapshotAction;
import org.elasticsearch.action.admin.cluster.snapshots.restore.TransportRestoreSnapshotAction;
import org.elasticsearch.action.admin.cluster.snapshots.status.SnapshotsStatusAction;
import org.elasticsearch.action.admin.cluster.snapshots.status.TransportNodesSnapshotsStatus;
import org.elasticsearch.action.admin.cluster.snapshots.status.TransportSnapshotsStatusAction;
import org.elasticsearch.action.admin.cluster.state.ClusterStateAction;
import org.elasticsearch.action.admin.cluster.state.TransportClusterStateAction;
import org.elasticsearch.action.admin.cluster.stats.ClusterStatsAction;
import org.elasticsearch.action.admin.cluster.stats.TransportClusterStatsAction;
import org.elasticsearch.action.admin.cluster.storedscripts.DeleteStoredScriptAction;
import org.elasticsearch.action.admin.cluster.storedscripts.GetScriptContextAction;
import org.elasticsearch.action.admin.cluster.storedscripts.GetScriptLanguageAction;
import org.elasticsearch.action.admin.cluster.storedscripts.GetStoredScriptAction;
import org.elasticsearch.action.admin.cluster.storedscripts.PutStoredScriptAction;
import org.elasticsearch.action.admin.cluster.storedscripts.TransportDeleteStoredScriptAction;
import org.elasticsearch.action.admin.cluster.storedscripts.TransportGetScriptContextAction;
import org.elasticsearch.action.admin.cluster.storedscripts.TransportGetScriptLanguageAction;
import org.elasticsearch.action.admin.cluster.storedscripts.TransportGetStoredScriptAction;
import org.elasticsearch.action.admin.cluster.storedscripts.TransportPutStoredScriptAction;
import org.elasticsearch.action.admin.cluster.tasks.PendingClusterTasksAction;
import org.elasticsearch.action.admin.cluster.tasks.TransportPendingClusterTasksAction;
import org.elasticsearch.action.admin.indices.alias.IndicesAliasesAction;
import org.elasticsearch.action.admin.indices.alias.IndicesAliasesRequest;
import org.elasticsearch.action.admin.indices.alias.TransportIndicesAliasesAction;
import org.elasticsearch.action.admin.indices.alias.get.GetAliasesAction;
import org.elasticsearch.action.admin.indices.alias.get.TransportGetAliasesAction;
import org.elasticsearch.action.admin.indices.analyze.AnalyzeAction;
import org.elasticsearch.action.admin.indices.analyze.ReloadAnalyzerAction;
import org.elasticsearch.action.admin.indices.analyze.TransportAnalyzeAction;
import org.elasticsearch.action.admin.indices.analyze.TransportReloadAnalyzersAction;
import org.elasticsearch.action.admin.indices.cache.clear.ClearIndicesCacheAction;
import org.elasticsearch.action.admin.indices.cache.clear.TransportClearIndicesCacheAction;
import org.elasticsearch.action.admin.indices.close.CloseIndexAction;
import org.elasticsearch.action.admin.indices.close.TransportCloseIndexAction;
import org.elasticsearch.action.admin.indices.close.TransportVerifyShardBeforeCloseAction;
import org.elasticsearch.action.admin.indices.create.AutoCreateAction;
import org.elasticsearch.action.admin.indices.create.CreateIndexAction;
import org.elasticsearch.action.admin.indices.create.TransportCreateIndexAction;
import org.elasticsearch.action.admin.indices.dangling.delete.DeleteDanglingIndexAction;
import org.elasticsearch.action.admin.indices.dangling.delete.TransportDeleteDanglingIndexAction;
import org.elasticsearch.action.admin.indices.dangling.find.FindDanglingIndexAction;
import org.elasticsearch.action.admin.indices.dangling.find.TransportFindDanglingIndexAction;
import org.elasticsearch.action.admin.indices.dangling.import_index.ImportDanglingIndexAction;
import org.elasticsearch.action.admin.indices.dangling.import_index.TransportImportDanglingIndexAction;
import org.elasticsearch.action.admin.indices.dangling.list.ListDanglingIndicesAction;
import org.elasticsearch.action.admin.indices.dangling.list.TransportListDanglingIndicesAction;
import org.elasticsearch.action.admin.indices.delete.DeleteIndexAction;
import org.elasticsearch.action.admin.indices.delete.TransportDeleteIndexAction;
import org.elasticsearch.action.admin.indices.diskusage.AnalyzeIndexDiskUsageAction;
import org.elasticsearch.action.admin.indices.diskusage.TransportAnalyzeIndexDiskUsageAction;
import org.elasticsearch.action.admin.indices.flush.FlushAction;
import org.elasticsearch.action.admin.indices.flush.TransportFlushAction;
import org.elasticsearch.action.admin.indices.flush.TransportShardFlushAction;
import org.elasticsearch.action.admin.indices.forcemerge.ForceMergeAction;
import org.elasticsearch.action.admin.indices.forcemerge.TransportForceMergeAction;
import org.elasticsearch.action.admin.indices.get.GetIndexAction;
import org.elasticsearch.action.admin.indices.get.TransportGetIndexAction;
import org.elasticsearch.action.admin.indices.mapping.get.GetFieldMappingsAction;
import org.elasticsearch.action.admin.indices.mapping.get.GetMappingsAction;
import org.elasticsearch.action.admin.indices.mapping.get.TransportGetFieldMappingsAction;
import org.elasticsearch.action.admin.indices.mapping.get.TransportGetFieldMappingsIndexAction;
import org.elasticsearch.action.admin.indices.mapping.get.TransportGetMappingsAction;
import org.elasticsearch.action.admin.indices.mapping.put.AutoPutMappingAction;
import org.elasticsearch.action.admin.indices.mapping.put.PutMappingAction;
import org.elasticsearch.action.admin.indices.mapping.put.PutMappingRequest;
import org.elasticsearch.action.admin.indices.mapping.put.TransportAutoPutMappingAction;
import org.elasticsearch.action.admin.indices.mapping.put.TransportPutMappingAction;
import org.elasticsearch.action.admin.indices.open.OpenIndexAction;
import org.elasticsearch.action.admin.indices.open.TransportOpenIndexAction;
import org.elasticsearch.action.admin.indices.readonly.AddIndexBlockAction;
import org.elasticsearch.action.admin.indices.readonly.TransportAddIndexBlockAction;
import org.elasticsearch.action.admin.indices.readonly.TransportVerifyShardIndexBlockAction;
import org.elasticsearch.action.admin.indices.recovery.RecoveryAction;
import org.elasticsearch.action.admin.indices.recovery.TransportRecoveryAction;
import org.elasticsearch.action.admin.indices.refresh.RefreshAction;
import org.elasticsearch.action.admin.indices.refresh.TransportRefreshAction;
import org.elasticsearch.action.admin.indices.refresh.TransportShardRefreshAction;
import org.elasticsearch.action.admin.indices.resolve.ResolveIndexAction;
import org.elasticsearch.action.admin.indices.rollover.RolloverAction;
import org.elasticsearch.action.admin.indices.rollover.TransportRolloverAction;
import org.elasticsearch.action.admin.indices.segments.IndicesSegmentsAction;
import org.elasticsearch.action.admin.indices.segments.TransportIndicesSegmentsAction;
import org.elasticsearch.action.admin.indices.settings.get.GetSettingsAction;
import org.elasticsearch.action.admin.indices.settings.get.TransportGetSettingsAction;
import org.elasticsearch.action.admin.indices.settings.put.TransportUpdateSettingsAction;
import org.elasticsearch.action.admin.indices.settings.put.UpdateSettingsAction;
import org.elasticsearch.action.admin.indices.shards.IndicesShardStoresAction;
import org.elasticsearch.action.admin.indices.shards.TransportIndicesShardStoresAction;
import org.elasticsearch.action.admin.indices.shrink.ResizeAction;
import org.elasticsearch.action.admin.indices.shrink.TransportResizeAction;
import org.elasticsearch.action.admin.indices.stats.FieldUsageStatsAction;
import org.elasticsearch.action.admin.indices.stats.IndicesStatsAction;
import org.elasticsearch.action.admin.indices.stats.TransportFieldUsageAction;
import org.elasticsearch.action.admin.indices.stats.TransportIndicesStatsAction;
import org.elasticsearch.action.admin.indices.template.delete.DeleteComponentTemplateAction;
import org.elasticsearch.action.admin.indices.template.delete.DeleteComposableIndexTemplateAction;
import org.elasticsearch.action.admin.indices.template.delete.DeleteIndexTemplateAction;
import org.elasticsearch.action.admin.indices.template.delete.TransportDeleteComponentTemplateAction;
import org.elasticsearch.action.admin.indices.template.delete.TransportDeleteComposableIndexTemplateAction;
import org.elasticsearch.action.admin.indices.template.delete.TransportDeleteIndexTemplateAction;
import org.elasticsearch.action.admin.indices.template.get.GetComponentTemplateAction;
import org.elasticsearch.action.admin.indices.template.get.GetComposableIndexTemplateAction;
import org.elasticsearch.action.admin.indices.template.get.GetIndexTemplatesAction;
import org.elasticsearch.action.admin.indices.template.get.TransportGetComponentTemplateAction;
import org.elasticsearch.action.admin.indices.template.get.TransportGetComposableIndexTemplateAction;
import org.elasticsearch.action.admin.indices.template.get.TransportGetIndexTemplatesAction;
import org.elasticsearch.action.admin.indices.template.post.SimulateIndexTemplateAction;
import org.elasticsearch.action.admin.indices.template.post.SimulateTemplateAction;
import org.elasticsearch.action.admin.indices.template.post.TransportSimulateIndexTemplateAction;
import org.elasticsearch.action.admin.indices.template.post.TransportSimulateTemplateAction;
import org.elasticsearch.action.admin.indices.template.put.PutComponentTemplateAction;
import org.elasticsearch.action.admin.indices.template.put.PutComposableIndexTemplateAction;
import org.elasticsearch.action.admin.indices.template.put.PutIndexTemplateAction;
import org.elasticsearch.action.admin.indices.template.put.TransportPutComponentTemplateAction;
import org.elasticsearch.action.admin.indices.template.put.TransportPutComposableIndexTemplateAction;
import org.elasticsearch.action.admin.indices.template.put.TransportPutIndexTemplateAction;
import org.elasticsearch.action.admin.indices.validate.query.TransportValidateQueryAction;
import org.elasticsearch.action.admin.indices.validate.query.ValidateQueryAction;
import org.elasticsearch.action.bulk.BulkAction;
import org.elasticsearch.action.bulk.TransportBulkAction;
import org.elasticsearch.action.bulk.TransportShardBulkAction;
import org.elasticsearch.action.delete.DeleteAction;
import org.elasticsearch.action.delete.TransportDeleteAction;
import org.elasticsearch.action.explain.ExplainAction;
import org.elasticsearch.action.explain.TransportExplainAction;
import org.elasticsearch.action.fieldcaps.FieldCapabilitiesAction;
import org.elasticsearch.action.fieldcaps.TransportFieldCapabilitiesAction;
import org.elasticsearch.action.get.GetAction;
import org.elasticsearch.action.get.MultiGetAction;
import org.elasticsearch.action.get.TransportGetAction;
import org.elasticsearch.action.get.TransportMultiGetAction;
import org.elasticsearch.action.get.TransportShardMultiGetAction;
import org.elasticsearch.action.index.IndexAction;
import org.elasticsearch.action.index.TransportIndexAction;
import org.elasticsearch.action.ingest.DeletePipelineAction;
import org.elasticsearch.action.ingest.DeletePipelineTransportAction;
import org.elasticsearch.action.ingest.GetPipelineAction;
import org.elasticsearch.action.ingest.GetPipelineTransportAction;
import org.elasticsearch.action.ingest.PutPipelineAction;
import org.elasticsearch.action.ingest.PutPipelineTransportAction;
import org.elasticsearch.action.ingest.SimulatePipelineAction;
import org.elasticsearch.action.ingest.SimulatePipelineTransportAction;
import org.elasticsearch.action.search.ClearScrollAction;
import org.elasticsearch.action.search.ClosePointInTimeAction;
import org.elasticsearch.action.search.MultiSearchAction;
import org.elasticsearch.action.search.OpenPointInTimeAction;
import org.elasticsearch.action.search.RestClosePointInTimeAction;
import org.elasticsearch.action.search.RestOpenPointInTimeAction;
import org.elasticsearch.action.search.SearchAction;
import org.elasticsearch.action.search.SearchScrollAction;
import org.elasticsearch.action.search.SearchShardsAction;
import org.elasticsearch.action.search.TransportClearScrollAction;
import org.elasticsearch.action.search.TransportClosePointInTimeAction;
import org.elasticsearch.action.search.TransportMultiSearchAction;
import org.elasticsearch.action.search.TransportOpenPointInTimeAction;
import org.elasticsearch.action.search.TransportSearchAction;
import org.elasticsearch.action.search.TransportSearchScrollAction;
import org.elasticsearch.action.search.TransportSearchShardsAction;
import org.elasticsearch.action.support.ActionFilters;
import org.elasticsearch.action.support.AutoCreateIndex;
import org.elasticsearch.action.support.DestructiveOperations;
import org.elasticsearch.action.support.TransportAction;
import org.elasticsearch.action.synonyms.DeleteSynonymsAction;
import org.elasticsearch.action.synonyms.GetSynonymRuleAction;
import org.elasticsearch.action.synonyms.GetSynonymsAction;
import org.elasticsearch.action.synonyms.GetSynonymsSetsAction;
import org.elasticsearch.action.synonyms.PutSynonymRuleAction;
import org.elasticsearch.action.synonyms.PutSynonymsAction;
import org.elasticsearch.action.synonyms.TransportDeleteSynonymsAction;
import org.elasticsearch.action.synonyms.TransportGetSynonymRuleAction;
import org.elasticsearch.action.synonyms.TransportGetSynonymsAction;
import org.elasticsearch.action.synonyms.TransportGetSynonymsSetsAction;
import org.elasticsearch.action.synonyms.TransportPutSynonymRuleAction;
import org.elasticsearch.action.synonyms.TransportPutSynonymsAction;
import org.elasticsearch.action.termvectors.MultiTermVectorsAction;
import org.elasticsearch.action.termvectors.TermVectorsAction;
import org.elasticsearch.action.termvectors.TransportMultiTermVectorsAction;
import org.elasticsearch.action.termvectors.TransportShardMultiTermsVectorAction;
import org.elasticsearch.action.termvectors.TransportTermVectorsAction;
import org.elasticsearch.action.update.TransportUpdateAction;
import org.elasticsearch.action.update.UpdateAction;
import org.elasticsearch.client.internal.node.NodeClient;
import org.elasticsearch.cluster.metadata.IndexNameExpressionResolver;
import org.elasticsearch.cluster.node.DiscoveryNode;
import org.elasticsearch.cluster.node.DiscoveryNodes;
import org.elasticsearch.cluster.service.ClusterService;
import org.elasticsearch.common.NamedRegistry;
import org.elasticsearch.common.inject.AbstractModule;
import org.elasticsearch.common.inject.TypeLiteral;
import org.elasticsearch.common.inject.multibindings.MapBinder;
import org.elasticsearch.common.settings.ClusterSettings;
import org.elasticsearch.common.settings.IndexScopedSettings;
import org.elasticsearch.common.settings.Settings;
import org.elasticsearch.common.settings.SettingsFilter;
import org.elasticsearch.common.util.concurrent.ThreadContext;
import org.elasticsearch.gateway.TransportNodesListGatewayStartedShards;
import org.elasticsearch.health.GetHealthAction;
import org.elasticsearch.health.RestGetHealthAction;
import org.elasticsearch.health.node.FetchHealthInfoCacheAction;
import org.elasticsearch.health.node.UpdateHealthInfoCacheAction;
import org.elasticsearch.health.stats.HealthApiStatsAction;
import org.elasticsearch.health.stats.HealthApiStatsTransportAction;
import org.elasticsearch.http.HttpPreRequest;
import org.elasticsearch.index.seqno.GlobalCheckpointSyncAction;
import org.elasticsearch.index.seqno.RetentionLeaseActions;
import org.elasticsearch.indices.SystemIndices;
import org.elasticsearch.indices.breaker.CircuitBreakerService;
import org.elasticsearch.indices.store.TransportNodesListShardStoreMetadata;
import org.elasticsearch.persistent.CompletionPersistentTaskAction;
import org.elasticsearch.persistent.RemovePersistentTaskAction;
import org.elasticsearch.persistent.StartPersistentTaskAction;
import org.elasticsearch.persistent.UpdatePersistentTaskStatusAction;
import org.elasticsearch.plugins.ActionPlugin;
import org.elasticsearch.plugins.ActionPlugin.ActionHandler;
import org.elasticsearch.plugins.interceptor.RestInterceptorActionPlugin;
import org.elasticsearch.reservedstate.ReservedClusterStateHandler;
import org.elasticsearch.reservedstate.service.ReservedClusterStateService;
import org.elasticsearch.rest.RestController;
import org.elasticsearch.rest.RestHandler;
import org.elasticsearch.rest.RestHeaderDefinition;
import org.elasticsearch.rest.RestUtils;
import org.elasticsearch.rest.action.RestFieldCapabilitiesAction;
import org.elasticsearch.rest.action.admin.cluster.RestAddVotingConfigExclusionAction;
import org.elasticsearch.rest.action.admin.cluster.RestCancelTasksAction;
import org.elasticsearch.rest.action.admin.cluster.RestCleanupRepositoryAction;
import org.elasticsearch.rest.action.admin.cluster.RestClearVotingConfigExclusionsAction;
import org.elasticsearch.rest.action.admin.cluster.RestCloneSnapshotAction;
import org.elasticsearch.rest.action.admin.cluster.RestClusterAllocationExplainAction;
import org.elasticsearch.rest.action.admin.cluster.RestClusterGetSettingsAction;
import org.elasticsearch.rest.action.admin.cluster.RestClusterHealthAction;
import org.elasticsearch.rest.action.admin.cluster.RestClusterRerouteAction;
import org.elasticsearch.rest.action.admin.cluster.RestClusterSearchShardsAction;
import org.elasticsearch.rest.action.admin.cluster.RestClusterStateAction;
import org.elasticsearch.rest.action.admin.cluster.RestClusterStatsAction;
import org.elasticsearch.rest.action.admin.cluster.RestClusterUpdateSettingsAction;
import org.elasticsearch.rest.action.admin.cluster.RestCreateSnapshotAction;
import org.elasticsearch.rest.action.admin.cluster.RestDeleteDesiredBalanceAction;
import org.elasticsearch.rest.action.admin.cluster.RestDeleteDesiredNodesAction;
import org.elasticsearch.rest.action.admin.cluster.RestDeleteRepositoryAction;
import org.elasticsearch.rest.action.admin.cluster.RestDeleteSnapshotAction;
import org.elasticsearch.rest.action.admin.cluster.RestDeleteStoredScriptAction;
import org.elasticsearch.rest.action.admin.cluster.RestGetDesiredBalanceAction;
import org.elasticsearch.rest.action.admin.cluster.RestGetDesiredNodesAction;
import org.elasticsearch.rest.action.admin.cluster.RestGetFeatureUpgradeStatusAction;
import org.elasticsearch.rest.action.admin.cluster.RestGetRepositoriesAction;
import org.elasticsearch.rest.action.admin.cluster.RestGetScriptContextAction;
import org.elasticsearch.rest.action.admin.cluster.RestGetScriptLanguageAction;
import org.elasticsearch.rest.action.admin.cluster.RestGetSnapshotsAction;
import org.elasticsearch.rest.action.admin.cluster.RestGetStoredScriptAction;
import org.elasticsearch.rest.action.admin.cluster.RestGetTaskAction;
import org.elasticsearch.rest.action.admin.cluster.RestListTasksAction;
import org.elasticsearch.rest.action.admin.cluster.RestNodesHotThreadsAction;
import org.elasticsearch.rest.action.admin.cluster.RestNodesInfoAction;
import org.elasticsearch.rest.action.admin.cluster.RestNodesStatsAction;
import org.elasticsearch.rest.action.admin.cluster.RestNodesUsageAction;
import org.elasticsearch.rest.action.admin.cluster.RestPendingClusterTasksAction;
import org.elasticsearch.rest.action.admin.cluster.RestPostFeatureUpgradeAction;
import org.elasticsearch.rest.action.admin.cluster.RestPrevalidateNodeRemovalAction;
import org.elasticsearch.rest.action.admin.cluster.RestPutRepositoryAction;
import org.elasticsearch.rest.action.admin.cluster.RestPutStoredScriptAction;
import org.elasticsearch.rest.action.admin.cluster.RestReloadSecureSettingsAction;
import org.elasticsearch.rest.action.admin.cluster.RestRemoteClusterInfoAction;
import org.elasticsearch.rest.action.admin.cluster.RestResetFeatureStateAction;
import org.elasticsearch.rest.action.admin.cluster.RestRestoreSnapshotAction;
import org.elasticsearch.rest.action.admin.cluster.RestSnapshotsStatusAction;
import org.elasticsearch.rest.action.admin.cluster.RestSnapshottableFeaturesAction;
import org.elasticsearch.rest.action.admin.cluster.RestUpdateDesiredNodesAction;
import org.elasticsearch.rest.action.admin.cluster.RestVerifyRepositoryAction;
import org.elasticsearch.rest.action.admin.cluster.dangling.RestDeleteDanglingIndexAction;
import org.elasticsearch.rest.action.admin.cluster.dangling.RestImportDanglingIndexAction;
import org.elasticsearch.rest.action.admin.cluster.dangling.RestListDanglingIndicesAction;
import org.elasticsearch.rest.action.admin.indices.RestAddIndexBlockAction;
import org.elasticsearch.rest.action.admin.indices.RestAnalyzeAction;
import org.elasticsearch.rest.action.admin.indices.RestAnalyzeIndexDiskUsageAction;
import org.elasticsearch.rest.action.admin.indices.RestClearIndicesCacheAction;
import org.elasticsearch.rest.action.admin.indices.RestCloseIndexAction;
import org.elasticsearch.rest.action.admin.indices.RestCreateIndexAction;
import org.elasticsearch.rest.action.admin.indices.RestDeleteComponentTemplateAction;
import org.elasticsearch.rest.action.admin.indices.RestDeleteComposableIndexTemplateAction;
import org.elasticsearch.rest.action.admin.indices.RestDeleteIndexAction;
import org.elasticsearch.rest.action.admin.indices.RestDeleteIndexTemplateAction;
import org.elasticsearch.rest.action.admin.indices.RestFieldUsageStatsAction;
import org.elasticsearch.rest.action.admin.indices.RestFlushAction;
import org.elasticsearch.rest.action.admin.indices.RestForceMergeAction;
import org.elasticsearch.rest.action.admin.indices.RestGetAliasesAction;
import org.elasticsearch.rest.action.admin.indices.RestGetComponentTemplateAction;
import org.elasticsearch.rest.action.admin.indices.RestGetComposableIndexTemplateAction;
import org.elasticsearch.rest.action.admin.indices.RestGetFieldMappingAction;
import org.elasticsearch.rest.action.admin.indices.RestGetIndexTemplateAction;
import org.elasticsearch.rest.action.admin.indices.RestGetIndicesAction;
import org.elasticsearch.rest.action.admin.indices.RestGetMappingAction;
import org.elasticsearch.rest.action.admin.indices.RestGetSettingsAction;
import org.elasticsearch.rest.action.admin.indices.RestIndexDeleteAliasesAction;
import org.elasticsearch.rest.action.admin.indices.RestIndexPutAliasAction;
import org.elasticsearch.rest.action.admin.indices.RestIndicesAliasesAction;
import org.elasticsearch.rest.action.admin.indices.RestIndicesSegmentsAction;
import org.elasticsearch.rest.action.admin.indices.RestIndicesShardStoresAction;
import org.elasticsearch.rest.action.admin.indices.RestIndicesStatsAction;
import org.elasticsearch.rest.action.admin.indices.RestOpenIndexAction;
import org.elasticsearch.rest.action.admin.indices.RestPutComponentTemplateAction;
import org.elasticsearch.rest.action.admin.indices.RestPutComposableIndexTemplateAction;
import org.elasticsearch.rest.action.admin.indices.RestPutIndexTemplateAction;
import org.elasticsearch.rest.action.admin.indices.RestPutMappingAction;
import org.elasticsearch.rest.action.admin.indices.RestRecoveryAction;
import org.elasticsearch.rest.action.admin.indices.RestRefreshAction;
import org.elasticsearch.rest.action.admin.indices.RestReloadAnalyzersAction;
import org.elasticsearch.rest.action.admin.indices.RestResizeHandler;
import org.elasticsearch.rest.action.admin.indices.RestResolveIndexAction;
import org.elasticsearch.rest.action.admin.indices.RestRolloverIndexAction;
import org.elasticsearch.rest.action.admin.indices.RestSimulateIndexTemplateAction;
import org.elasticsearch.rest.action.admin.indices.RestSimulateTemplateAction;
import org.elasticsearch.rest.action.admin.indices.RestSyncedFlushAction;
import org.elasticsearch.rest.action.admin.indices.RestUpdateSettingsAction;
import org.elasticsearch.rest.action.admin.indices.RestUpgradeActionDeprecated;
import org.elasticsearch.rest.action.admin.indices.RestValidateQueryAction;
import org.elasticsearch.rest.action.cat.AbstractCatAction;
import org.elasticsearch.rest.action.cat.RestAliasAction;
import org.elasticsearch.rest.action.cat.RestAllocationAction;
import org.elasticsearch.rest.action.cat.RestCatAction;
import org.elasticsearch.rest.action.cat.RestCatComponentTemplateAction;
import org.elasticsearch.rest.action.cat.RestCatRecoveryAction;
import org.elasticsearch.rest.action.cat.RestFielddataAction;
import org.elasticsearch.rest.action.cat.RestHealthAction;
import org.elasticsearch.rest.action.cat.RestIndicesAction;
import org.elasticsearch.rest.action.cat.RestMasterAction;
import org.elasticsearch.rest.action.cat.RestNodeAttrsAction;
import org.elasticsearch.rest.action.cat.RestNodesAction;
import org.elasticsearch.rest.action.cat.RestPluginsAction;
import org.elasticsearch.rest.action.cat.RestRepositoriesAction;
import org.elasticsearch.rest.action.cat.RestSegmentsAction;
import org.elasticsearch.rest.action.cat.RestShardsAction;
import org.elasticsearch.rest.action.cat.RestSnapshotAction;
import org.elasticsearch.rest.action.cat.RestTasksAction;
import org.elasticsearch.rest.action.cat.RestTemplatesAction;
import org.elasticsearch.rest.action.cat.RestThreadPoolAction;
import org.elasticsearch.rest.action.document.RestBulkAction;
import org.elasticsearch.rest.action.document.RestDeleteAction;
import org.elasticsearch.rest.action.document.RestGetAction;
import org.elasticsearch.rest.action.document.RestGetSourceAction;
import org.elasticsearch.rest.action.document.RestIndexAction;
import org.elasticsearch.rest.action.document.RestIndexAction.AutoIdHandler;
import org.elasticsearch.rest.action.document.RestIndexAction.CreateHandler;
import org.elasticsearch.rest.action.document.RestMultiGetAction;
import org.elasticsearch.rest.action.document.RestMultiTermVectorsAction;
import org.elasticsearch.rest.action.document.RestTermVectorsAction;
import org.elasticsearch.rest.action.document.RestUpdateAction;
import org.elasticsearch.rest.action.info.RestClusterInfoAction;
import org.elasticsearch.rest.action.ingest.RestDeletePipelineAction;
import org.elasticsearch.rest.action.ingest.RestGetPipelineAction;
import org.elasticsearch.rest.action.ingest.RestPutPipelineAction;
import org.elasticsearch.rest.action.ingest.RestSimulatePipelineAction;
import org.elasticsearch.rest.action.search.RestClearScrollAction;
import org.elasticsearch.rest.action.search.RestCountAction;
import org.elasticsearch.rest.action.search.RestExplainAction;
import org.elasticsearch.rest.action.search.RestKnnSearchAction;
import org.elasticsearch.rest.action.search.RestMultiSearchAction;
import org.elasticsearch.rest.action.search.RestSearchAction;
import org.elasticsearch.rest.action.search.RestSearchScrollAction;
import org.elasticsearch.rest.action.synonyms.RestDeleteSynonymsAction;
import org.elasticsearch.rest.action.synonyms.RestGetSynonymRuleAction;
import org.elasticsearch.rest.action.synonyms.RestGetSynonymsAction;
import org.elasticsearch.rest.action.synonyms.RestGetSynonymsSetsAction;
import org.elasticsearch.rest.action.synonyms.RestPutSynonymRuleAction;
import org.elasticsearch.rest.action.synonyms.RestPutSynonymsAction;
import org.elasticsearch.synonyms.SynonymsAPI;
import org.elasticsearch.tasks.Task;
import org.elasticsearch.threadpool.ThreadPool;
import org.elasticsearch.tracing.Tracer;
import org.elasticsearch.usage.UsageService;

import java.time.Instant;
import java.util.ArrayList;
import java.util.Collections;
import java.util.List;
import java.util.Map;
import java.util.Optional;
import java.util.Set;
import java.util.function.Consumer;
import java.util.function.Supplier;
import java.util.function.UnaryOperator;
import java.util.stream.Collectors;
import java.util.stream.Stream;

import static java.util.Collections.unmodifiableMap;

/**
 * Builds and binds the generic action map, all {@link TransportAction}s, and {@link ActionFilters}.
 */
public class ActionModule extends AbstractModule {

    private static final Logger logger = LogManager.getLogger(ActionModule.class);
    /**
     *  This RestHandler is used as a placeholder for any routes that are unreachable (i.e. have no ServerlessScope annotation) when
     *  running in serverless mode. It does nothing, and its handleRequest method is never called. It just provides a way to register the
     *  routes so that we know they do exist.
     */
    private static final RestHandler placeholderRestHandler = (request, channel, client) -> {};

    private final Settings settings;
    private final IndexNameExpressionResolver indexNameExpressionResolver;
    private final IndexScopedSettings indexScopedSettings;
    private final ClusterSettings clusterSettings;
    private final SettingsFilter settingsFilter;
    private final List<ActionPlugin> actionPlugins;
    private final Map<String, ActionHandler<?, ?>> actions;
    private final ActionFilters actionFilters;
    private final AutoCreateIndex autoCreateIndex;
    private final DestructiveOperations destructiveOperations;
    private final RestController restController;
    /** Rest headers that are copied to internal requests made during a rest request. */
    private final Set<RestHeaderDefinition> headersToCopy;
    private final RequestValidators<PutMappingRequest> mappingRequestValidators;
    private final RequestValidators<IndicesAliasesRequest> indicesAliasesRequestRequestValidators;
    private final ThreadPool threadPool;
    private final ReservedClusterStateService reservedClusterStateService;
    private final boolean serverlessEnabled;

    public ActionModule(
        Settings settings,
        IndexNameExpressionResolver indexNameExpressionResolver,
        IndexScopedSettings indexScopedSettings,
        ClusterSettings clusterSettings,
        SettingsFilter settingsFilter,
        ThreadPool threadPool,
        List<ActionPlugin> actionPlugins,
        NodeClient nodeClient,
        CircuitBreakerService circuitBreakerService,
        UsageService usageService,
        SystemIndices systemIndices,
        Tracer tracer,
        ClusterService clusterService,
        List<ReservedClusterStateHandler<?>> reservedStateHandlers
    ) {
        this.settings = settings;
        this.indexNameExpressionResolver = indexNameExpressionResolver;
        this.indexScopedSettings = indexScopedSettings;
        this.clusterSettings = clusterSettings;
        this.settingsFilter = settingsFilter;
        this.actionPlugins = actionPlugins;
        this.threadPool = threadPool;
        this.serverlessEnabled = DiscoveryNode.isServerless();
        actions = setupActions(actionPlugins);
        actionFilters = setupActionFilters(actionPlugins);
        autoCreateIndex = new AutoCreateIndex(settings, clusterSettings, indexNameExpressionResolver, systemIndices);
        destructiveOperations = new DestructiveOperations(settings, clusterSettings);
        Set<RestHeaderDefinition> headers = Stream.concat(
            actionPlugins.stream().flatMap(p -> p.getRestHeaders().stream()),
            Stream.of(
                new RestHeaderDefinition(Task.X_OPAQUE_ID_HTTP_HEADER, false),
                new RestHeaderDefinition(Task.TRACE_STATE, false),
                new RestHeaderDefinition(Task.TRACE_PARENT_HTTP_HEADER, false),
                new RestHeaderDefinition(Task.X_ELASTIC_PRODUCT_ORIGIN_HTTP_HEADER, false)
            )
        ).collect(Collectors.toSet());
        UnaryOperator<RestHandler> restInterceptor = null;
        for (ActionPlugin plugin : actionPlugins) {
            if (plugin instanceof RestInterceptorActionPlugin riplugin) {
                UnaryOperator<RestHandler> newRestInterceptor = riplugin.getRestHandlerInterceptor(threadPool.getThreadContext());
                if (newRestInterceptor != null) {
                    logger.debug("Using REST interceptor from plugin " + plugin.getClass().getName());
                    if (plugin.getClass().getCanonicalName() == null
                        || plugin.getClass().getCanonicalName().startsWith("org.elasticsearch.xpack") == false) {
                        throw new IllegalArgumentException(
                            "The "
                                + plugin.getClass().getName()
                                + " plugin tried to install a custom REST "
                                + "interceptor. This functionality is not available anymore."
                        );
                    }
                    if (restInterceptor != null) {
                        throw new IllegalArgumentException("Cannot have more than one plugin implementing a REST interceptor");
                    }
                    restInterceptor = newRestInterceptor;
                }
            }
        }
        mappingRequestValidators = new RequestValidators<>(
            actionPlugins.stream().flatMap(p -> p.mappingRequestValidators().stream()).toList()
        );
        indicesAliasesRequestRequestValidators = new RequestValidators<>(
            actionPlugins.stream().flatMap(p -> p.indicesAliasesRequestValidators().stream()).toList()
        );
        headersToCopy = headers;
        restController = new RestController(restInterceptor, nodeClient, circuitBreakerService, usageService, tracer, serverlessEnabled);
        reservedClusterStateService = new ReservedClusterStateService(clusterService, reservedStateHandlers);
    }

    /**
     * Certain request header values need to be copied in the thread context under which request handlers are to be dispatched.
     * Careful that this method modifies the thread context. The thread context must be reinstated after the request handler
     * finishes and returns.
     */
    public void copyRequestHeadersToThreadContext(HttpPreRequest request, ThreadContext threadContext) {
        // the request's thread-context must always be populated (by calling this method) before undergoing any request related processing
        // we use this opportunity to first record the request processing start time
        threadContext.putTransient(Task.TRACE_START_TIME, Instant.ofEpochMilli(threadPool.absoluteTimeInMillis()));
        for (final RestHeaderDefinition restHeader : headersToCopy) {
            final String name = restHeader.getName();
            final List<String> headerValues = request.getHeaders().get(name);
            if (headerValues != null && headerValues.isEmpty() == false) {
                final List<String> distinctHeaderValues = headerValues.stream().distinct().toList();
                if (restHeader.isMultiValueAllowed() == false && distinctHeaderValues.size() > 1) {
                    throw new IllegalArgumentException("multiple values for single-valued header [" + name + "].");
                } else if (name.equals(Task.TRACE_PARENT_HTTP_HEADER)) {
                    String traceparent = distinctHeaderValues.get(0);
                    Optional<String> traceId = RestUtils.extractTraceId(traceparent);
                    if (traceId.isPresent()) {
                        threadContext.putHeader(Task.TRACE_ID, traceId.get());
                        threadContext.putTransient("parent_" + Task.TRACE_PARENT_HTTP_HEADER, traceparent);
                    }
                } else if (name.equals(Task.TRACE_STATE)) {
                    threadContext.putTransient("parent_" + Task.TRACE_STATE, distinctHeaderValues.get(0));
                } else {
                    threadContext.putHeader(name, String.join(",", distinctHeaderValues));
                }
            }
        }
    }

    public Map<String, ActionHandler<?, ?>> getActions() {
        return actions;
    }

    static Map<String, ActionHandler<?, ?>> setupActions(List<ActionPlugin> actionPlugins) {
        // Subclass NamedRegistry for easy registration
        class ActionRegistry extends NamedRegistry<ActionHandler<?, ?>> {
            ActionRegistry() {
                super("action");
            }

            public void register(ActionHandler<?, ?> handler) {
                register(handler.getAction().name(), handler);
            }

            public <Request extends ActionRequest, Response extends ActionResponse> void register(
                ActionType<Response> action,
                Class<? extends TransportAction<Request, Response>> transportAction
            ) {
                register(new ActionHandler<>(action, transportAction));
            }
        }
        ActionRegistry actions = new ActionRegistry();

        actions.register(NodesInfoAction.INSTANCE, TransportNodesInfoAction.class);
        actions.register(RemoteInfoAction.INSTANCE, TransportRemoteInfoAction.class);
        actions.register(RemoteClusterNodesAction.INSTANCE, RemoteClusterNodesAction.TransportAction.class);
        actions.register(NodesStatsAction.INSTANCE, TransportNodesStatsAction.class);
        actions.register(NodesUsageAction.INSTANCE, TransportNodesUsageAction.class);
        actions.register(NodesHotThreadsAction.INSTANCE, TransportNodesHotThreadsAction.class);
        actions.register(ListTasksAction.INSTANCE, TransportListTasksAction.class);
        actions.register(GetTaskAction.INSTANCE, TransportGetTaskAction.class);
        actions.register(CancelTasksAction.INSTANCE, TransportCancelTasksAction.class);
        actions.register(GetHealthAction.INSTANCE, GetHealthAction.TransportAction.class);
        actions.register(PrevalidateNodeRemovalAction.INSTANCE, TransportPrevalidateNodeRemovalAction.class);
        actions.register(HealthApiStatsAction.INSTANCE, HealthApiStatsTransportAction.class);

        actions.register(AddVotingConfigExclusionsAction.INSTANCE, TransportAddVotingConfigExclusionsAction.class);
        actions.register(ClearVotingConfigExclusionsAction.INSTANCE, TransportClearVotingConfigExclusionsAction.class);
        actions.register(ClusterAllocationExplainAction.INSTANCE, TransportClusterAllocationExplainAction.class);
        actions.register(GetDesiredBalanceAction.INSTANCE, TransportGetDesiredBalanceAction.class);
        actions.register(DeleteDesiredBalanceAction.INSTANCE, TransportDeleteDesiredBalanceAction.class);
        actions.register(ClusterStatsAction.INSTANCE, TransportClusterStatsAction.class);
        actions.register(ClusterStateAction.INSTANCE, TransportClusterStateAction.class);
        actions.register(ClusterHealthAction.INSTANCE, TransportClusterHealthAction.class);
        actions.register(ClusterUpdateSettingsAction.INSTANCE, TransportClusterUpdateSettingsAction.class);
        actions.register(ClusterGetSettingsAction.INSTANCE, TransportClusterGetSettingsAction.class);
        actions.register(ClusterRerouteAction.INSTANCE, TransportClusterRerouteAction.class);
        actions.register(ClusterSearchShardsAction.INSTANCE, TransportClusterSearchShardsAction.class);
        actions.register(ClusterFormationInfoAction.INSTANCE, ClusterFormationInfoAction.TransportAction.class);
        actions.register(PendingClusterTasksAction.INSTANCE, TransportPendingClusterTasksAction.class);
        actions.register(PutRepositoryAction.INSTANCE, TransportPutRepositoryAction.class);
        actions.register(GetRepositoriesAction.INSTANCE, TransportGetRepositoriesAction.class);
        actions.register(DeleteRepositoryAction.INSTANCE, TransportDeleteRepositoryAction.class);
        actions.register(VerifyRepositoryAction.INSTANCE, TransportVerifyRepositoryAction.class);
        actions.register(CleanupRepositoryAction.INSTANCE, TransportCleanupRepositoryAction.class);
        actions.register(GetSnapshotsAction.INSTANCE, TransportGetSnapshotsAction.class);
        actions.register(DeleteSnapshotAction.INSTANCE, TransportDeleteSnapshotAction.class);
        actions.register(CreateSnapshotAction.INSTANCE, TransportCreateSnapshotAction.class);
        actions.register(CloneSnapshotAction.INSTANCE, TransportCloneSnapshotAction.class);
        actions.register(RestoreSnapshotAction.INSTANCE, TransportRestoreSnapshotAction.class);
        actions.register(SnapshotsStatusAction.INSTANCE, TransportSnapshotsStatusAction.class);
        actions.register(SnapshottableFeaturesAction.INSTANCE, TransportSnapshottableFeaturesAction.class);
        actions.register(ResetFeatureStateAction.INSTANCE, TransportResetFeatureStateAction.class);
        actions.register(GetFeatureUpgradeStatusAction.INSTANCE, TransportGetFeatureUpgradeStatusAction.class);
        actions.register(PostFeatureUpgradeAction.INSTANCE, TransportPostFeatureUpgradeAction.class);
        actions.register(GetShardSnapshotAction.INSTANCE, TransportGetShardSnapshotAction.class);

        actions.register(IndicesStatsAction.INSTANCE, TransportIndicesStatsAction.class);
        actions.register(IndicesSegmentsAction.INSTANCE, TransportIndicesSegmentsAction.class);
        actions.register(IndicesShardStoresAction.INSTANCE, TransportIndicesShardStoresAction.class);
        actions.register(CreateIndexAction.INSTANCE, TransportCreateIndexAction.class);
        actions.register(ResizeAction.INSTANCE, TransportResizeAction.class);
        actions.register(RolloverAction.INSTANCE, TransportRolloverAction.class);
        actions.register(DeleteIndexAction.INSTANCE, TransportDeleteIndexAction.class);
        actions.register(GetIndexAction.INSTANCE, TransportGetIndexAction.class);
        actions.register(OpenIndexAction.INSTANCE, TransportOpenIndexAction.class);
        actions.register(CloseIndexAction.INSTANCE, TransportCloseIndexAction.class);
        actions.register(AddIndexBlockAction.INSTANCE, TransportAddIndexBlockAction.class);
        actions.register(GetMappingsAction.INSTANCE, TransportGetMappingsAction.class);
        actions.register(GetFieldMappingsAction.INSTANCE, TransportGetFieldMappingsAction.class);
        actions.register(TransportGetFieldMappingsIndexAction.TYPE, TransportGetFieldMappingsIndexAction.class);
        actions.register(PutMappingAction.INSTANCE, TransportPutMappingAction.class);
        actions.register(AutoPutMappingAction.INSTANCE, TransportAutoPutMappingAction.class);
        actions.register(IndicesAliasesAction.INSTANCE, TransportIndicesAliasesAction.class);
        actions.register(UpdateSettingsAction.INSTANCE, TransportUpdateSettingsAction.class);
        actions.register(AnalyzeAction.INSTANCE, TransportAnalyzeAction.class);
        actions.register(ReloadAnalyzerAction.INSTANCE, TransportReloadAnalyzersAction.class);
        actions.register(PutIndexTemplateAction.INSTANCE, TransportPutIndexTemplateAction.class);
        actions.register(GetIndexTemplatesAction.INSTANCE, TransportGetIndexTemplatesAction.class);
        actions.register(DeleteIndexTemplateAction.INSTANCE, TransportDeleteIndexTemplateAction.class);
        actions.register(PutComponentTemplateAction.INSTANCE, TransportPutComponentTemplateAction.class);
        actions.register(GetComponentTemplateAction.INSTANCE, TransportGetComponentTemplateAction.class);
        actions.register(DeleteComponentTemplateAction.INSTANCE, TransportDeleteComponentTemplateAction.class);
        actions.register(PutComposableIndexTemplateAction.INSTANCE, TransportPutComposableIndexTemplateAction.class);
        actions.register(GetComposableIndexTemplateAction.INSTANCE, TransportGetComposableIndexTemplateAction.class);
        actions.register(DeleteComposableIndexTemplateAction.INSTANCE, TransportDeleteComposableIndexTemplateAction.class);
        actions.register(SimulateIndexTemplateAction.INSTANCE, TransportSimulateIndexTemplateAction.class);
        actions.register(SimulateTemplateAction.INSTANCE, TransportSimulateTemplateAction.class);
        actions.register(ValidateQueryAction.INSTANCE, TransportValidateQueryAction.class);
        actions.register(RefreshAction.INSTANCE, TransportRefreshAction.class);
        actions.register(FlushAction.INSTANCE, TransportFlushAction.class);
        actions.register(ForceMergeAction.INSTANCE, TransportForceMergeAction.class);
        actions.register(ClearIndicesCacheAction.INSTANCE, TransportClearIndicesCacheAction.class);
        actions.register(GetAliasesAction.INSTANCE, TransportGetAliasesAction.class);
        actions.register(GetSettingsAction.INSTANCE, TransportGetSettingsAction.class);

        actions.register(IndexAction.INSTANCE, TransportIndexAction.class);
        actions.register(GetAction.INSTANCE, TransportGetAction.class);
        actions.register(TermVectorsAction.INSTANCE, TransportTermVectorsAction.class);
        actions.register(MultiTermVectorsAction.INSTANCE, TransportMultiTermVectorsAction.class);
        actions.register(TransportShardMultiTermsVectorAction.TYPE, TransportShardMultiTermsVectorAction.class);
        actions.register(DeleteAction.INSTANCE, TransportDeleteAction.class);
        actions.register(UpdateAction.INSTANCE, TransportUpdateAction.class);
        actions.register(MultiGetAction.INSTANCE, TransportMultiGetAction.class);
        actions.register(TransportShardMultiGetAction.TYPE, TransportShardMultiGetAction.class);
        actions.register(BulkAction.INSTANCE, TransportBulkAction.class);
        actions.register(TransportShardBulkAction.TYPE, TransportShardBulkAction.class);
        actions.register(SearchAction.INSTANCE, TransportSearchAction.class);
        actions.register(SearchScrollAction.INSTANCE, TransportSearchScrollAction.class);
        actions.register(OpenPointInTimeAction.INSTANCE, TransportOpenPointInTimeAction.class);
        actions.register(ClosePointInTimeAction.INSTANCE, TransportClosePointInTimeAction.class);
        actions.register(SearchShardsAction.INSTANCE, TransportSearchShardsAction.class);
        actions.register(MultiSearchAction.INSTANCE, TransportMultiSearchAction.class);
        actions.register(ExplainAction.INSTANCE, TransportExplainAction.class);
        actions.register(ClearScrollAction.INSTANCE, TransportClearScrollAction.class);
        actions.register(RecoveryAction.INSTANCE, TransportRecoveryAction.class);
        actions.register(NodesReloadSecureSettingsAction.INSTANCE, TransportNodesReloadSecureSettingsAction.class);
        actions.register(AutoCreateAction.INSTANCE, AutoCreateAction.TransportAction.class);
        actions.register(ResolveIndexAction.INSTANCE, ResolveIndexAction.TransportAction.class);
        actions.register(AnalyzeIndexDiskUsageAction.INSTANCE, TransportAnalyzeIndexDiskUsageAction.class);
        actions.register(FieldUsageStatsAction.INSTANCE, TransportFieldUsageAction.class);
        actions.register(MasterHistoryAction.INSTANCE, MasterHistoryAction.TransportAction.class);
        actions.register(CoordinationDiagnosticsAction.INSTANCE, CoordinationDiagnosticsAction.TransportAction.class);

        // Indexed scripts
        actions.register(PutStoredScriptAction.INSTANCE, TransportPutStoredScriptAction.class);
        actions.register(GetStoredScriptAction.INSTANCE, TransportGetStoredScriptAction.class);
        actions.register(DeleteStoredScriptAction.INSTANCE, TransportDeleteStoredScriptAction.class);
        actions.register(GetScriptContextAction.INSTANCE, TransportGetScriptContextAction.class);
        actions.register(GetScriptLanguageAction.INSTANCE, TransportGetScriptLanguageAction.class);

        actions.register(FieldCapabilitiesAction.INSTANCE, TransportFieldCapabilitiesAction.class);

        actions.register(PutPipelineAction.INSTANCE, PutPipelineTransportAction.class);
        actions.register(GetPipelineAction.INSTANCE, GetPipelineTransportAction.class);
        actions.register(DeletePipelineAction.INSTANCE, DeletePipelineTransportAction.class);
        actions.register(SimulatePipelineAction.INSTANCE, SimulatePipelineTransportAction.class);

        actionPlugins.stream().flatMap(p -> p.getActions().stream()).forEach(actions::register);

        // Persistent tasks:
        actions.register(StartPersistentTaskAction.INSTANCE, StartPersistentTaskAction.TransportAction.class);
        actions.register(UpdatePersistentTaskStatusAction.INSTANCE, UpdatePersistentTaskStatusAction.TransportAction.class);
        actions.register(CompletionPersistentTaskAction.INSTANCE, CompletionPersistentTaskAction.TransportAction.class);
        actions.register(RemovePersistentTaskAction.INSTANCE, RemovePersistentTaskAction.TransportAction.class);

        // retention leases
        actions.register(RetentionLeaseActions.Add.INSTANCE, RetentionLeaseActions.Add.TransportAction.class);
        actions.register(RetentionLeaseActions.Renew.INSTANCE, RetentionLeaseActions.Renew.TransportAction.class);
        actions.register(RetentionLeaseActions.Remove.INSTANCE, RetentionLeaseActions.Remove.TransportAction.class);

        // Dangling indices
        actions.register(ListDanglingIndicesAction.INSTANCE, TransportListDanglingIndicesAction.class);
        actions.register(ImportDanglingIndexAction.INSTANCE, TransportImportDanglingIndexAction.class);
        actions.register(DeleteDanglingIndexAction.INSTANCE, TransportDeleteDanglingIndexAction.class);
        actions.register(FindDanglingIndexAction.INSTANCE, TransportFindDanglingIndexAction.class);

        // internal actions
        actions.register(GlobalCheckpointSyncAction.TYPE, GlobalCheckpointSyncAction.class);
        actions.register(TransportNodesSnapshotsStatus.TYPE, TransportNodesSnapshotsStatus.class);
        actions.register(TransportVerifyShardBeforeCloseAction.TYPE, TransportVerifyShardBeforeCloseAction.class);
        actions.register(TransportVerifyShardIndexBlockAction.TYPE, TransportVerifyShardIndexBlockAction.class);
        actions.register(TransportNodesListGatewayStartedShards.TYPE, TransportNodesListGatewayStartedShards.class);
        actions.register(TransportNodesListShardStoreMetadata.TYPE, TransportNodesListShardStoreMetadata.class);
        actions.register(TransportShardFlushAction.TYPE, TransportShardFlushAction.class);
        actions.register(TransportShardRefreshAction.TYPE, TransportShardRefreshAction.class);
        actions.register(TransportPrevalidateShardPathAction.TYPE, TransportPrevalidateShardPathAction.class);

        // desired nodes
        actions.register(GetDesiredNodesAction.INSTANCE, TransportGetDesiredNodesAction.class);
        actions.register(UpdateDesiredNodesAction.INSTANCE, TransportUpdateDesiredNodesAction.class);
        actions.register(DeleteDesiredNodesAction.INSTANCE, TransportDeleteDesiredNodesAction.class);

        actions.register(UpdateHealthInfoCacheAction.INSTANCE, UpdateHealthInfoCacheAction.TransportAction.class);
        actions.register(FetchHealthInfoCacheAction.INSTANCE, FetchHealthInfoCacheAction.TransportAction.class);

        // Synonyms
        if (SynonymsAPI.isEnabled()) {
            actions.register(PutSynonymsAction.INSTANCE, TransportPutSynonymsAction.class);
            actions.register(GetSynonymsAction.INSTANCE, TransportGetSynonymsAction.class);
            actions.register(DeleteSynonymsAction.INSTANCE, TransportDeleteSynonymsAction.class);
            actions.register(GetSynonymsSetsAction.INSTANCE, TransportGetSynonymsSetsAction.class);
            actions.register(PutSynonymRuleAction.INSTANCE, TransportPutSynonymRuleAction.class);
<<<<<<< HEAD
            actions.register(GetSynonymRuleAction.INSTANCE, TransportGetSynonymRuleAction.class);
=======
>>>>>>> bd29706a
        }

        return unmodifiableMap(actions.getRegistry());
    }

    private static ActionFilters setupActionFilters(List<ActionPlugin> actionPlugins) {
        return new ActionFilters(
            Collections.unmodifiableSet(actionPlugins.stream().flatMap(p -> p.getActionFilters().stream()).collect(Collectors.toSet()))
        );
    }

    public void initRestHandlers(Supplier<DiscoveryNodes> nodesInCluster) {
        List<AbstractCatAction> catActions = new ArrayList<>();
        Consumer<RestHandler> registerHandler = handler -> {
            if (shouldKeepRestHandler(handler)) {
                if (handler instanceof AbstractCatAction) {
                    catActions.add((AbstractCatAction) handler);
                }
                restController.registerHandler(handler);
            } else {
                /*
                 * There's no way this handler can be reached, so we just register a placeholder so that requests for it are routed to
                 * RestController for proper error messages.
                 */
                handler.routes().forEach(route -> restController.registerHandler(route, placeholderRestHandler));
            }
        };
        registerHandler.accept(new RestAddVotingConfigExclusionAction());
        registerHandler.accept(new RestClearVotingConfigExclusionsAction());
        registerHandler.accept(new RestNodesInfoAction(settingsFilter));
        registerHandler.accept(new RestRemoteClusterInfoAction());
        registerHandler.accept(new RestNodesStatsAction());
        registerHandler.accept(new RestNodesUsageAction());
        registerHandler.accept(new RestNodesHotThreadsAction());
        registerHandler.accept(new RestClusterAllocationExplainAction());
        registerHandler.accept(new RestGetDesiredBalanceAction());
        registerHandler.accept(new RestDeleteDesiredBalanceAction());
        registerHandler.accept(new RestClusterStatsAction());
        registerHandler.accept(new RestClusterStateAction(settingsFilter, threadPool));
        registerHandler.accept(new RestClusterHealthAction());
        registerHandler.accept(new RestClusterUpdateSettingsAction());
        registerHandler.accept(new RestClusterGetSettingsAction(settings, clusterSettings, settingsFilter, nodesInCluster));
        registerHandler.accept(new RestClusterRerouteAction(settingsFilter));
        registerHandler.accept(new RestClusterSearchShardsAction());
        registerHandler.accept(new RestPendingClusterTasksAction());
        registerHandler.accept(new RestPutRepositoryAction());
        registerHandler.accept(new RestGetRepositoriesAction(settingsFilter));
        registerHandler.accept(new RestDeleteRepositoryAction());
        registerHandler.accept(new RestVerifyRepositoryAction());
        registerHandler.accept(new RestCleanupRepositoryAction());
        registerHandler.accept(new RestGetSnapshotsAction());
        registerHandler.accept(new RestCreateSnapshotAction());
        registerHandler.accept(new RestCloneSnapshotAction());
        registerHandler.accept(new RestRestoreSnapshotAction());
        registerHandler.accept(new RestDeleteSnapshotAction());
        registerHandler.accept(new RestSnapshotsStatusAction());
        registerHandler.accept(new RestSnapshottableFeaturesAction());
        registerHandler.accept(new RestResetFeatureStateAction());
        registerHandler.accept(new RestGetFeatureUpgradeStatusAction());
        registerHandler.accept(new RestPostFeatureUpgradeAction());
        registerHandler.accept(new RestGetIndicesAction());
        registerHandler.accept(new RestIndicesStatsAction());
        registerHandler.accept(new RestIndicesSegmentsAction());
        registerHandler.accept(new RestIndicesShardStoresAction());
        registerHandler.accept(new RestGetAliasesAction());
        registerHandler.accept(new RestIndexDeleteAliasesAction());
        registerHandler.accept(new RestIndexPutAliasAction());
        registerHandler.accept(new RestIndicesAliasesAction());
        registerHandler.accept(new RestCreateIndexAction());
        registerHandler.accept(new RestResizeHandler.RestShrinkIndexAction());
        registerHandler.accept(new RestResizeHandler.RestSplitIndexAction());
        registerHandler.accept(new RestResizeHandler.RestCloneIndexAction());
        registerHandler.accept(new RestRolloverIndexAction());
        registerHandler.accept(new RestDeleteIndexAction());
        registerHandler.accept(new RestCloseIndexAction());
        registerHandler.accept(new RestOpenIndexAction());
        registerHandler.accept(new RestAddIndexBlockAction());
        registerHandler.accept(new RestGetHealthAction());
        registerHandler.accept(new RestPrevalidateNodeRemovalAction());

        registerHandler.accept(new RestUpdateSettingsAction());
        registerHandler.accept(new RestGetSettingsAction());

        registerHandler.accept(new RestAnalyzeAction());
        registerHandler.accept(new RestReloadAnalyzersAction());
        registerHandler.accept(new RestGetIndexTemplateAction());
        registerHandler.accept(new RestPutIndexTemplateAction());
        registerHandler.accept(new RestDeleteIndexTemplateAction());
        registerHandler.accept(new RestPutComponentTemplateAction());
        registerHandler.accept(new RestGetComponentTemplateAction());
        registerHandler.accept(new RestDeleteComponentTemplateAction());
        registerHandler.accept(new RestPutComposableIndexTemplateAction());
        registerHandler.accept(new RestGetComposableIndexTemplateAction());
        registerHandler.accept(new RestDeleteComposableIndexTemplateAction());
        registerHandler.accept(new RestSimulateIndexTemplateAction());
        registerHandler.accept(new RestSimulateTemplateAction());

        registerHandler.accept(new RestPutMappingAction());
        registerHandler.accept(new RestGetMappingAction());
        registerHandler.accept(new RestGetFieldMappingAction());

        registerHandler.accept(new RestRefreshAction());
        registerHandler.accept(new RestFlushAction());
        registerHandler.accept(new RestSyncedFlushAction());
        registerHandler.accept(new RestForceMergeAction());
        registerHandler.accept(new RestClearIndicesCacheAction());
        registerHandler.accept(new RestResolveIndexAction());

        registerHandler.accept(new RestIndexAction());
        registerHandler.accept(new CreateHandler());
        registerHandler.accept(new AutoIdHandler(nodesInCluster));
        registerHandler.accept(new RestGetAction());
        registerHandler.accept(new RestGetSourceAction());
        registerHandler.accept(new RestMultiGetAction(settings));
        registerHandler.accept(new RestDeleteAction());
        registerHandler.accept(new RestCountAction());
        registerHandler.accept(new RestTermVectorsAction());
        registerHandler.accept(new RestMultiTermVectorsAction());
        registerHandler.accept(new RestBulkAction(settings));
        registerHandler.accept(new RestUpdateAction());

        registerHandler.accept(new RestSearchAction(restController.getSearchUsageHolder()));
        registerHandler.accept(new RestSearchScrollAction());
        registerHandler.accept(new RestClearScrollAction());
        registerHandler.accept(new RestOpenPointInTimeAction());
        registerHandler.accept(new RestClosePointInTimeAction());
        registerHandler.accept(new RestMultiSearchAction(settings, restController.getSearchUsageHolder()));
        registerHandler.accept(new RestKnnSearchAction());

        registerHandler.accept(new RestValidateQueryAction());

        registerHandler.accept(new RestExplainAction());

        registerHandler.accept(new RestRecoveryAction());

        registerHandler.accept(new RestReloadSecureSettingsAction());

        // Scripts API
        registerHandler.accept(new RestGetStoredScriptAction());
        registerHandler.accept(new RestPutStoredScriptAction());
        registerHandler.accept(new RestDeleteStoredScriptAction());
        registerHandler.accept(new RestGetScriptContextAction());
        registerHandler.accept(new RestGetScriptLanguageAction());

        registerHandler.accept(new RestFieldCapabilitiesAction());

        // Tasks API
        registerHandler.accept(new RestListTasksAction(nodesInCluster));
        registerHandler.accept(new RestGetTaskAction());
        registerHandler.accept(new RestCancelTasksAction(nodesInCluster));

        // Ingest API
        registerHandler.accept(new RestPutPipelineAction());
        registerHandler.accept(new RestGetPipelineAction());
        registerHandler.accept(new RestDeletePipelineAction());
        registerHandler.accept(new RestSimulatePipelineAction());

        // Dangling indices API
        registerHandler.accept(new RestListDanglingIndicesAction());
        registerHandler.accept(new RestImportDanglingIndexAction());
        registerHandler.accept(new RestDeleteDanglingIndexAction());

        // CAT API
        registerHandler.accept(new RestAllocationAction());
        registerHandler.accept(new RestShardsAction());
        registerHandler.accept(new RestMasterAction());
        registerHandler.accept(new RestNodesAction());
        registerHandler.accept(new RestClusterInfoAction());
        registerHandler.accept(new RestTasksAction(nodesInCluster));
        registerHandler.accept(new RestIndicesAction());
        registerHandler.accept(new RestSegmentsAction());
        // Fully qualified to prevent interference with rest.action.count.RestCountAction
        registerHandler.accept(new org.elasticsearch.rest.action.cat.RestCountAction());
        // Fully qualified to prevent interference with rest.action.indices.RestRecoveryAction
        registerHandler.accept(new RestCatRecoveryAction());
        registerHandler.accept(new RestHealthAction());
        registerHandler.accept(new org.elasticsearch.rest.action.cat.RestPendingClusterTasksAction());
        registerHandler.accept(new RestAliasAction());
        registerHandler.accept(new RestThreadPoolAction());
        registerHandler.accept(new RestPluginsAction());
        registerHandler.accept(new RestFielddataAction());
        registerHandler.accept(new RestNodeAttrsAction());
        registerHandler.accept(new RestRepositoriesAction());
        registerHandler.accept(new RestSnapshotAction());
        registerHandler.accept(new RestTemplatesAction());
        registerHandler.accept(new RestCatComponentTemplateAction());
        registerHandler.accept(new RestAnalyzeIndexDiskUsageAction());
        registerHandler.accept(new RestFieldUsageStatsAction());

        registerHandler.accept(new RestUpgradeActionDeprecated());

        // Desired nodes
        registerHandler.accept(new RestGetDesiredNodesAction());
        registerHandler.accept(new RestUpdateDesiredNodesAction());
        registerHandler.accept(new RestDeleteDesiredNodesAction());

        for (ActionPlugin plugin : actionPlugins) {
            for (RestHandler handler : plugin.getRestHandlers(
                settings,
                restController,
                clusterSettings,
                indexScopedSettings,
                settingsFilter,
                indexNameExpressionResolver,
                nodesInCluster
            )) {
                registerHandler.accept(handler);
            }
        }
        registerHandler.accept(new RestCatAction(catActions));

        // Synonyms
        if (SynonymsAPI.isEnabled()) {
            registerHandler.accept(new RestPutSynonymsAction());
            registerHandler.accept(new RestGetSynonymsAction());
            registerHandler.accept(new RestDeleteSynonymsAction());
            registerHandler.accept(new RestGetSynonymsSetsAction());
            registerHandler.accept(new RestPutSynonymRuleAction());
<<<<<<< HEAD
            registerHandler.accept(new RestGetSynonymRuleAction());
=======
>>>>>>> bd29706a
        }
    }

    /**
     * This method is used to determine whether a RestHandler ought to be kept in memory or not. Returns true if serverless mode is
     * disabled, or if there is any ServlerlessScope annotation on the RestHandler.
     * @param handler
     * @return
     */
    private boolean shouldKeepRestHandler(final RestHandler handler) {
        return serverlessEnabled == false || handler.getServerlessScope() != null;
    }

    @Override
    protected void configure() {
        bind(ActionFilters.class).toInstance(actionFilters);
        bind(DestructiveOperations.class).toInstance(destructiveOperations);
        bind(new TypeLiteral<RequestValidators<PutMappingRequest>>() {
        }).toInstance(mappingRequestValidators);
        bind(new TypeLiteral<RequestValidators<IndicesAliasesRequest>>() {
        }).toInstance(indicesAliasesRequestRequestValidators);
        bind(AutoCreateIndex.class).toInstance(autoCreateIndex);

        // register ActionType -> transportAction Map used by NodeClient
        @SuppressWarnings("rawtypes")
        MapBinder<ActionType, TransportAction> transportActionsBinder = MapBinder.newMapBinder(
            binder(),
            ActionType.class,
            TransportAction.class
        );
        for (ActionHandler<?, ?> action : actions.values()) {
            // bind the action as eager singleton, so the map binder one will reuse it
            bind(action.getTransportAction()).asEagerSingleton();
            transportActionsBinder.addBinding(action.getAction()).to(action.getTransportAction()).asEagerSingleton();
        }

    }

    public ActionFilters getActionFilters() {
        return actionFilters;
    }

    public RestController getRestController() {
        return restController;
    }

    public ReservedClusterStateService getReservedClusterStateService() {
        return reservedClusterStateService;
    }
}<|MERGE_RESOLUTION|>--- conflicted
+++ resolved
@@ -802,10 +802,7 @@
             actions.register(DeleteSynonymsAction.INSTANCE, TransportDeleteSynonymsAction.class);
             actions.register(GetSynonymsSetsAction.INSTANCE, TransportGetSynonymsSetsAction.class);
             actions.register(PutSynonymRuleAction.INSTANCE, TransportPutSynonymRuleAction.class);
-<<<<<<< HEAD
             actions.register(GetSynonymRuleAction.INSTANCE, TransportGetSynonymRuleAction.class);
-=======
->>>>>>> bd29706a
         }
 
         return unmodifiableMap(actions.getRegistry());
@@ -1024,10 +1021,7 @@
             registerHandler.accept(new RestDeleteSynonymsAction());
             registerHandler.accept(new RestGetSynonymsSetsAction());
             registerHandler.accept(new RestPutSynonymRuleAction());
-<<<<<<< HEAD
             registerHandler.accept(new RestGetSynonymRuleAction());
-=======
->>>>>>> bd29706a
         }
     }
 

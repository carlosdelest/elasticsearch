/*
 * Copyright Elasticsearch B.V. and/or licensed to Elasticsearch B.V. under one
 * or more contributor license agreements. Licensed under the Elastic License
 * 2.0; you may not use this file except in compliance with the Elastic License
 * 2.0.
 */

package org.elasticsearch.xpack.esql.action;

import org.elasticsearch.Build;
import org.elasticsearch.common.util.FeatureFlag;
import org.elasticsearch.features.NodeFeature;
import org.elasticsearch.rest.action.admin.cluster.RestNodesCapabilitiesAction;
import org.elasticsearch.xpack.esql.core.plugin.EsqlCorePlugin;
import org.elasticsearch.xpack.esql.plugin.EsqlFeatures;
import org.elasticsearch.xpack.esql.plugin.EsqlPlugin;

import java.util.ArrayList;
import java.util.List;
import java.util.Locale;
import java.util.Set;

import static org.elasticsearch.xpack.esql.core.plugin.EsqlCorePlugin.AGGREGATE_METRIC_DOUBLE_FEATURE_FLAG;

/**
 * A {@link Set} of "capabilities" supported by the {@link RestEsqlQueryAction}
 * and {@link RestEsqlAsyncQueryAction} APIs. These are exposed over the
 * {@link RestNodesCapabilitiesAction} and we use them to enable tests.
 */
public class EsqlCapabilities {
    public enum Cap {
        /**
         * Introduction of {@code MV_SORT}, {@code MV_SLICE}, and {@code MV_ZIP}.
         * Added in #106095.
         */
        MV_SORT,

        /**
         * When we disabled some broken optimizations around {@code nullable}.
         * Fixed in #105691.
         */
        DISABLE_NULLABLE_OPTS,

        /**
         * Introduction of {@code ST_X} and {@code ST_Y}. Added in #105768.
         */
        ST_X_Y,

        /**
         * Changed precision of {@code geo_point} and {@code cartesian_point} fields, by loading from source into WKB. Done in #103691.
         */
        SPATIAL_POINTS_FROM_SOURCE,

        /**
         * Support for loading {@code geo_shape} and {@code cartesian_shape} fields. Done in #104269.
         */
        SPATIAL_SHAPES,

        /**
         * Do validation check on geo_point and geo_shape fields. Done in #128259.
         */
        GEO_VALIDATION,

        /**
         * Support for spatial aggregation {@code ST_CENTROID}. Done in #104269.
         */
        ST_CENTROID_AGG,

        /**
         * Support for spatial aggregation {@code ST_INTERSECTS}. Done in #104907.
         */
        ST_INTERSECTS,

        /**
         * Support for spatial aggregation {@code ST_CONTAINS} and {@code ST_WITHIN}. Done in #106503.
         */
        ST_CONTAINS_WITHIN,

        /**
         * Support for spatial aggregation {@code ST_DISJOINT}. Done in #107007.
         */
        ST_DISJOINT,

        /**
         * The introduction of the {@code VALUES} agg.
         */
        AGG_VALUES,

        /**
         * Expand the {@code VALUES} agg to cover spatial types.
         */
        AGG_VALUES_SPATIAL,

        /**
         * Does ESQL support async queries.
         */
        ASYNC_QUERY,

        /**
         * Does ESQL support FROM OPTIONS?
         */
        @Deprecated
        FROM_OPTIONS,

        /**
         * Cast string literals to a desired data type.
         */
        STRING_LITERAL_AUTO_CASTING,

        /**
         * Base64 encoding and decoding functions.
         */
        BASE64_DECODE_ENCODE,

        /**
         * Support for the :: casting operator
         */
        CASTING_OPERATOR,

        /**
         * Support for the ::date casting operator
         */
        CASTING_OPERATOR_FOR_DATE,

        /**
         * Blocks can be labelled with {@link org.elasticsearch.compute.data.Block.MvOrdering#SORTED_ASCENDING} for optimizations.
         */
        MV_ORDERING_SORTED_ASCENDING,

        /**
         * Support for metrics counter fields
         */
        METRICS_COUNTER_FIELDS,

        /**
         * Cast string literals to a desired data type for IN predicate and more types for BinaryComparison.
         */
        STRING_LITERAL_AUTO_CASTING_EXTENDED,
        /**
         * Support for metadata fields.
         */
        METADATA_FIELDS,

        /**
         * Support specifically for *just* the _index METADATA field. Used by CsvTests, since that is the only metadata field currently
         * supported.
         */
        INDEX_METADATA_FIELD,

        /**
         * Support for timespan units abbreviations
         */
        TIMESPAN_ABBREVIATIONS,

        /**
         * Support metrics counter types
         */
        COUNTER_TYPES,

        /**
         * Support for function {@code BIT_LENGTH}. Done in #115792
         */
        FN_BIT_LENGTH,

        /**
         * Support for function {@code BYTE_LENGTH}.
         */
        FN_BYTE_LENGTH,

        /**
         * Support for function {@code REVERSE}.
         */
        FN_REVERSE,

        /**
         * Support for reversing whole grapheme clusters. This is not supported
         * on JDK versions less than 20 which are not supported in ES 9.0.0+ but this
         * exists to keep the {@code 8.x} branch similar to the {@code main} branch.
         */
        FN_REVERSE_GRAPHEME_CLUSTERS,

        /**
         * Support for function {@code CBRT}. Done in #108574.
         */
        FN_CBRT,

        /**
         * Support for function {@code HYPOT}.
         */
        FN_HYPOT,

        /**
         * Support for {@code MV_APPEND} function. #107001
         */
        FN_MV_APPEND,

        /**
         * Support for {@code MV_MEDIAN_ABSOLUTE_DEVIATION} function.
         */
        FN_MV_MEDIAN_ABSOLUTE_DEVIATION,

        /**
         * Support for {@code MV_PERCENTILE} function.
         */
        FN_MV_PERCENTILE,

        /**
         * Support for function {@code IP_PREFIX}.
         */
        FN_IP_PREFIX,

        /**
         * Fix on function {@code SUBSTRING} that makes it not return null on empty strings.
         */
        FN_SUBSTRING_EMPTY_NULL,

        /**
         * Fixes on function {@code ROUND} that avoid it throwing exceptions on runtime for unsigned long cases.
         */
        FN_ROUND_UL_FIXES,

        /**
         * Support for function {@code SCALB}.
         */
        FN_SCALB,

        /**
         * Fixes for multiple functions not serializing their source, and emitting warnings with wrong line number and text.
         */
        FUNCTIONS_SOURCE_SERIALIZATION_WARNINGS,

        /**
         * All functions that take TEXT should never emit TEXT, only KEYWORD. #114334
         */
        FUNCTIONS_NEVER_EMIT_TEXT,

        /**
         * Support for the {@code INLINESTATS} syntax.
         */
        INLINESTATS(EsqlPlugin.INLINESTATS_FEATURE_FLAG),

        /**
         * Support for the expressions in grouping in {@code INLINESTATS} syntax.
         */
        INLINESTATS_V2(EsqlPlugin.INLINESTATS_FEATURE_FLAG),

        /**
         * Support for aggregation function {@code TOP}.
         */
        AGG_TOP,

        /**
         * Support for booleans in aggregations {@code MAX} and {@code MIN}.
         */
        AGG_MAX_MIN_BOOLEAN_SUPPORT,

        /**
         * Support for ips in aggregations {@code MAX} and {@code MIN}.
         */
        AGG_MAX_MIN_IP_SUPPORT,

        /**
         * Support for strings in aggregations {@code MAX} and {@code MIN}.
         */
        AGG_MAX_MIN_STRING_SUPPORT,

        /**
         * Support for booleans in {@code TOP} aggregation.
         */
        AGG_TOP_BOOLEAN_SUPPORT,

        /**
         * Support for ips in {@code TOP} aggregation.
         */
        AGG_TOP_IP_SUPPORT,

        /**
         * Support for {@code keyword} and {@code text} fields in {@code TOP} aggregation.
         */
        AGG_TOP_STRING_SUPPORT,

        /**
         * {@code CASE} properly handling multivalue conditions.
         */
        CASE_MV,

        /**
         * Support for loading values over enrich. This is supported by all versions of ESQL but not
         * the unit test CsvTests.
         */
        ENRICH_LOAD,

        /**
         * Optimization for ST_CENTROID changed some results in cartesian data. #108713
         */
        ST_CENTROID_AGG_OPTIMIZED,

        /**
         * Support for requesting the "_ignored" metadata field.
         */
        METADATA_IGNORED_FIELD,

        /**
         * LOOKUP command with
         * - tables using syntax {@code "tables": {"type": [<values>]}}
         * - fixed variable shadowing
         * - fixed Join.references(), requiring breaking change to Join serialization
         */
        LOOKUP_V4(Build.current().isSnapshot()),

        /**
         * Support for requesting the "REPEAT" command.
         */
        REPEAT,

        /**
         * Cast string literals to datetime in addition and subtraction when the other side is a date or time interval.
         */
        STRING_LITERAL_AUTO_CASTING_TO_DATETIME_ADD_SUB,

        /**
         * Support implicit casting for union typed fields that are mixed with date and date_nanos type.
         */
        IMPLICIT_CASTING_DATE_AND_DATE_NANOS(Build.current().isSnapshot()),

        /**
         * Support for named or positional parameters in EsqlQueryRequest.
         */
        NAMED_POSITIONAL_PARAMETER,

        /**
         * Support multiple field mappings if appropriate conversion function is used (union types)
         */
        UNION_TYPES,

        /**
         * Support unmapped using the INSIST keyword.
         */
        UNMAPPED_FIELDS(Build.current().isSnapshot()),

        /**
         * Support for function {@code ST_DISTANCE}. Done in #108764.
         */
        ST_DISTANCE,

        /** Support for function {@code ST_EXTENT_AGG}. */
        ST_EXTENT_AGG,

        /** Optimization of ST_EXTENT_AGG with doc-values as IntBlock. */
        ST_EXTENT_AGG_DOCVALUES,

        /**
         * Fix determination of CRS types in spatial functions when folding.
         */
        SPATIAL_FUNCTIONS_FIX_CRSTYPE_FOLDING,

        /**
         * Enable spatial predicate functions to support multi-values. Done in #112063.
         */
        SPATIAL_PREDICATES_SUPPORT_MULTIVALUES,

        /**
         * Enable spatial distance function to support multi-values. Done in #114836.
         */
        SPATIAL_DISTANCE_SUPPORTS_MULTIVALUES,

        /**
         * Support a number of fixes and enhancements to spatial distance pushdown. Done in #112938.
         */
        SPATIAL_DISTANCE_PUSHDOWN_ENHANCEMENTS,

        /**
         * Fix for spatial centroid when no records are found.
         */
        SPATIAL_CENTROID_NO_RECORDS,

        /**
         * Support ST_ENVELOPE function (and related ST_XMIN, etc.).
         */
        ST_ENVELOPE,

        /**
         * Support ST_GEOHASH, ST_GEOTILE and ST_GEOHEX functions
         */
        SPATIAL_GRID,

        /**
         * Fix to GROK and DISSECT that allows extracting attributes with the same name as the input
         * https://github.com/elastic/elasticsearch/issues/110184
         */
        GROK_DISSECT_MASKING,

        /**
         * Support for quoting index sources in double quotes.
         */
        DOUBLE_QUOTES_SOURCE_ENCLOSING,

        /**
         * Support for WEIGHTED_AVG function.
         */
        AGG_WEIGHTED_AVG,

        /**
         * Fix for union-types when aggregating over an inline conversion with casting operator. Done in #110476.
         */
        UNION_TYPES_AGG_CAST,

        /**
         * When pushing down {@code STATS count(field::type)} for a union type field, we wrongly used a synthetic attribute name in the
         * query instead of the actual field name. This led to 0 counts instead of the correct result.
         */
        FIX_COUNT_PUSHDOWN_FOR_UNION_TYPES,

        /**
         * Fix to GROK validation in case of multiple fields with same name and different types
         * https://github.com/elastic/elasticsearch/issues/110533
         */
        GROK_VALIDATION,

        /**
         * Fix for union-types when aggregating over an inline conversion with conversion function. Done in #110652.
         */
        UNION_TYPES_INLINE_FIX,

        /**
         * Fix for union-types when sorting a type-casted field. We changed how we remove synthetic union-types fields.
         */
        UNION_TYPES_REMOVE_FIELDS,

        /**
         * Fix for union-types when renaming unrelated columns.
         * https://github.com/elastic/elasticsearch/issues/111452
         */
        UNION_TYPES_FIX_RENAME_RESOLUTION,

        /**
         * Execute `RENAME` operations sequentially from left to right,
         * see <a href="https://github.com/elastic/elasticsearch/issues/122250"> ESQL: Align RENAME behavior with EVAL for sequential processing #122250 </a>
         */
        RENAME_SEQUENTIAL_PROCESSING,

        /**
         * Support for removing empty attribute in merging output.
         * See <a href="https://github.com/elastic/elasticsearch/issues/126392"> ESQL: EVAL after STATS produces an empty column #126392 </a>
         */
        REMOVE_EMPTY_ATTRIBUTE_IN_MERGING_OUTPUT,

        /**
         * Support for retain aggregate when grouping.
         * See <a href="https://github.com/elastic/elasticsearch/issues/126026"> ES|QL: columns not projected away despite KEEP #126026 </a>
         */
        RETAIN_AGGREGATE_WHEN_GROUPING,

        /**
         * Fix for union-types when some indexes are missing the required field. Done in #111932.
         */
        UNION_TYPES_MISSING_FIELD,

        /**
         * Fix for widening of short numeric types in union-types. Done in #112610
         */
        UNION_TYPES_NUMERIC_WIDENING,

        /**
         * Fix a parsing issue where numbers below Long.MIN_VALUE threw an exception instead of parsing as doubles.
         * see <a href="https://github.com/elastic/elasticsearch/issues/104323"> Parsing large numbers is inconsistent #104323 </a>
         */
        FIX_PARSING_LARGE_NEGATIVE_NUMBERS,

        /**
         * Fix precision of scaled_float field values retrieved from stored source
         * see <a href="https://github.com/elastic/elasticsearch/issues/122547"> Slight inconsistency in ESQL using scaled_float field #122547 </a>
         */
        FIX_PRECISION_OF_SCALED_FLOAT_FIELDS,

        /**
         * Fix the status code returned when trying to run count_distinct on the _source type (which is not supported).
         * see <a href="https://github.com/elastic/elasticsearch/issues/105240">count_distinct(_source) returns a 500 response</a>
         */
        FIX_COUNT_DISTINCT_SOURCE_ERROR,

        /**
         * Use RangeQuery for BinaryComparison on DateTime fields.
         */
        RANGEQUERY_FOR_DATETIME,

        /**
         * Enforce strict type checking on ENRICH range types, and warnings for KEYWORD parsing at runtime. Done in #115091.
         */
        ENRICH_STRICT_RANGE_TYPES,

        /**
         * Fix for non-unique attribute names in ROW and logical plans.
         * https://github.com/elastic/elasticsearch/issues/110541
         */
        UNIQUE_NAMES,

        /**
         * Make attributes of GROK/DISSECT adjustable and fix a shadowing bug when pushing them down past PROJECT.
         * https://github.com/elastic/elasticsearch/issues/108008
         */
        FIXED_PUSHDOWN_PAST_PROJECT,

        /**
         * Adds the {@code MV_PSERIES_WEIGHTED_SUM} function for converting sorted lists of numbers into
         * a bounded score. This is a generalization of the
         * <a href="https://en.wikipedia.org/wiki/Riemann_zeta_function">riemann zeta function</a> but we
         * don't name it that because we don't support complex numbers and don't want to make folks think
         * of mystical number theory things. This is just a weighted sum that is adjacent to magic.
         */
        MV_PSERIES_WEIGHTED_SUM,

        /**
         * Support for match operator as a colon. Previous support for match operator as MATCH has been removed
         */
        MATCH_OPERATOR_COLON,

        /**
         * Removing support for the {@code META} keyword.
         */
        NO_META,

        /**
         * Add CombineBinaryComparisons rule.
         */
        COMBINE_BINARY_COMPARISONS,

        /**
         * Support for nanosecond dates as a data type
         */
        DATE_NANOS_TYPE(),

        /**
         * Support for to_date_nanos function
         */
        TO_DATE_NANOS(),

        /**
         * Support for date nanos type in binary comparisons
         */
        DATE_NANOS_BINARY_COMPARISON(),

        /**
         * Support for mixed comparisons between nanosecond and millisecond dates
         */
        DATE_NANOS_COMPARE_TO_MILLIS(),
        /**
         * Support implicit casting of strings to date nanos
         */
        DATE_NANOS_IMPLICIT_CASTING(),
        /**
         * Support Least and Greatest functions on Date Nanos type
         */
        LEAST_GREATEST_FOR_DATENANOS(),
        /**
         * support date extract function for date nanos
         */
        DATE_NANOS_DATE_EXTRACT(),
        /**
         * Support add and subtract on date nanos
         */
        DATE_NANOS_ADD_SUBTRACT(),
        /**
         * Support for date_trunc function on date nanos type
         */
        DATE_TRUNC_DATE_NANOS(),

        /**
         * Support date nanos values as the field argument to bucket
         */
        DATE_NANOS_BUCKET(),

        /**
         * support aggregations on date nanos
         */
        DATE_NANOS_AGGREGATIONS(),

        /**
         * Support the {@link org.elasticsearch.xpack.esql.expression.predicate.operator.comparison.In} operator for date nanos
         */
        DATE_NANOS_IN_OPERATOR(),
        /**
         * Support running date format function on nanosecond dates
         */
        DATE_NANOS_DATE_FORMAT(),
        /**
         * support date diff function on date nanos type, and mixed nanos/millis
         */
        DATE_NANOS_DATE_DIFF(),
        /**
         * Indicates that https://github.com/elastic/elasticsearch/issues/125439 (incorrect lucene push down for date nanos) is fixed
         */
        FIX_DATE_NANOS_LUCENE_PUSHDOWN_BUG(),
        /**
         * Fixes a bug where dates are incorrectly formatted if a where clause compares nanoseconds to both milliseconds and nanoseconds,
         * e.g. {@code WHERE millis > to_datenanos("2023-10-23T12:15:03.360103847") AND millis < to_datetime("2023-10-23T13:53:55.832")}
         */
        FIX_DATE_NANOS_MIXED_RANGE_PUSHDOWN_BUG(),

        /**
         * Support for date nanos in lookup join. Done in #127962
         */
        DATE_NANOS_LOOKUP_JOIN,

        /**
         * DATE_PARSE supports reading timezones
         */
        DATE_PARSE_TZ(),

        /**
         * Support for datetime in least and greatest functions
         */
        LEAST_GREATEST_FOR_DATES,

        /**
         * Support CIDRMatch in CombineDisjunctions rule.
         */
        COMBINE_DISJUNCTIVE_CIDRMATCHES,

        /**
         * Support sending HTTP headers about the status of an async query.
         */
        ASYNC_QUERY_STATUS_HEADERS,

        /**
         * Consider the upper bound when computing the interval in BUCKET auto mode.
         */
        BUCKET_INCLUSIVE_UPPER_BOUND,

        /**
         * Enhanced DATE_TRUNC with arbitrary month and year intervals. (#120302)
         */
        DATE_TRUNC_WITH_ARBITRARY_INTERVALS,

        /**
         * Changed error messages for fields with conflicting types in different indices.
         */
        SHORT_ERROR_MESSAGES_FOR_UNSUPPORTED_FIELDS,

        /**
         * Support for the whole number spans in BUCKET function.
         */
        BUCKET_WHOLE_NUMBER_AS_SPAN,

        /**
         * Allow mixed numeric types in coalesce
         */
        MIXED_NUMERIC_TYPES_IN_COALESCE,

        /**
         * Support for requesting the "SPACE" function.
         */
        SPACE,

        /**
         * Support explicit casting from string literal to DATE_PERIOD or TIME_DURATION.
         */
        CAST_STRING_LITERAL_TO_TEMPORAL_AMOUNT,

        /**
         * Supported the text categorization function "CATEGORIZE".
         */
        CATEGORIZE_V5,

        /**
         * Support for multiple groupings in "CATEGORIZE".
         */
        CATEGORIZE_MULTIPLE_GROUPINGS,
        /**
         * QSTR function
         */
        QSTR_FUNCTION,

        /**
         * MATCH function
         */
        MATCH_FUNCTION,

        /**
         * KQL function
         */
        KQL_FUNCTION,

        /**
         * Hash function
         */
        HASH_FUNCTION,
        /**
         * Hash function aliases such as MD5
         */
        HASH_FUNCTION_ALIASES_V1,

        /**
         * Don't optimize CASE IS NOT NULL function by not requiring the fields to be not null as well.
         * https://github.com/elastic/elasticsearch/issues/112704
         */
        FIXED_WRONG_IS_NOT_NULL_CHECK_ON_CASE,

        /**
         * Compute year differences in full calendar years.
         */
        DATE_DIFF_YEAR_CALENDARIAL,

        /**
         * Fix sorting not allowed on _source and counters.
         */
        SORTING_ON_SOURCE_AND_COUNTERS_FORBIDDEN,

        /**
         * Fix {@code SORT} when the {@code _source} field is not a sort key but
         * <strong>is</strong> being returned.
         */
        SORT_RETURNING_SOURCE_OK,

        /**
         * _source field mapping directives: https://www.elastic.co/guide/en/elasticsearch/reference/current/mapping-source-field.html
         */
        SOURCE_FIELD_MAPPING,

        /**
         * Allow filter per individual aggregation.
         */
        PER_AGG_FILTERING,

        /**
         * Fix {@link #PER_AGG_FILTERING} grouped by ordinals.
         */
        PER_AGG_FILTERING_ORDS,

        /**
         * Support for {@code STD_DEV} aggregation.
         */
        STD_DEV,

        /**
         * Fix for https://github.com/elastic/elasticsearch/issues/114714
         */
        FIX_STATS_BY_FOLDABLE_EXPRESSION,

        /**
         * Adding stats for functions (stack telemetry)
         */
        FUNCTION_STATS,
        /**
         * Fix for an optimization that caused wrong results
         * https://github.com/elastic/elasticsearch/issues/115281
         */
        FIX_FILTER_PUSHDOWN_PAST_STATS,

        /**
         * Send warnings on STATS alias collision
         * https://github.com/elastic/elasticsearch/issues/114970
         */
        STATS_ALIAS_COLLISION_WARNINGS,

        /**
         * This enables 60_usage.yml "Basic ESQL usage....snapshot" version test. See also the next capability.
         */
        SNAPSHOT_TEST_FOR_TELEMETRY(Build.current().isSnapshot()),

        /**
         * This enables 60_usage.yml "Basic ESQL usage....non-snapshot" version test. See also the previous capability.
         */
        NON_SNAPSHOT_TEST_FOR_TELEMETRY(Build.current().isSnapshot() == false),

        /**
         * Support simplified syntax for named parameters for field and function names.
         */
        NAMED_PARAMETER_FOR_FIELD_AND_FUNCTION_NAMES_SIMPLIFIED_SYNTAX(),

        /**
         * Fix pushdown of LIMIT past MV_EXPAND
         */
        ADD_LIMIT_INSIDE_MV_EXPAND,

        DELAY_DEBUG_FN(Build.current().isSnapshot()),

        /** Capability for remote metadata test */
        METADATA_FIELDS_REMOTE_TEST(false),
        /**
         * WIP on Join planning
         * - Introduce BinaryPlan and co
         * - Refactor INLINESTATS and LOOKUP as a JOIN block
         */
        JOIN_PLANNING_V1(Build.current().isSnapshot()),

        /**
         * Support implicit casting from string literal to DATE_PERIOD or TIME_DURATION.
         */
        IMPLICIT_CASTING_STRING_LITERAL_TO_TEMPORAL_AMOUNT,

        /**
         * LOOKUP JOIN
         */
        JOIN_LOOKUP_V12,

        /**
         * LOOKUP JOIN with TEXT fields on the right (right side of the join) (#119473)
         */
        LOOKUP_JOIN_TEXT(JOIN_LOOKUP_V12.isEnabled()),

        /**
         * LOOKUP JOIN skipping MVs and sending warnings (https://github.com/elastic/elasticsearch/issues/118780)
         */
        JOIN_LOOKUP_SKIP_MV_WARNINGS(JOIN_LOOKUP_V12.isEnabled()),

        /**
         * Fix pushing down LIMIT past LOOKUP JOIN in case of multiple matching join keys.
         */
        JOIN_LOOKUP_FIX_LIMIT_PUSHDOWN(JOIN_LOOKUP_V12.isEnabled()),

        /**
         * Fix for https://github.com/elastic/elasticsearch/issues/117054
         */
        FIX_NESTED_FIELDS_NAME_CLASH_IN_INDEXRESOLVER,

        /**
         * Fix for https://github.com/elastic/elasticsearch/issues/114714, again
         */
        FIX_STATS_BY_FOLDABLE_EXPRESSION_2,

        /**
         * Support the "METADATA _score" directive to enable _score column.
         */
        METADATA_SCORE,

        /**
         * Term function
         */
        TERM_FUNCTION(Build.current().isSnapshot()),

        /**
         * Additional types for match function and operator
         */
        MATCH_ADDITIONAL_TYPES,

        /**
         * Fix for regex folding with case-insensitive pattern https://github.com/elastic/elasticsearch/issues/118371
         */
        FIXED_REGEX_FOLD,

        /**
         * Full text functions can be used in disjunctions
         */
        FULL_TEXT_FUNCTIONS_DISJUNCTIONS,

        /**
         * Change field caps response for semantic_text fields to be reported as text
         */
        SEMANTIC_TEXT_FIELD_CAPS,

        /**
         * Support named argument for function in map format.
         */
        OPTIONAL_NAMED_ARGUMENT_MAP_FOR_FUNCTION(Build.current().isSnapshot()),

        /**
         * Disabled support for index aliases in lookup joins
         */
        LOOKUP_JOIN_NO_ALIASES(JOIN_LOOKUP_V12.isEnabled()),

        /**
         * Full text functions can be used in disjunctions as they are implemented in compute engine
         */
        FULL_TEXT_FUNCTIONS_DISJUNCTIONS_COMPUTE_ENGINE,

        /**
         * Support match options in match function
         */
        MATCH_FUNCTION_OPTIONS,

        /**
         * Support options in the query string function.
         */
        QUERY_STRING_FUNCTION_OPTIONS,

        /**
         * Support for aggregate_metric_double type
         */
        AGGREGATE_METRIC_DOUBLE(AGGREGATE_METRIC_DOUBLE_FEATURE_FLAG),

        /**
         * Support for partial subset of metrics in aggregate_metric_double type
         */
        AGGREGATE_METRIC_DOUBLE_PARTIAL_SUBMETRICS(AGGREGATE_METRIC_DOUBLE_FEATURE_FLAG),

        /**
         * Support change point detection "CHANGE_POINT".
         */
        CHANGE_POINT,

        /**
         * Fix for https://github.com/elastic/elasticsearch/issues/120817
         * and https://github.com/elastic/elasticsearch/issues/120803
         * Support for queries that have multiple SORTs that cannot become TopN
         */
        REMOVE_REDUNDANT_SORT,

        /**
         * Fixes a series of issues with inlinestats which had an incomplete implementation after lookup and inlinestats
         * were refactored.
         */
        INLINESTATS_V7(EsqlPlugin.INLINESTATS_FEATURE_FLAG),

        /**
         * Support partial_results
         */
        SUPPORT_PARTIAL_RESULTS,

        /**
         * Support for rendering aggregate_metric_double type
         */
        AGGREGATE_METRIC_DOUBLE_RENDERING(AGGREGATE_METRIC_DOUBLE_FEATURE_FLAG),

        /**
         * Support for FORK command
         */
        FORK(Build.current().isSnapshot()),

        /**
         * Support for RERANK command
         */
        RERANK(Build.current().isSnapshot()),

        /**
         * Support for COMPLETION command
         */
        COMPLETION,

        /**
         * Allow mixed numeric types in conditional functions - case, greatest and least
         */
        MIXED_NUMERIC_TYPES_IN_CASE_GREATEST_LEAST,

        /**
         * Support for RRF command
         */
        RRF(Build.current().isSnapshot()),

        /**
         * Lucene query pushdown to StartsWith and EndsWith functions.
         * This capability was created to avoid receiving wrong warnings from old nodes in mixed clusters
         */
        STARTS_WITH_ENDS_WITH_LUCENE_PUSHDOWN,

        /**
         * Full text functions can be scored when being part of a disjunction
         */
        FULL_TEXT_FUNCTIONS_DISJUNCTIONS_SCORE,

        /**
         * Support for multi-match function.
         */
        MULTI_MATCH_FUNCTION(Build.current().isSnapshot()),

        /**
         * Do {@code TO_LOWER} and {@code TO_UPPER} process all field values?
         */
        TO_LOWER_MV,

        /**
         * Use double parameter markers to represent field or function names.
         */
        DOUBLE_PARAMETER_MARKERS_FOR_IDENTIFIERS,

        /**
         * Non full text functions do not contribute to score
         */
        NON_FULL_TEXT_FUNCTIONS_SCORING,

        /**
         * Support for to_aggregate_metric_double function
         */
        AGGREGATE_METRIC_DOUBLE_CONVERT_TO(AGGREGATE_METRIC_DOUBLE_FEATURE_FLAG),

        /**
         * The {@code _query} API now reports the original types.
         */
        REPORT_ORIGINAL_TYPES,

        /**
         * The metrics command
         */
        METRICS_COMMAND(Build.current().isSnapshot()),

        /**
         * Are the {@code documents_found} and {@code values_loaded} fields available
         * in the response and profile?
         */
        DOCUMENTS_FOUND_AND_VALUES_LOADED,

        /**
         * Index component selector syntax (my-data-stream-name::failures)
         */
        INDEX_COMPONENT_SELECTORS,

        /**
         * Make numberOfChannels consistent with layout in DefaultLayout by removing duplicated ChannelSet.
         */
        MAKE_NUMBER_OF_CHANNELS_CONSISTENT_WITH_LAYOUT,

        /**
         * Support for sorting when aggregate_metric_doubles are present
         */
        AGGREGATE_METRIC_DOUBLE_SORTING(AGGREGATE_METRIC_DOUBLE_FEATURE_FLAG),

        /**
         * Supercedes {@link Cap#MAKE_NUMBER_OF_CHANNELS_CONSISTENT_WITH_LAYOUT}.
         */
        FIX_REPLACE_MISSING_FIELD_WITH_NULL_DUPLICATE_NAME_ID_IN_LAYOUT,

        /**
         * Support for filter in converted null.
         * See <a href="https://github.com/elastic/elasticsearch/issues/125832"> ESQL: Fix `NULL` handling in `IN` clause #125832 </a>
         */
        FILTER_IN_CONVERTED_NULL,

        /**
         * When creating constant null blocks in {@link org.elasticsearch.compute.lucene.ValuesSourceReaderOperator}, we also handed off
         * the ownership of that block - but didn't account for the fact that the caller might close it, leading to double releases
         * in some union type queries. C.f. https://github.com/elastic/elasticsearch/issues/125850
         */
        FIX_DOUBLY_RELEASED_NULL_BLOCKS_IN_VALUESOURCEREADER,

        /**
         * Listing queries and getting information on a specific query.
         */
        QUERY_MONITORING,

        /**
         * Support max_over_time aggregation that gets evaluated per time-series
         */
        MAX_OVER_TIME(Build.current().isSnapshot()),

        /**
         * Support streaming of sub plan results
         */
        FORK_V7(Build.current().isSnapshot()),

        /**
         * Support for the {@code leading_zeros} named parameter.
         */
        TO_IP_LEADING_ZEROS,

        /**
         * Does the usage information for ESQL contain a histogram of {@code took} values?
         */
        USAGE_CONTAINS_TOOK,

        /**
         * Support avg_over_time aggregation that gets evaluated per time-series
         */
        AVG_OVER_TIME(Build.current().isSnapshot()),

        /**
         * Support loading of ip fields if they are not indexed.
         */
        LOADING_NON_INDEXED_IP_FIELDS,

        /**
         * During resolution (pre-analysis) we have to consider that joins or enriches can override EVALuated values
         * https://github.com/elastic/elasticsearch/issues/126419
         */
        FIX_JOIN_MASKING_EVAL,

        /**
         * Support for keeping `DROP` attributes when resolving field names.
         * see <a href="https://github.com/elastic/elasticsearch/issues/126418"> ES|QL: no matches for pattern #126418 </a>
         */
        DROP_AGAIN_WITH_WILDCARD_AFTER_EVAL,

        /**
         * Support last_over_time aggregation that gets evaluated per time-series
         */
        LAST_OVER_TIME(Build.current().isSnapshot()),

        /**
         * Support for the SAMPLE command
         */
        SAMPLE(Build.current().isSnapshot()),

        /**
         * The {@code _query} API now gives a cast recommendation if multiple types are found in certain instances.
         */
        SUGGESTED_CAST,

        /**
         * Guards a bug fix matching {@code TO_LOWER(f) == ""}.
         */
        TO_LOWER_EMPTY_STRING,

        /**
         * Support min_over_time aggregation that gets evaluated per time-series
         */
        MIN_OVER_TIME(Build.current().isSnapshot()),

        /**
         * Support first_over_time aggregation that gets evaluated per time-series
         */
        FIRST_OVER_TIME(Build.current().isSnapshot()),

        /**
         * Support sum_over_time aggregation that gets evaluated per time-series
         */
        SUM_OVER_TIME(Build.current().isSnapshot()),

        /**
         * Support count_over_time aggregation that gets evaluated per time-series
         */
        COUNT_OVER_TIME(Build.current().isSnapshot()),

        /**
         * Support for count_distinct_over_time aggregation that gets evaluated per time-series
         */
        COUNT_DISTINCT_OVER_TIME(Build.current().isSnapshot()),

        /**
         * Resolve groupings before resolving references to groupings in the aggregations.
         */
        RESOLVE_GROUPINGS_BEFORE_RESOLVING_REFERENCES_TO_GROUPINGS_IN_AGGREGATIONS,

        /**
         * Support for the SAMPLE aggregation function
         */
        AGG_SAMPLE,

        /**
         * Full text functions in STATS
         */
        FULL_TEXT_FUNCTIONS_IN_STATS_WHERE,

        /**
         * During resolution (pre-analysis) we have to consider that joins can override regex extracted values
         * see <a href="https://github.com/elastic/elasticsearch/issues/127467"> ES|QL: pruning of JOINs leads to missing fields #127467 </a>
         */
        FIX_JOIN_MASKING_REGEX_EXTRACT,

        /**
         * Avid GROK and DISSECT attributes being removed when resolving fields.
         * see <a href="https://github.com/elastic/elasticsearch/issues/127468"> ES|QL: Grok only supports KEYWORD or TEXT values, found expression [type] type [INTEGER] #127468 </a>
         */
        KEEP_REGEX_EXTRACT_ATTRIBUTES,

        /**
         * The {@code ROUND_TO} function.
         */
        ROUND_TO,

        /**
         * Support for the {@code COPY_SIGN} function.
         */
        COPY_SIGN,

        /**
         * Allow lookup join on mixed numeric fields, among byte, short, int, long, half_float, scaled_float, float and double.
         */
        LOOKUP_JOIN_ON_MIXED_NUMERIC_FIELDS,

        /**
         * {@link org.elasticsearch.compute.lucene.LuceneQueryEvaluator} rewrites the query before executing it in Lucene. This
         * provides support for KQL in a STATS ... BY command that uses a KQL query for filter, for example.
         */
        LUCENE_QUERY_EVALUATOR_QUERY_REWRITE,

        /**
         * Support parameters for LiMIT command.
         */
        PARAMETER_FOR_LIMIT,

        /**
         * Dense vector field type support
         */
        DENSE_VECTOR_FIELD_TYPE(EsqlCorePlugin.DENSE_VECTOR_FEATURE_FLAG),

        /**
         * Enable support for index aliases in lookup joins
         */
        ENABLE_LOOKUP_JOIN_ON_ALIASES,

        /**
         * Allows RLIKE to correctly handle the "empty language" flag, `#`.
         */
        RLIKE_WITH_EMPTY_LANGUAGE_PATTERN,

        /**
         * MATCH PHRASE function
         */
<<<<<<< HEAD
        MATCH_PHRASE_FUNCTION(Build.current().isSnapshot()),

        /**
         * Support knn function
         */
        KNN_FUNCTION(Build.current().isSnapshot());
=======
        MATCH_PHRASE_FUNCTION;
>>>>>>> a859f376

        private final boolean enabled;

        Cap() {
            this.enabled = true;
        };

        Cap(boolean enabled) {
            this.enabled = enabled;
        };

        Cap(FeatureFlag featureFlag) {
            this.enabled = featureFlag.isEnabled();
        }

        public boolean isEnabled() {
            return enabled;
        }

        public String capabilityName() {
            return name().toLowerCase(Locale.ROOT);
        }
    }

    public static final Set<String> CAPABILITIES = capabilities(false);

    /**
     * Get a {@link Set} of all capabilities. If the {@code all} parameter is {@code false}
     * then only <strong>enabled</strong> capabilities are returned - otherwise <strong>all</strong>
     * known capabilities are returned.
     */
    public static Set<String> capabilities(boolean all) {
        List<String> caps = new ArrayList<>();
        for (Cap cap : Cap.values()) {
            if (all || cap.isEnabled()) {
                caps.add(cap.capabilityName());
            }
        }

        /*
         * Add all of our cluster features without the leading "esql."
         */
        for (NodeFeature feature : new EsqlFeatures().getFeatures()) {
            caps.add(cap(feature));
        }
        return Set.copyOf(caps);
    }

    /**
     * Convert a {@link NodeFeature} from {@link EsqlFeatures} into a
     * capability.
     */
    public static String cap(NodeFeature feature) {
        assert feature.id().startsWith("esql.");
        return feature.id().substring("esql.".length());
    }
}<|MERGE_RESOLUTION|>--- conflicted
+++ resolved
@@ -1185,16 +1185,13 @@
         /**
          * MATCH PHRASE function
          */
-<<<<<<< HEAD
-        MATCH_PHRASE_FUNCTION(Build.current().isSnapshot()),
+        MATCH_PHRASE_FUNCTION,
 
         /**
          * Support knn function
          */
         KNN_FUNCTION(Build.current().isSnapshot());
-=======
-        MATCH_PHRASE_FUNCTION;
->>>>>>> a859f376
+
 
         private final boolean enabled;
 

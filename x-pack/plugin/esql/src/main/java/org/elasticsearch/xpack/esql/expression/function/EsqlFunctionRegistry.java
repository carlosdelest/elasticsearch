/*
 * Copyright Elasticsearch B.V. and/or licensed to Elasticsearch B.V. under one
 * or more contributor license agreements. Licensed under the Elastic License
 * 2.0; you may not use this file except in compliance with the Elastic License
 * 2.0.
 */

package org.elasticsearch.xpack.esql.expression.function;

import org.elasticsearch.Build;
import org.elasticsearch.common.Strings;
import org.elasticsearch.common.util.CollectionUtils;
import org.elasticsearch.common.util.FeatureFlag;
import org.elasticsearch.xpack.esql.core.QlIllegalArgumentException;
import org.elasticsearch.xpack.esql.core.expression.Expression;
import org.elasticsearch.xpack.esql.core.expression.MapExpression;
import org.elasticsearch.xpack.esql.core.expression.function.Function;
import org.elasticsearch.xpack.esql.core.tree.Source;
import org.elasticsearch.xpack.esql.core.type.DataType;
import org.elasticsearch.xpack.esql.core.util.Check;
import org.elasticsearch.xpack.esql.expression.SurrogateExpression;
import org.elasticsearch.xpack.esql.expression.function.aggregate.Avg;
import org.elasticsearch.xpack.esql.expression.function.aggregate.AvgOverTime;
import org.elasticsearch.xpack.esql.expression.function.aggregate.Count;
import org.elasticsearch.xpack.esql.expression.function.aggregate.CountDistinct;
import org.elasticsearch.xpack.esql.expression.function.aggregate.CountDistinctOverTime;
import org.elasticsearch.xpack.esql.expression.function.aggregate.CountOverTime;
import org.elasticsearch.xpack.esql.expression.function.aggregate.First;
import org.elasticsearch.xpack.esql.expression.function.aggregate.FirstOverTime;
import org.elasticsearch.xpack.esql.expression.function.aggregate.Last;
import org.elasticsearch.xpack.esql.expression.function.aggregate.LastOverTime;
import org.elasticsearch.xpack.esql.expression.function.aggregate.Max;
import org.elasticsearch.xpack.esql.expression.function.aggregate.MaxOverTime;
import org.elasticsearch.xpack.esql.expression.function.aggregate.Median;
import org.elasticsearch.xpack.esql.expression.function.aggregate.MedianAbsoluteDeviation;
import org.elasticsearch.xpack.esql.expression.function.aggregate.Min;
import org.elasticsearch.xpack.esql.expression.function.aggregate.MinOverTime;
import org.elasticsearch.xpack.esql.expression.function.aggregate.Percentile;
import org.elasticsearch.xpack.esql.expression.function.aggregate.Rate;
import org.elasticsearch.xpack.esql.expression.function.aggregate.Sample;
import org.elasticsearch.xpack.esql.expression.function.aggregate.SpatialCentroid;
import org.elasticsearch.xpack.esql.expression.function.aggregate.SpatialExtent;
import org.elasticsearch.xpack.esql.expression.function.aggregate.StdDev;
import org.elasticsearch.xpack.esql.expression.function.aggregate.Sum;
import org.elasticsearch.xpack.esql.expression.function.aggregate.SumOverTime;
import org.elasticsearch.xpack.esql.expression.function.aggregate.Top;
import org.elasticsearch.xpack.esql.expression.function.aggregate.Values;
import org.elasticsearch.xpack.esql.expression.function.aggregate.WeightedAvg;
import org.elasticsearch.xpack.esql.expression.function.fulltext.Kql;
import org.elasticsearch.xpack.esql.expression.function.fulltext.Match;
import org.elasticsearch.xpack.esql.expression.function.fulltext.MatchPhrase;
import org.elasticsearch.xpack.esql.expression.function.fulltext.MultiMatch;
import org.elasticsearch.xpack.esql.expression.function.fulltext.QueryString;
import org.elasticsearch.xpack.esql.expression.function.fulltext.Score;
import org.elasticsearch.xpack.esql.expression.function.fulltext.Term;
import org.elasticsearch.xpack.esql.expression.function.grouping.Bucket;
import org.elasticsearch.xpack.esql.expression.function.grouping.Categorize;
import org.elasticsearch.xpack.esql.expression.function.grouping.TBucket;
import org.elasticsearch.xpack.esql.expression.function.scalar.conditional.Case;
import org.elasticsearch.xpack.esql.expression.function.scalar.conditional.Greatest;
import org.elasticsearch.xpack.esql.expression.function.scalar.conditional.Least;
import org.elasticsearch.xpack.esql.expression.function.scalar.convert.FromBase64;
import org.elasticsearch.xpack.esql.expression.function.scalar.convert.ToAggregateMetricDouble;
import org.elasticsearch.xpack.esql.expression.function.scalar.convert.ToBase64;
import org.elasticsearch.xpack.esql.expression.function.scalar.convert.ToBoolean;
import org.elasticsearch.xpack.esql.expression.function.scalar.convert.ToCartesianPoint;
import org.elasticsearch.xpack.esql.expression.function.scalar.convert.ToCartesianShape;
import org.elasticsearch.xpack.esql.expression.function.scalar.convert.ToDateNanos;
import org.elasticsearch.xpack.esql.expression.function.scalar.convert.ToDatePeriod;
import org.elasticsearch.xpack.esql.expression.function.scalar.convert.ToDatetime;
import org.elasticsearch.xpack.esql.expression.function.scalar.convert.ToDegrees;
import org.elasticsearch.xpack.esql.expression.function.scalar.convert.ToDouble;
import org.elasticsearch.xpack.esql.expression.function.scalar.convert.ToGeoPoint;
import org.elasticsearch.xpack.esql.expression.function.scalar.convert.ToGeoShape;
import org.elasticsearch.xpack.esql.expression.function.scalar.convert.ToGeohash;
import org.elasticsearch.xpack.esql.expression.function.scalar.convert.ToGeohex;
import org.elasticsearch.xpack.esql.expression.function.scalar.convert.ToGeotile;
import org.elasticsearch.xpack.esql.expression.function.scalar.convert.ToInteger;
import org.elasticsearch.xpack.esql.expression.function.scalar.convert.ToIp;
import org.elasticsearch.xpack.esql.expression.function.scalar.convert.ToIpLeadingZerosDecimal;
import org.elasticsearch.xpack.esql.expression.function.scalar.convert.ToIpLeadingZerosOctal;
import org.elasticsearch.xpack.esql.expression.function.scalar.convert.ToIpLeadingZerosRejected;
import org.elasticsearch.xpack.esql.expression.function.scalar.convert.ToLong;
import org.elasticsearch.xpack.esql.expression.function.scalar.convert.ToRadians;
import org.elasticsearch.xpack.esql.expression.function.scalar.convert.ToString;
import org.elasticsearch.xpack.esql.expression.function.scalar.convert.ToTimeDuration;
import org.elasticsearch.xpack.esql.expression.function.scalar.convert.ToUnsignedLong;
import org.elasticsearch.xpack.esql.expression.function.scalar.convert.ToVersion;
import org.elasticsearch.xpack.esql.expression.function.scalar.convert.UrlEncode;
import org.elasticsearch.xpack.esql.expression.function.scalar.date.DateDiff;
import org.elasticsearch.xpack.esql.expression.function.scalar.date.DateExtract;
import org.elasticsearch.xpack.esql.expression.function.scalar.date.DateFormat;
import org.elasticsearch.xpack.esql.expression.function.scalar.date.DateParse;
import org.elasticsearch.xpack.esql.expression.function.scalar.date.DateTrunc;
import org.elasticsearch.xpack.esql.expression.function.scalar.date.DayName;
import org.elasticsearch.xpack.esql.expression.function.scalar.date.MonthName;
import org.elasticsearch.xpack.esql.expression.function.scalar.date.Now;
import org.elasticsearch.xpack.esql.expression.function.scalar.ip.CIDRMatch;
import org.elasticsearch.xpack.esql.expression.function.scalar.ip.IpPrefix;
import org.elasticsearch.xpack.esql.expression.function.scalar.math.Abs;
import org.elasticsearch.xpack.esql.expression.function.scalar.math.Acos;
import org.elasticsearch.xpack.esql.expression.function.scalar.math.Asin;
import org.elasticsearch.xpack.esql.expression.function.scalar.math.Atan;
import org.elasticsearch.xpack.esql.expression.function.scalar.math.Atan2;
import org.elasticsearch.xpack.esql.expression.function.scalar.math.Cbrt;
import org.elasticsearch.xpack.esql.expression.function.scalar.math.Ceil;
import org.elasticsearch.xpack.esql.expression.function.scalar.math.CopySign;
import org.elasticsearch.xpack.esql.expression.function.scalar.math.Cos;
import org.elasticsearch.xpack.esql.expression.function.scalar.math.Cosh;
import org.elasticsearch.xpack.esql.expression.function.scalar.math.E;
import org.elasticsearch.xpack.esql.expression.function.scalar.math.Exp;
import org.elasticsearch.xpack.esql.expression.function.scalar.math.Floor;
import org.elasticsearch.xpack.esql.expression.function.scalar.math.Hypot;
import org.elasticsearch.xpack.esql.expression.function.scalar.math.Log;
import org.elasticsearch.xpack.esql.expression.function.scalar.math.Log10;
import org.elasticsearch.xpack.esql.expression.function.scalar.math.Pi;
import org.elasticsearch.xpack.esql.expression.function.scalar.math.Pow;
import org.elasticsearch.xpack.esql.expression.function.scalar.math.Round;
import org.elasticsearch.xpack.esql.expression.function.scalar.math.RoundTo;
import org.elasticsearch.xpack.esql.expression.function.scalar.math.Scalb;
import org.elasticsearch.xpack.esql.expression.function.scalar.math.Signum;
import org.elasticsearch.xpack.esql.expression.function.scalar.math.Sin;
import org.elasticsearch.xpack.esql.expression.function.scalar.math.Sinh;
import org.elasticsearch.xpack.esql.expression.function.scalar.math.Sqrt;
import org.elasticsearch.xpack.esql.expression.function.scalar.math.Tan;
import org.elasticsearch.xpack.esql.expression.function.scalar.math.Tanh;
import org.elasticsearch.xpack.esql.expression.function.scalar.math.Tau;
import org.elasticsearch.xpack.esql.expression.function.scalar.multivalue.MvAppend;
import org.elasticsearch.xpack.esql.expression.function.scalar.multivalue.MvAvg;
import org.elasticsearch.xpack.esql.expression.function.scalar.multivalue.MvConcat;
import org.elasticsearch.xpack.esql.expression.function.scalar.multivalue.MvContains;
import org.elasticsearch.xpack.esql.expression.function.scalar.multivalue.MvCount;
import org.elasticsearch.xpack.esql.expression.function.scalar.multivalue.MvDedupe;
import org.elasticsearch.xpack.esql.expression.function.scalar.multivalue.MvFirst;
import org.elasticsearch.xpack.esql.expression.function.scalar.multivalue.MvLast;
import org.elasticsearch.xpack.esql.expression.function.scalar.multivalue.MvMax;
import org.elasticsearch.xpack.esql.expression.function.scalar.multivalue.MvMedian;
import org.elasticsearch.xpack.esql.expression.function.scalar.multivalue.MvMedianAbsoluteDeviation;
import org.elasticsearch.xpack.esql.expression.function.scalar.multivalue.MvMin;
import org.elasticsearch.xpack.esql.expression.function.scalar.multivalue.MvPSeriesWeightedSum;
import org.elasticsearch.xpack.esql.expression.function.scalar.multivalue.MvPercentile;
import org.elasticsearch.xpack.esql.expression.function.scalar.multivalue.MvSlice;
import org.elasticsearch.xpack.esql.expression.function.scalar.multivalue.MvSort;
import org.elasticsearch.xpack.esql.expression.function.scalar.multivalue.MvSum;
import org.elasticsearch.xpack.esql.expression.function.scalar.multivalue.MvZip;
import org.elasticsearch.xpack.esql.expression.function.scalar.nulls.Coalesce;
import org.elasticsearch.xpack.esql.expression.function.scalar.spatial.SpatialContains;
import org.elasticsearch.xpack.esql.expression.function.scalar.spatial.SpatialDisjoint;
import org.elasticsearch.xpack.esql.expression.function.scalar.spatial.SpatialIntersects;
import org.elasticsearch.xpack.esql.expression.function.scalar.spatial.SpatialWithin;
import org.elasticsearch.xpack.esql.expression.function.scalar.spatial.StDistance;
import org.elasticsearch.xpack.esql.expression.function.scalar.spatial.StEnvelope;
import org.elasticsearch.xpack.esql.expression.function.scalar.spatial.StGeohash;
import org.elasticsearch.xpack.esql.expression.function.scalar.spatial.StGeohex;
import org.elasticsearch.xpack.esql.expression.function.scalar.spatial.StGeotile;
import org.elasticsearch.xpack.esql.expression.function.scalar.spatial.StX;
import org.elasticsearch.xpack.esql.expression.function.scalar.spatial.StXMax;
import org.elasticsearch.xpack.esql.expression.function.scalar.spatial.StXMin;
import org.elasticsearch.xpack.esql.expression.function.scalar.spatial.StY;
import org.elasticsearch.xpack.esql.expression.function.scalar.spatial.StYMax;
import org.elasticsearch.xpack.esql.expression.function.scalar.spatial.StYMin;
import org.elasticsearch.xpack.esql.expression.function.scalar.string.BitLength;
import org.elasticsearch.xpack.esql.expression.function.scalar.string.ByteLength;
import org.elasticsearch.xpack.esql.expression.function.scalar.string.Concat;
import org.elasticsearch.xpack.esql.expression.function.scalar.string.Contains;
import org.elasticsearch.xpack.esql.expression.function.scalar.string.EndsWith;
import org.elasticsearch.xpack.esql.expression.function.scalar.string.Hash;
import org.elasticsearch.xpack.esql.expression.function.scalar.string.LTrim;
import org.elasticsearch.xpack.esql.expression.function.scalar.string.Left;
import org.elasticsearch.xpack.esql.expression.function.scalar.string.Length;
import org.elasticsearch.xpack.esql.expression.function.scalar.string.Locate;
import org.elasticsearch.xpack.esql.expression.function.scalar.string.Md5;
import org.elasticsearch.xpack.esql.expression.function.scalar.string.RTrim;
import org.elasticsearch.xpack.esql.expression.function.scalar.string.Repeat;
import org.elasticsearch.xpack.esql.expression.function.scalar.string.Replace;
import org.elasticsearch.xpack.esql.expression.function.scalar.string.Reverse;
import org.elasticsearch.xpack.esql.expression.function.scalar.string.Right;
import org.elasticsearch.xpack.esql.expression.function.scalar.string.Sha1;
import org.elasticsearch.xpack.esql.expression.function.scalar.string.Sha256;
import org.elasticsearch.xpack.esql.expression.function.scalar.string.Space;
import org.elasticsearch.xpack.esql.expression.function.scalar.string.Split;
import org.elasticsearch.xpack.esql.expression.function.scalar.string.StartsWith;
import org.elasticsearch.xpack.esql.expression.function.scalar.string.Substring;
import org.elasticsearch.xpack.esql.expression.function.scalar.string.ToLower;
import org.elasticsearch.xpack.esql.expression.function.scalar.string.ToUpper;
import org.elasticsearch.xpack.esql.expression.function.scalar.string.Trim;
import org.elasticsearch.xpack.esql.expression.function.scalar.util.Delay;
import org.elasticsearch.xpack.esql.expression.function.vector.CosineSimilarity;
import org.elasticsearch.xpack.esql.expression.function.vector.DotProduct;
import org.elasticsearch.xpack.esql.expression.function.vector.Hamming;
import org.elasticsearch.xpack.esql.expression.function.vector.Knn;
import org.elasticsearch.xpack.esql.expression.function.vector.L1Norm;
import org.elasticsearch.xpack.esql.expression.function.vector.L2Norm;
import org.elasticsearch.xpack.esql.expression.function.vector.Magnitude;
import org.elasticsearch.xpack.esql.parser.ParsingException;
import org.elasticsearch.xpack.esql.session.Configuration;

import java.lang.reflect.Constructor;
import java.util.ArrayList;
import java.util.Arrays;
import java.util.Collection;
import java.util.HashMap;
import java.util.LinkedHashMap;
import java.util.List;
import java.util.Locale;
import java.util.Map;
import java.util.function.BiFunction;
import java.util.stream.Collectors;

import static java.util.Collections.unmodifiableList;
import static org.elasticsearch.xpack.esql.core.type.DataType.BOOLEAN;
import static org.elasticsearch.xpack.esql.core.type.DataType.CARTESIAN_POINT;
import static org.elasticsearch.xpack.esql.core.type.DataType.CARTESIAN_SHAPE;
import static org.elasticsearch.xpack.esql.core.type.DataType.DATETIME;
import static org.elasticsearch.xpack.esql.core.type.DataType.DATE_PERIOD;
import static org.elasticsearch.xpack.esql.core.type.DataType.DOUBLE;
import static org.elasticsearch.xpack.esql.core.type.DataType.GEOHASH;
import static org.elasticsearch.xpack.esql.core.type.DataType.GEOHEX;
import static org.elasticsearch.xpack.esql.core.type.DataType.GEOTILE;
import static org.elasticsearch.xpack.esql.core.type.DataType.GEO_POINT;
import static org.elasticsearch.xpack.esql.core.type.DataType.GEO_SHAPE;
import static org.elasticsearch.xpack.esql.core.type.DataType.INTEGER;
import static org.elasticsearch.xpack.esql.core.type.DataType.IP;
import static org.elasticsearch.xpack.esql.core.type.DataType.LONG;
import static org.elasticsearch.xpack.esql.core.type.DataType.TIME_DURATION;
import static org.elasticsearch.xpack.esql.core.type.DataType.UNSIGNED_LONG;
import static org.elasticsearch.xpack.esql.core.type.DataType.UNSUPPORTED;
import static org.elasticsearch.xpack.esql.core.type.DataType.VERSION;
import static org.elasticsearch.xpack.esql.core.type.DataType.isString;

public class EsqlFunctionRegistry {

    private static final Map<DataType, Integer> DATA_TYPE_CASTING_PRIORITY;

    static {
        List<DataType> typePriorityList = Arrays.asList(
            DATETIME,
            DATE_PERIOD,
            TIME_DURATION,
            DOUBLE,
            LONG,
            INTEGER,
            IP,
            VERSION,
            GEO_POINT,
            GEO_SHAPE,
            CARTESIAN_POINT,
            CARTESIAN_SHAPE,
            GEOHASH,
            GEOHEX,
            GEOTILE,
            BOOLEAN,
            UNSIGNED_LONG,
            UNSUPPORTED
        );
        DATA_TYPE_CASTING_PRIORITY = new HashMap<>();
        for (int i = 0; i < typePriorityList.size(); i++) {
            DATA_TYPE_CASTING_PRIORITY.put(typePriorityList.get(i), i);
        }
    }

    // Translation table for error messaging in the following function
    private static final String[] NUM_NAMES = { "zero", "one", "two", "three", "four", "five", };

    // list of functions grouped by type of functions (aggregate, statistics, math etc) and ordered alphabetically inside each group
    // a single function will have one entry for itself with its name associated to its instance and, also, one entry for each alias
    // it has with the alias name associated to the FunctionDefinition instance
    private final Map<String, FunctionDefinition> defs = new LinkedHashMap<>();
    private final Map<String, String> aliases = new HashMap<>();
    private final Map<Class<? extends Function>, String> names = new HashMap<>();
    private final Map<Class<? extends Function>, List<DataType>> dataTypesForStringLiteralConversions = new LinkedHashMap<>();

    private SnapshotFunctionRegistry snapshotRegistry = null;

    @SuppressWarnings("this-escape")
    public EsqlFunctionRegistry() {
        register(functions());
        buildDataTypesForStringLiteralConversion(functions());
        nameSurrogates();
    }

    EsqlFunctionRegistry(FunctionDefinition... functions) {
        register(functions);
    }

    public FunctionDefinition resolveFunction(String functionName) {
        FunctionDefinition def = defs.get(functionName);
        if (def == null) {
            throw new QlIllegalArgumentException("Cannot find function {}; this should have been caught during analysis", functionName);
        }
        return def;
    }

    private String normalize(String name) {
        return name.toLowerCase(Locale.ROOT);
    }

    public String resolveAlias(String alias) {
        String normalized = normalize(alias);
        return aliases.getOrDefault(normalized, normalized);
    }

    public boolean functionExists(String functionName) {
        return defs.containsKey(functionName);
    }

    public String functionName(Class<? extends Function> clazz) {
        String name = names.get(clazz);
        Check.notNull(name, "Cannot find function by class {}", clazz);
        return name;
    }

    public Collection<FunctionDefinition> listFunctions() {
        // It is worth double checking if we need this copy. These are immutable anyway.
        return defs.values();
    }

    private static FunctionDefinition[][] functions() {
        return new FunctionDefinition[][] {
            // grouping functions
            new FunctionDefinition[] {
                def(Bucket.class, Bucket::new, "bucket", "bin"),
                def(Categorize.class, Categorize::new, "categorize"),
                def(TBucket.class, uni(TBucket::new), "tbucket") },
            // aggregate functions
            // since they declare two public constructors - one with filter (for nested where) and one without
            // use casting to disambiguate between the two
            new FunctionDefinition[] {
                def(Avg.class, uni(Avg::new), "avg"),
                def(Count.class, uni(Count::new), "count"),
                def(CountDistinct.class, bi(CountDistinct::new), "count_distinct"),
                def(Max.class, uni(Max::new), "max"),
                def(Median.class, uni(Median::new), "median"),
                def(MedianAbsoluteDeviation.class, uni(MedianAbsoluteDeviation::new), "median_absolute_deviation"),
                def(Min.class, uni(Min::new), "min"),
                def(Percentile.class, bi(Percentile::new), "percentile"),
                def(Sample.class, bi(Sample::new), "sample"),
                def(StdDev.class, uni(StdDev::new), "std_dev"),
                def(Sum.class, uni(Sum::new), "sum"),
                def(Top.class, tri(Top::new), "top"),
                def(Values.class, uni(Values::new), "values"),
                def(WeightedAvg.class, bi(WeightedAvg::new), "weighted_avg") },
            // math
            new FunctionDefinition[] {
                def(Abs.class, Abs::new, "abs"),
                def(Acos.class, Acos::new, "acos"),
                def(Asin.class, Asin::new, "asin"),
                def(Atan.class, Atan::new, "atan"),
                def(Atan2.class, Atan2::new, "atan2"),
                def(Cbrt.class, Cbrt::new, "cbrt"),
                def(Ceil.class, Ceil::new, "ceil"),
                def(Cos.class, Cos::new, "cos"),
                def(Cosh.class, Cosh::new, "cosh"),
                def(E.class, E::new, "e"),
                def(Exp.class, Exp::new, "exp"),
                def(Floor.class, Floor::new, "floor"),
                def(Greatest.class, Greatest::new, "greatest"),
                def(CopySign.class, bi(CopySign::new), "copy_sign"),
                def(Hypot.class, Hypot::new, "hypot"),
                def(Log.class, Log::new, "log"),
                def(Log10.class, Log10::new, "log10"),
                def(Least.class, Least::new, "least"),
                def(Pi.class, Pi::new, "pi"),
                def(Pow.class, Pow::new, "pow"),
                def(Round.class, Round::new, "round"),
                def(RoundTo.class, RoundTo::new, "round_to"),
                def(Scalb.class, Scalb::new, "scalb"),
                def(Signum.class, Signum::new, "signum"),
                def(Sin.class, Sin::new, "sin"),
                def(Sinh.class, Sinh::new, "sinh"),
                def(Sqrt.class, Sqrt::new, "sqrt"),
                def(Tan.class, Tan::new, "tan"),
                def(Tanh.class, Tanh::new, "tanh"),
                def(Tau.class, Tau::new, "tau") },
            // string
            new FunctionDefinition[] {
                def(BitLength.class, BitLength::new, "bit_length"),
                def(ByteLength.class, ByteLength::new, "byte_length"),
                def(Concat.class, Concat::new, "concat"),
                def(Contains.class, Contains::new, "contains"),
                def(EndsWith.class, EndsWith::new, "ends_with"),
                def(Hash.class, Hash::new, "hash"),
                def(LTrim.class, LTrim::new, "ltrim"),
                def(Left.class, Left::new, "left"),
                def(Length.class, Length::new, "length"),
                def(Locate.class, Locate::new, "locate"),
                def(Md5.class, Md5::new, "md5"),
                def(RTrim.class, RTrim::new, "rtrim"),
                def(Repeat.class, Repeat::new, "repeat"),
                def(Replace.class, Replace::new, "replace"),
                def(Reverse.class, Reverse::new, "reverse"),
                def(Right.class, Right::new, "right"),
                def(Sha1.class, Sha1::new, "sha1"),
                def(Sha256.class, Sha256::new, "sha256"),
                def(Space.class, Space::new, "space"),
                def(StartsWith.class, StartsWith::new, "starts_with"),
                def(Substring.class, Substring::new, "substring"),
                def(ToLower.class, ToLower::new, "to_lower"),
                def(ToUpper.class, ToUpper::new, "to_upper"),
                def(Trim.class, Trim::new, "trim") },
            // date
            new FunctionDefinition[] {
                def(DateDiff.class, DateDiff::new, "date_diff"),
                def(DateExtract.class, DateExtract::new, "date_extract"),
                def(DateFormat.class, DateFormat::new, "date_format"),
                def(DateParse.class, DateParse::new, "date_parse"),
                def(DateTrunc.class, DateTrunc::new, "date_trunc"),
                def(DayName.class, DayName::new, "day_name"),
                def(MonthName.class, MonthName::new, "month_name"),
                def(Now.class, Now::new, "now") },
            // spatial
            new FunctionDefinition[] {
                def(SpatialCentroid.class, SpatialCentroid::new, "st_centroid_agg"),
                def(SpatialContains.class, SpatialContains::new, "st_contains"),
                def(SpatialExtent.class, SpatialExtent::new, "st_extent_agg"),
                def(SpatialDisjoint.class, SpatialDisjoint::new, "st_disjoint"),
                def(SpatialIntersects.class, SpatialIntersects::new, "st_intersects"),
                def(SpatialWithin.class, SpatialWithin::new, "st_within"),
                def(StDistance.class, StDistance::new, "st_distance"),
                def(StEnvelope.class, StEnvelope::new, "st_envelope"),
                def(StXMax.class, StXMax::new, "st_xmax"),
                def(StXMin.class, StXMin::new, "st_xmin"),
                def(StYMax.class, StYMax::new, "st_ymax"),
                def(StYMin.class, StYMin::new, "st_ymin"),
                def(StX.class, StX::new, "st_x"),
                def(StY.class, StY::new, "st_y") },
            // conditional
            new FunctionDefinition[] { def(Case.class, Case::new, "case") },
            // null
            new FunctionDefinition[] { def(Coalesce.class, Coalesce::new, "coalesce"), },
            // IP
            new FunctionDefinition[] { def(CIDRMatch.class, CIDRMatch::new, "cidr_match") },
            new FunctionDefinition[] { def(IpPrefix.class, IpPrefix::new, "ip_prefix") },
            // conversion functions
            new FunctionDefinition[] {
                def(FromBase64.class, FromBase64::new, "from_base64"),
                def(ToAggregateMetricDouble.class, ToAggregateMetricDouble::new, "to_aggregate_metric_double", "to_aggregatemetricdouble"),
                def(ToBase64.class, ToBase64::new, "to_base64"),
                def(ToBoolean.class, ToBoolean::new, "to_boolean", "to_bool"),
                def(ToCartesianPoint.class, ToCartesianPoint::new, "to_cartesianpoint"),
                def(ToCartesianShape.class, ToCartesianShape::new, "to_cartesianshape"),
                def(ToDatePeriod.class, ToDatePeriod::new, "to_dateperiod"),
                def(ToDatetime.class, ToDatetime::new, "to_datetime", "to_dt"),
                def(ToDateNanos.class, ToDateNanos::new, "to_date_nanos", "to_datenanos"),
                def(ToDegrees.class, ToDegrees::new, "to_degrees"),
                def(ToDouble.class, ToDouble::new, "to_double", "to_dbl"),
                def(ToGeoPoint.class, ToGeoPoint::new, "to_geopoint"),
                def(ToGeoShape.class, ToGeoShape::new, "to_geoshape"),
                def(ToIp.class, ToIp::new, "to_ip"),
                def(ToInteger.class, ToInteger::new, "to_integer", "to_int"),
                def(ToLong.class, ToLong::new, "to_long"),
                def(ToRadians.class, ToRadians::new, "to_radians"),
                def(ToString.class, ToString::new, "to_string", "to_str"),
                def(ToTimeDuration.class, ToTimeDuration::new, "to_timeduration"),
                def(ToUnsignedLong.class, ToUnsignedLong::new, "to_unsigned_long", "to_ulong", "to_ul"),
                def(ToVersion.class, ToVersion::new, "to_version", "to_ver"), },
            // multivalue functions
            new FunctionDefinition[] {
                def(MvAppend.class, MvAppend::new, "mv_append"),
                def(MvAvg.class, MvAvg::new, "mv_avg"),
                def(MvConcat.class, MvConcat::new, "mv_concat"),
                def(MvContains.class, MvContains::new, "mv_contains"),
                def(MvCount.class, MvCount::new, "mv_count"),
                def(MvDedupe.class, MvDedupe::new, "mv_dedupe"),
                def(MvFirst.class, MvFirst::new, "mv_first"),
                def(MvLast.class, MvLast::new, "mv_last"),
                def(MvMax.class, MvMax::new, "mv_max"),
                def(MvMedian.class, MvMedian::new, "mv_median"),
                def(MvMedianAbsoluteDeviation.class, MvMedianAbsoluteDeviation::new, "mv_median_absolute_deviation"),
                def(MvMin.class, MvMin::new, "mv_min"),
                def(MvPercentile.class, MvPercentile::new, "mv_percentile"),
                def(MvPSeriesWeightedSum.class, MvPSeriesWeightedSum::new, "mv_pseries_weighted_sum"),
                def(MvSort.class, MvSort::new, "mv_sort"),
                def(MvSlice.class, MvSlice::new, "mv_slice"),
                def(MvZip.class, MvZip::new, "mv_zip"),
                def(MvSum.class, MvSum::new, "mv_sum"),
                def(Split.class, Split::new, "split") },
            // fulltext functions
            new FunctionDefinition[] {
                def(Kql.class, uni(Kql::new), "kql"),
                def(Match.class, tri(Match::new), "match"),
                def(MultiMatch.class, MultiMatch::new, "multi_match"),
                def(QueryString.class, bi(QueryString::new), "qstr"),
                def(MatchPhrase.class, tri(MatchPhrase::new), "match_phrase") } };

    }

    private static FunctionDefinition[][] snapshotFunctions() {
        return new FunctionDefinition[][] {
            new FunctionDefinition[] {
                // The delay() function is for debug/snapshot environments only and should never be enabled in a non-snapshot build.
                // This is an experimental function and can be removed without notice.
                def(Delay.class, Delay::new, "delay"),
                def(First.class, bi(First::new), "first"),
                def(Last.class, bi(Last::new), "last"),
                def(Rate.class, uni(Rate::new), "rate"),
                def(MaxOverTime.class, uni(MaxOverTime::new), "max_over_time"),
                def(MinOverTime.class, uni(MinOverTime::new), "min_over_time"),
                def(SumOverTime.class, uni(SumOverTime::new), "sum_over_time"),
                def(CountOverTime.class, uni(CountOverTime::new), "count_over_time"),
                def(CountDistinctOverTime.class, bi(CountDistinctOverTime::new), "count_distinct_over_time"),
                def(AvgOverTime.class, uni(AvgOverTime::new), "avg_over_time"),
                def(LastOverTime.class, uni(LastOverTime::new), "last_over_time"),
                def(FirstOverTime.class, uni(FirstOverTime::new), "first_over_time"),
                def(Score.class, uni(Score::new), Score.NAME),
                def(Term.class, bi(Term::new), "term"),
<<<<<<< HEAD
                def(Knn.class, tri(Knn::new), "knn"),
=======
                def(Knn.class, quad(Knn::new), "knn"),
                def(ToGeohash.class, ToGeohash::new, "to_geohash"),
                def(ToGeotile.class, ToGeotile::new, "to_geotile"),
                def(ToGeohex.class, ToGeohex::new, "to_geohex"),
>>>>>>> 662882a2
                def(StGeohash.class, StGeohash::new, "st_geohash"),
                def(StGeotile.class, StGeotile::new, "st_geotile"),
                def(StGeohex.class, StGeohex::new, "st_geohex"),
                def(CosineSimilarity.class, CosineSimilarity::new, "v_cosine"),
                def(DotProduct.class, DotProduct::new, "v_dot_product"),
                def(L1Norm.class, L1Norm::new, "v_l1_norm"),
                def(L2Norm.class, L2Norm::new, "v_l2_norm"),
                def(Magnitude.class, Magnitude::new, "v_magnitude"),
                def(Hamming.class, Hamming::new, "v_hamming"),
                def(UrlEncode.class, UrlEncode::new, "url_encode") } };
    }

    public EsqlFunctionRegistry snapshotRegistry() {
        if (Build.current().isSnapshot() == false) {
            return this;
        }
        var snapshotRegistry = this.snapshotRegistry;
        if (snapshotRegistry == null) {
            snapshotRegistry = new SnapshotFunctionRegistry();
            this.snapshotRegistry = snapshotRegistry;
        }
        return snapshotRegistry;
    }

    public static boolean isSnapshotOnly(String functionName) {
        for (FunctionDefinition[] defs : snapshotFunctions()) {
            for (FunctionDefinition def : defs) {
                if (def.name().equalsIgnoreCase(functionName)) {
                    return true;
                }
            }
        }
        return false;
    }

    public static String normalizeName(String name) {
        return name.toLowerCase(Locale.ROOT);
    }

    public static class ArgSignature {
        protected final String name;
        protected final String[] type;
        protected final String description;
        protected final boolean optional;
        protected final boolean variadic;
        protected final DataType targetDataType;

        public ArgSignature(String name, String[] type, String description, boolean optional, boolean variadic, DataType targetDataType) {
            this.name = name;
            this.type = type;
            this.description = description;
            this.optional = optional;
            this.variadic = variadic;
            this.targetDataType = targetDataType;
        }

        public ArgSignature(String name, String[] type, String description, boolean optional, boolean variadic) {
            this(name, type, description, optional, variadic, UNSUPPORTED);
        }

        public String name() {
            return name;
        }

        public String[] type() {
            return type;
        }

        public String description() {
            return description;
        }

        public boolean optional() {
            return optional;
        }

        public boolean variadic() {
            return variadic;
        }

        public DataType targetDataType() {
            return targetDataType;
        }

        public Map<String, MapEntryArgSignature> mapParams() {
            return Map.of();
        }

        public boolean mapArg() {
            return false;
        }

        @Override
        public String toString() {
            return "ArgSignature{"
                + "name='"
                + name
                + "', type="
                + Arrays.toString(type)
                + ", description='"
                + description
                + "', optional="
                + optional
                + ", targetDataType="
                + targetDataType
                + "}}";
        }
    }

    public static class MapArgSignature extends ArgSignature {
        private final Map<String, MapEntryArgSignature> mapParams;

        public MapArgSignature(String name, String description, boolean optional, Map<String, MapEntryArgSignature> mapParams) {
            super(name, new String[] { "map" }, description, optional, false);
            this.mapParams = mapParams;
        }

        @Override
        public Map<String, MapEntryArgSignature> mapParams() {
            return mapParams;
        }

        @Override
        public boolean mapArg() {
            return true;
        }

        @Override
        public String toString() {
            return "MapArgSignature{"
                + "name='map', type='map', description='"
                + description
                + "', optional="
                + optional
                + ", targetDataType=unsupported, mapParams={"
                + mapParams.values().stream().map(mapArg -> "{" + mapArg + "}").collect(Collectors.joining(", "))
                + "}}";
        }
    }

    public record MapEntryArgSignature(String name, String valueHint, String type, String description) {
        @Override
        public String toString() {
            return "name='" + name + "', values=" + valueHint + ", description='" + description + "'";
        }
    }

    public record FunctionDescription(
        String name,
        List<ArgSignature> args,
        String[] returnType,
        String description,
        boolean variadic,
        FunctionType type
    ) {
        /**
         * The name of every argument.
         */
        public List<String> argNames() {
            return args.stream().map(ArgSignature::name).toList();
        }

        /**
         * The signature of every argument.
         */
        public List<ArgSignature> args() {
            return args;
        }

        /**
         * The description of every argument.
         */
        public List<String> argDescriptions() {
            return args.stream().map(ArgSignature::description).toList();
        }
    }

    /**
     * Build a list target data types, which is used by ImplicitCasting to convert string literals to a target data type.
     */
    private static DataType getTargetType(String[] names) {
        List<DataType> types = new ArrayList<>();
        for (String name : names) {
            DataType type = DataType.fromTypeName(name);
            if (type != null && type != UNSUPPORTED) { // A type should not be null or UNSUPPORTED, just a sanity check here
                // If the function takes strings as input, there is no need to cast a string literal to it.
                // Return UNSUPPORTED means that ImplicitCasting doesn't support this argument, and it will be skipped by ImplicitCasting.
                if (isString(type)) {
                    return UNSUPPORTED;
                }
                types.add(type);
            }
        }

        return types.stream()
            .filter(DATA_TYPE_CASTING_PRIORITY::containsKey)
            .min((dt1, dt2) -> DATA_TYPE_CASTING_PRIORITY.get(dt1).compareTo(DATA_TYPE_CASTING_PRIORITY.get(dt2)))
            .orElse(UNSUPPORTED);
    }

    public static FunctionDescription description(FunctionDefinition def) {
        Constructor<?> constructor = constructorFor(def.clazz());
        if (constructor == null) {
            return new FunctionDescription(def.name(), List.of(), null, null, false, FunctionType.SCALAR);
        }
        FunctionInfo functionInfo = functionInfo(def);
        String functionDescription = functionInfo == null ? "" : functionInfo.description().replace('\n', ' ');
        String[] returnType = functionInfo == null ? new String[] { "?" } : removeUnderConstruction(functionInfo.returnType());
        var params = constructor.getParameters(); // no multiple c'tors supported

        List<EsqlFunctionRegistry.ArgSignature> args = new ArrayList<>(params.length);
        boolean variadic = false;
        for (int i = 1; i < params.length; i++) { // skipping 1st argument, the source
            if (Configuration.class.isAssignableFrom(params[i].getType()) == false) {
                boolean isList = List.class.isAssignableFrom(params[i].getType());
                variadic |= isList;
                MapParam mapParamInfo = params[i].getAnnotation(MapParam.class); // refactor this
                if (mapParamInfo != null) {
                    args.add(mapParam(mapParamInfo));
                } else {
                    Param paramInfo = params[i].getAnnotation(Param.class);
                    args.add(paramInfo != null ? param(paramInfo, isList) : paramWithoutAnnotation(params[i].getName()));
                }
            }
        }
        return new FunctionDescription(def.name(), args, returnType, functionDescription, variadic, functionInfo.type());
    }

    public static ArgSignature param(Param param, boolean variadic) {
        String[] type = removeUnderConstruction(param.type());
        String desc = param.description().replace('\n', ' ');
        DataType targetDataType = getTargetType(type);
        return new EsqlFunctionRegistry.ArgSignature(param.name(), type, desc, param.optional(), variadic, targetDataType);
    }

    public static ArgSignature mapParam(MapParam mapParam) {
        String desc = mapParam.description().replace('\n', ' ');
        Map<String, MapEntryArgSignature> params = new HashMap<>(mapParam.params().length);
        for (MapParam.MapParamEntry param : mapParam.params()) {
            String valueHint = param.valueHint().length <= 1
                ? Arrays.toString(param.valueHint())
                : "[" + String.join(", ", param.valueHint()) + "]";
            String type = param.type().length <= 1 ? Arrays.toString(param.type()) : "[" + String.join(", ", param.type()) + "]";
            MapEntryArgSignature mapArg = new MapEntryArgSignature(param.name(), valueHint, type, param.description());
            params.put(param.name(), mapArg);
        }
        return new EsqlFunctionRegistry.MapArgSignature(mapParam.name(), desc, mapParam.optional(), params);
    }

    public static ArgSignature paramWithoutAnnotation(String name) {
        return new EsqlFunctionRegistry.ArgSignature(name, new String[] { "?" }, "", false, false, UNSUPPORTED);
    }

    /**
     * Remove types that are being actively built.
     */
    private static String[] removeUnderConstruction(String[] types) {
        for (Map.Entry<DataType, FeatureFlag> underConstruction : DataType.UNDER_CONSTRUCTION.entrySet()) {
            if (underConstruction.getValue().isEnabled() == false) {
                types = Arrays.stream(types).filter(t -> underConstruction.getKey().typeName().equals(t) == false).toArray(String[]::new);
            }
        }
        return types;
    }

    public static FunctionInfo functionInfo(FunctionDefinition def) {
        Constructor<?> constructor = constructorFor(def.clazz());
        if (constructor == null) {
            return null;
        }
        return constructor.getAnnotation(FunctionInfo.class);
    }

    private static Constructor<?> constructorFor(Class<? extends Function> clazz) {
        Constructor<?>[] constructors = clazz.getConstructors();
        if (constructors.length == 0) {
            return null;
        }
        // when dealing with multiple, pick the constructor exposing the FunctionInfo annotation
        if (constructors.length > 1) {
            for (Constructor<?> constructor : constructors) {
                if (constructor.getAnnotation(FunctionInfo.class) != null) {
                    return constructor;
                }
            }
        }
        return constructors[0];
    }

    public List<DataType> getDataTypeForStringLiteralConversion(Class<? extends Function> clazz) {
        return dataTypesForStringLiteralConversions.get(clazz);
    }

    private static class SnapshotFunctionRegistry extends EsqlFunctionRegistry {
        SnapshotFunctionRegistry() {
            if (Build.current().isSnapshot() == false) {
                throw new IllegalStateException("build snapshot function registry for non-snapshot build");
            }
            register(snapshotFunctions());
            buildDataTypesForStringLiteralConversion(snapshotFunctions());
        }

    }

    void register(FunctionDefinition[]... groupFunctions) {
        for (FunctionDefinition[] group : groupFunctions) {
            register(group);
        }
    }

    void register(FunctionDefinition... functions) {
        // temporary map to hold [function_name/alias_name : function instance]
        Map<String, FunctionDefinition> batchMap = new HashMap<>();
        for (FunctionDefinition f : functions) {
            batchMap.put(f.name(), f);
            for (String alias : f.aliases()) {
                Object old = batchMap.put(alias, f);
                if (old != null || defs.containsKey(alias)) {
                    throw new QlIllegalArgumentException(
                        "alias ["
                            + alias
                            + "] is used by "
                            + "["
                            + (old != null ? old : defs.get(alias).name())
                            + "] and ["
                            + f.name()
                            + "]"
                    );
                }
                aliases.put(alias, f.name());
            }
            Check.isTrue(
                names.containsKey(f.clazz()) == false,
                "function type [{}} is registered twice with names [{}] and [{}]",
                f.clazz(),
                names.get(f.clazz()),
                f.name()
            );
            names.put(f.clazz(), f.name());
        }
        // sort the temporary map by key name and add it to the global map of functions
        defs.putAll(
            batchMap.entrySet()
                .stream()
                .sorted(Map.Entry.comparingByKey())
                .collect(
                    Collectors.<
                        Map.Entry<String, FunctionDefinition>,
                        String,
                        FunctionDefinition,
                        LinkedHashMap<String, FunctionDefinition>>toMap(
                            Map.Entry::getKey,
                            Map.Entry::getValue,
                            (oldValue, newValue) -> oldValue,
                            LinkedHashMap::new
                        )
                )
        );
    }

    protected void buildDataTypesForStringLiteralConversion(FunctionDefinition[]... groupFunctions) {
        for (FunctionDefinition[] group : groupFunctions) {
            for (FunctionDefinition def : group) {
                FunctionDescription signature = description(def);
                dataTypesForStringLiteralConversions.put(
                    def.clazz(),
                    signature.args().stream().map(EsqlFunctionRegistry.ArgSignature::targetDataType).collect(Collectors.toList())
                );
            }
        }
    }

    /**
     * Add {@link #names} entries for functions that are not registered, but we rewrite to using {@link SurrogateExpression}.
     */
    private void nameSurrogates() {
        names.put(ToIpLeadingZerosRejected.class, "TO_IP");
        names.put(ToIpLeadingZerosDecimal.class, "TO_IP");
        names.put(ToIpLeadingZerosOctal.class, "TO_IP");
    }

    protected interface FunctionBuilder {
        Function build(Source source, List<Expression> children, Configuration cfg);
    }

    /**
     * Main method to register a function.
     *
     * @param names Must always have at least one entry which is the method's primary name
     */
    @SuppressWarnings("overloads")
    protected static FunctionDefinition def(Class<? extends Function> function, FunctionBuilder builder, String... names) {
        Check.isTrue(names.length > 0, "At least one name must be provided for the function");
        String primaryName = names[0];
        List<String> aliases = Arrays.asList(names).subList(1, names.length);
        FunctionDefinition.Builder realBuilder = (uf, cfg, extras) -> {
            if (CollectionUtils.isEmpty(extras) == false) {
                throw new ParsingException(
                    uf.source(),
                    "Unused parameters {} detected when building [{}]",
                    Arrays.toString(extras),
                    primaryName
                );
            }
            try {
                return builder.build(uf.source(), uf.children(), cfg);
            } catch (QlIllegalArgumentException e) {
                throw new ParsingException(e, uf.source(), "error building [{}]: {}", primaryName, e.getMessage());
            }
        };
        return new FunctionDefinition(primaryName, unmodifiableList(aliases), function, realBuilder);
    }

    /**
     * Build a {@linkplain FunctionDefinition} for a no-argument function.
     */
    public static <T extends Function> FunctionDefinition def(
        Class<T> function,
        java.util.function.Function<Source, T> ctorRef,
        String... names
    ) {
        FunctionBuilder builder = (source, children, cfg) -> {
            if (false == children.isEmpty()) {
                throw new QlIllegalArgumentException("expects no arguments");
            }
            return ctorRef.apply(source);
        };
        return def(function, builder, names);
    }

    /**
     * Build a {@linkplain FunctionDefinition} for a unary function.
     */
    @SuppressWarnings("overloads")  // These are ambiguous if you aren't using ctor references but we always do
    public static <T extends Function> FunctionDefinition def(
        Class<T> function,
        BiFunction<Source, Expression, T> ctorRef,
        String... names
    ) {
        FunctionBuilder builder = (source, children, cfg) -> {
            if (children.size() != 1) {
                throw new QlIllegalArgumentException("expects exactly one argument");
            }
            return ctorRef.apply(source, children.get(0));
        };
        return def(function, builder, names);
    }

    /**
     * Build a {@linkplain FunctionDefinition} for multi-arg/n-ary function.
     */
    @SuppressWarnings("overloads") // These are ambiguous if you aren't using ctor references but we always do
    protected <T extends Function> FunctionDefinition def(Class<T> function, NaryBuilder<T> ctorRef, String... names) {
        FunctionBuilder builder = (source, children, cfg) -> { return ctorRef.build(source, children); };
        return def(function, builder, names);
    }

    protected interface NaryBuilder<T> {
        T build(Source source, List<Expression> children);
    }

    /**
     * Build a {@linkplain FunctionDefinition} for a binary function.
     */
    @SuppressWarnings("overloads")  // These are ambiguous if you aren't using ctor references but we always do
    public static <T extends Function> FunctionDefinition def(Class<T> function, BinaryBuilder<T> ctorRef, String... names) {
        FunctionBuilder builder = (source, children, cfg) -> {
            boolean isBinaryOptionalParamFunction = OptionalArgument.class.isAssignableFrom(function);
            if (isBinaryOptionalParamFunction && (children.size() > 2 || children.size() < 1)) {
                throw new QlIllegalArgumentException(
                    Strings.format("function %s expects one or two arguments but it received %d", Arrays.toString(names), children.size())
                );
            } else if (isBinaryOptionalParamFunction == false && children.size() != 2) {
                throw new QlIllegalArgumentException(
                    Strings.format("function %s expects exactly two arguments, it received %d", Arrays.toString(names), children.size())
                );
            }

            return ctorRef.build(source, children.get(0), children.size() == 2 ? children.get(1) : null);
        };
        return def(function, builder, names);
    }

    public interface BinaryBuilder<T> {
        T build(Source source, Expression left, Expression right);
    }

    /**
     * Build a {@linkplain FunctionDefinition} for a ternary function.
     */
    @SuppressWarnings("overloads")  // These are ambiguous if you aren't using ctor references but we always do
    protected static <T extends Function> FunctionDefinition def(Class<T> function, TernaryBuilder<T> ctorRef, String... names) {
        FunctionBuilder builder = (source, children, cfg) -> {
            boolean hasMinimumTwo = OptionalArgument.class.isAssignableFrom(function);
            if (hasMinimumTwo && (children.size() > 3 || children.size() < 2)) {
                throw new QlIllegalArgumentException("expects two or three arguments");
            } else if (hasMinimumTwo == false && children.size() != 3) {
                throw new QlIllegalArgumentException("expects exactly three arguments");
            }
            return ctorRef.build(source, children.get(0), children.get(1), children.size() == 3 ? children.get(2) : null);
        };
        return def(function, builder, names);
    }

    protected interface TernaryBuilder<T> {
        T build(Source source, Expression one, Expression two, Expression three);
    }

    /**
     * Build a {@linkplain FunctionDefinition} for a quaternary function.
     */
    @SuppressWarnings("overloads")  // These are ambiguous if you aren't using ctor references but we always do
    protected static <T extends Function> FunctionDefinition def(Class<T> function, QuaternaryBuilder<T> ctorRef, String... names) {
        FunctionBuilder builder = (source, children, cfg) -> {
            if (OptionalArgument.class.isAssignableFrom(function)) {
                if (children.size() > 4 || children.size() < 3) {
                    throw new QlIllegalArgumentException("expects three or four arguments");
                }
            } else if (TwoOptionalArguments.class.isAssignableFrom(function)) {
                if (children.size() > 4 || children.size() < 2) {
                    throw new QlIllegalArgumentException("expects minimum two, maximum four arguments");
                }
            } else if (children.size() != 4) {
                throw new QlIllegalArgumentException("expects exactly four arguments");
            }
            return ctorRef.build(
                source,
                children.get(0),
                children.get(1),
                children.size() > 2 ? children.get(2) : null,
                children.size() > 3 ? children.get(3) : null
            );
        };
        return def(function, builder, names);
    }

    protected interface QuaternaryBuilder<T> {
        T build(Source source, Expression one, Expression two, Expression three, Expression four);
    }

    /**
     * Build a {@linkplain FunctionDefinition} for a quinary function.
     */
    @SuppressWarnings("overloads")  // These are ambiguous if you aren't using ctor references but we always do
    protected static <T extends Function> FunctionDefinition def(
        Class<T> function,
        QuinaryBuilder<T> ctorRef,
        int numOptionalParams,
        String... names
    ) {
        FunctionBuilder builder = (source, children, cfg) -> {
            final int NUM_TOTAL_PARAMS = 5;
            boolean hasOptionalParams = OptionalArgument.class.isAssignableFrom(function);
            if (hasOptionalParams && (children.size() > NUM_TOTAL_PARAMS || children.size() < NUM_TOTAL_PARAMS - numOptionalParams)) {
                throw new QlIllegalArgumentException(
                    "expects between "
                        + NUM_NAMES[NUM_TOTAL_PARAMS - numOptionalParams]
                        + " and "
                        + NUM_NAMES[NUM_TOTAL_PARAMS]
                        + " arguments"
                );
            } else if (hasOptionalParams == false && children.size() != NUM_TOTAL_PARAMS) {
                throw new QlIllegalArgumentException("expects exactly " + NUM_NAMES[NUM_TOTAL_PARAMS] + " arguments");
            }
            return ctorRef.build(
                source,
                children.size() > 0 ? children.get(0) : null,
                children.size() > 1 ? children.get(1) : null,
                children.size() > 2 ? children.get(2) : null,
                children.size() > 3 ? children.get(3) : null,
                children.size() > 4 ? children.get(4) : null
            );
        };
        return def(function, builder, names);
    }

    protected interface QuinaryBuilder<T> {
        T build(Source source, Expression one, Expression two, Expression three, Expression four, Expression five);
    }

    /**
     * Build a {@linkplain FunctionDefinition} for functions with a mandatory argument followed by a varidic list.
     */
    @SuppressWarnings("overloads")  // These are ambiguous if you aren't using ctor references but we always do
    protected static <T extends Function> FunctionDefinition def(Class<T> function, UnaryVariadicBuilder<T> ctorRef, String... names) {
        FunctionBuilder builder = (source, children, cfg) -> {
            boolean hasMinimumOne = OptionalArgument.class.isAssignableFrom(function);
            if (hasMinimumOne && children.size() < 1) {
                throw new QlIllegalArgumentException("expects at least one argument");
            } else if (hasMinimumOne == false && children.size() < 2) {
                throw new QlIllegalArgumentException("expects at least two arguments");
            }
            return ctorRef.build(source, children.get(0), children.subList(1, children.size()));
        };
        return def(function, builder, names);
    }

    protected interface UnaryVariadicBuilder<T> {
        T build(Source source, Expression exp, List<Expression> variadic);
    }

    protected interface BinaryVariadicWithOptionsBuilder<T> {
        T build(Source source, Expression exp, List<Expression> variadic, Expression options);
    };

    protected static <T extends Function> FunctionDefinition def(
        Class<T> function,
        BinaryVariadicWithOptionsBuilder<T> ctorRef,
        String... names
    ) {
        FunctionBuilder builder = (source, children, cfg) -> {
            boolean hasMinimumOne = OptionalArgument.class.isAssignableFrom(function);
            if (hasMinimumOne && children.size() < 1) {
                throw new QlIllegalArgumentException("expects at least one argument");
            } else if (hasMinimumOne == false && children.size() < 2) {
                throw new QlIllegalArgumentException("expects at least two arguments");
            }
            Expression options = children.getLast();
            if (options instanceof MapExpression) {
                return ctorRef.build(source, children.get(0), children.subList(1, children.size() - 1), options);
            }

            return ctorRef.build(source, children.get(0), children.subList(1, children.size()), null);
        };
        return def(function, builder, names);
    }

    /**
     * Build a {@linkplain FunctionDefinition} for a no-argument function that is configuration aware.
     */
    @SuppressWarnings("overloads")
    protected static <T extends Function> FunctionDefinition def(Class<T> function, ConfigurationAwareBuilder<T> ctorRef, String... names) {
        FunctionBuilder builder = (source, children, cfg) -> {
            if (false == children.isEmpty()) {
                throw new QlIllegalArgumentException("expects no arguments");
            }
            return ctorRef.build(source, cfg);
        };
        return def(function, builder, names);
    }

    protected interface ConfigurationAwareBuilder<T> {
        T build(Source source, Configuration configuration);
    }

    /**
     * Build a {@linkplain FunctionDefinition} for a one-argument function that is configuration aware.
     */
    @SuppressWarnings("overloads")
    public static <T extends Function> FunctionDefinition def(
        Class<T> function,
        UnaryConfigurationAwareBuilder<T> ctorRef,
        String... names
    ) {
        FunctionBuilder builder = (source, children, cfg) -> {
            if (children.size() != 1) {
                throw new QlIllegalArgumentException("expects exactly one argument");
            }
            Expression ex = children.get(0);
            return ctorRef.build(source, ex, cfg);
        };
        return def(function, builder, names);
    }

    public interface UnaryConfigurationAwareBuilder<T> {
        T build(Source source, Expression exp, Configuration configuration);
    }

    /**
     * Build a {@linkplain FunctionDefinition} for a binary function that is configuration aware.
     */
    @SuppressWarnings("overloads")  // These are ambiguous if you aren't using ctor references but we always do
    protected static <T extends Function> FunctionDefinition def(
        Class<T> function,
        BinaryConfigurationAwareBuilder<T> ctorRef,
        String... names
    ) {
        FunctionBuilder builder = (source, children, cfg) -> {
            boolean isBinaryOptionalParamFunction = OptionalArgument.class.isAssignableFrom(function);
            if (isBinaryOptionalParamFunction && (children.size() > 2 || children.size() < 1)) {
                throw new QlIllegalArgumentException("expects one or two arguments");
            } else if (isBinaryOptionalParamFunction == false && children.size() != 2) {
                throw new QlIllegalArgumentException("expects exactly two arguments");
            }
            return ctorRef.build(source, children.get(0), children.size() == 2 ? children.get(1) : null, cfg);
        };
        return def(function, builder, names);
    }

    protected interface BinaryConfigurationAwareBuilder<T> {
        T build(Source source, Expression left, Expression right, Configuration configuration);
    }

    /**
     * Build a {@linkplain FunctionDefinition} for a ternary function that is configuration aware.
     */
    @SuppressWarnings("overloads")  // These are ambiguous if you aren't using ctor references but we always do
    protected <T extends Function> FunctionDefinition def(Class<T> function, TernaryConfigurationAwareBuilder<T> ctorRef, String... names) {
        FunctionBuilder builder = (source, children, cfg) -> {
            boolean hasMinimumTwo = OptionalArgument.class.isAssignableFrom(function);
            if (hasMinimumTwo && (children.size() > 3 || children.size() < 2)) {
                throw new QlIllegalArgumentException("expects two or three arguments");
            } else if (hasMinimumTwo == false && children.size() != 3) {
                throw new QlIllegalArgumentException("expects exactly three arguments");
            }
            return ctorRef.build(source, children.get(0), children.get(1), children.size() == 3 ? children.get(2) : null, cfg);
        };
        return def(function, builder, names);
    }

    protected interface TernaryConfigurationAwareBuilder<T> {
        T build(Source source, Expression one, Expression two, Expression three, Configuration configuration);
    }

    //
    // Utility functions to help disambiguate the method handle passed in.
    // They work by providing additional method information to help the compiler know which method to pick.
    //
    private static <T extends Function> BiFunction<Source, Expression, T> uni(BiFunction<Source, Expression, T> function) {
        return function;
    }

    private static <T extends Function> BinaryBuilder<T> bi(BinaryBuilder<T> function) {
        return function;
    }

    private static <T extends Function> TernaryBuilder<T> tri(TernaryBuilder<T> function) {
        return function;
    }

    private static <T extends Function> QuaternaryBuilder<T> quad(QuaternaryBuilder<T> function) {
        return function;
    }

}<|MERGE_RESOLUTION|>--- conflicted
+++ resolved
@@ -504,14 +504,10 @@
                 def(FirstOverTime.class, uni(FirstOverTime::new), "first_over_time"),
                 def(Score.class, uni(Score::new), Score.NAME),
                 def(Term.class, bi(Term::new), "term"),
-<<<<<<< HEAD
                 def(Knn.class, tri(Knn::new), "knn"),
-=======
-                def(Knn.class, quad(Knn::new), "knn"),
                 def(ToGeohash.class, ToGeohash::new, "to_geohash"),
                 def(ToGeotile.class, ToGeotile::new, "to_geotile"),
                 def(ToGeohex.class, ToGeohex::new, "to_geohex"),
->>>>>>> 662882a2
                 def(StGeohash.class, StGeohash::new, "st_geohash"),
                 def(StGeotile.class, StGeotile::new, "st_geotile"),
                 def(StGeohex.class, StGeohex::new, "st_geohex"),

/*
 * ELASTICSEARCH CONFIDENTIAL
 * __________________
 *
 * Copyright Elasticsearch B.V. All rights reserved.
 *
 * NOTICE:  All information contained herein is, and remains
 * the property of Elasticsearch B.V. and its suppliers, if any.
 * The intellectual and technical concepts contained herein
 * are proprietary to Elasticsearch B.V. and its suppliers and
 * may be covered by U.S. and Foreign Patents, patents in
 * process, and are protected by trade secret or copyright
 * law.  Dissemination of this information or reproduction of
 * this material is strictly forbidden unless prior written
 * permission is obtained from Elasticsearch B.V.
 */

package co.elastic.elasticsearch.stateless.recovery;

import co.elastic.elasticsearch.stateless.commits.StatelessCommitService;
import co.elastic.elasticsearch.stateless.engine.HollowIndexEngine;
import co.elastic.elasticsearch.stateless.engine.IndexEngine;

import org.elasticsearch.ElasticsearchException;
import org.elasticsearch.action.ActionListener;
import org.elasticsearch.action.ActionType;
import org.elasticsearch.action.support.ActionFilters;
import org.elasticsearch.action.support.HandledTransportAction;
import org.elasticsearch.cluster.ClusterState;
import org.elasticsearch.cluster.ClusterStateObserver;
import org.elasticsearch.cluster.metadata.ProjectMetadata;
import org.elasticsearch.cluster.service.ClusterService;
import org.elasticsearch.core.TimeValue;
import org.elasticsearch.index.engine.NoOpEngine;
import org.elasticsearch.index.shard.ShardId;
import org.elasticsearch.index.shard.ShardNotFoundException;
import org.elasticsearch.indices.IndicesService;
import org.elasticsearch.injection.guice.Inject;
import org.elasticsearch.node.NodeClosedException;
import org.elasticsearch.tasks.Task;
import org.elasticsearch.threadpool.ThreadPool;
import org.elasticsearch.transport.TransportService;

public class TransportRegisterCommitForRecoveryAction extends HandledTransportAction<RegisterCommitRequest, RegisterCommitResponse> {

    public static final String NAME = "internal:index/shard/recovery:register_commit_for_recovery";
    public static final ActionType<RegisterCommitResponse> TYPE = new ActionType<>(NAME);

    private final IndicesService indicesService;
    private final ClusterService clusterService;
    private final ThreadPool threadPool;

    @Inject
    public TransportRegisterCommitForRecoveryAction(
        TransportService transportService,
        IndicesService indicesService,
        ClusterService clusterService,
        ActionFilters actionFilters
    ) {
        super(
            NAME,
            false,
            transportService,
            actionFilters,
            RegisterCommitRequest::new,
            transportService.getThreadPool().executor(ThreadPool.Names.GENERIC)
        );
        this.indicesService = indicesService;
        this.clusterService = clusterService;
        this.threadPool = clusterService.threadPool();
    }

    @Override
    protected void doExecute(Task task, RegisterCommitRequest request, ActionListener<RegisterCommitResponse> listener) {
        var state = clusterService.state();
        var observer = new ClusterStateObserver(state, clusterService, new TimeValue(60000), logger, threadPool.getThreadContext());
        // todo: check if we can collapse this with the check in `StatelessCommitService.registerCommitForUnpromotableRecovery`,
        // which waits for the cluster state version to be applied.
        if (state.version() < request.getClusterStateVersion()) {
            // Indexing shard is behind
            observer.waitForNextChange(new ClusterStateObserver.Listener() {
                @Override
                public void onNewClusterState(ClusterState state) {
                    registerCommit(state, request, listener);
                }

                @Override
                public void onClusterServiceClose() {
                    listener.onFailure(new NodeClosedException(clusterService.localNode()));
                }

                @Override
                public void onTimeout(TimeValue timeout) {
                    listener.onFailure(new ElasticsearchException("timed out"));
                }
            }, s -> s.version() >= request.getClusterStateVersion());
        } else {
            registerCommit(state, request, listener);
        }
    }

    private void registerCommit(ClusterState state, RegisterCommitRequest request, ActionListener<RegisterCommitResponse> outerListener) {
        ActionListener.run(ActionListener.assertOnce(outerListener), listener -> {
            final var shardId = request.getShardId();
            if (isSearchShardInRoutingTable(state, shardId, request.getNodeId()) == false) {
                throw new ShardNotFoundException(shardId, "search shard not found in the routing table");
            }
            final var indexService = indicesService.indexServiceSafe(shardId.getIndex());
            final var indexShard = indexService.getShard(shardId.id());
            assert indexShard.routingEntry().isPromotableToPrimary()
                : "TransportRegisterCommitForRecoveryAction can only be executed on an indexing shard";
            final var engine = indexShard.getEngineOrNull();
            if (engine == null || engine instanceof NoOpEngine) {
                // engine is closed, but search shard should be able to continue recovery
                listener.onResponse(RegisterCommitResponse.EMPTY);
                return;
            }
            StatelessCommitService statelessCommitService;
            if (engine instanceof IndexEngine e) {
                statelessCommitService = e.getStatelessCommitService();
            } else if (engine instanceof HollowIndexEngine e) {
                statelessCommitService = e.getStatelessCommitService();
            } else {
                throw new IllegalStateException("Unable to get stateless commit service for engine " + engine);
            }
            statelessCommitService.registerCommitForUnpromotableRecovery(
                request.getBatchedCompoundCommitPrimaryTermAndGeneration(),
                request.getCompoundCommitPrimaryTermAndGeneration(),
                shardId,
                request.getNodeId(),
                state,
                listener
            );
        });
    }

    private boolean isSearchShardInRoutingTable(ClusterState state, ShardId shardId, String nodeId) {
<<<<<<< HEAD
        final ProjectMetadata projectMetadata = state.metadata().projectFor(shardId.getIndex()); // can throw IndexNotFoundException
        for (var shardRouting : state.routingTable(projectMetadata.id()).shardRoutingTable(shardId).unpromotableShards()) {
=======
        for (var shardRouting : state.routingTable().shardRoutingTable(shardId).assignedUnpromotableShards()) {
>>>>>>> 38d3cbed
            if (shardRouting.currentNodeId().equals(nodeId)) {
                return true;
            }
        }
        return false;
    }

}<|MERGE_RESOLUTION|>--- conflicted
+++ resolved
@@ -135,12 +135,8 @@
     }
 
     private boolean isSearchShardInRoutingTable(ClusterState state, ShardId shardId, String nodeId) {
-<<<<<<< HEAD
         final ProjectMetadata projectMetadata = state.metadata().projectFor(shardId.getIndex()); // can throw IndexNotFoundException
-        for (var shardRouting : state.routingTable(projectMetadata.id()).shardRoutingTable(shardId).unpromotableShards()) {
-=======
-        for (var shardRouting : state.routingTable().shardRoutingTable(shardId).assignedUnpromotableShards()) {
->>>>>>> 38d3cbed
+        for (var shardRouting : state.routingTable(projectMetadata.id()).shardRoutingTable(shardId).assignedUnpromotableShards()) {
             if (shardRouting.currentNodeId().equals(nodeId)) {
                 return true;
             }

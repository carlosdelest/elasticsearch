// ANTLR GENERATED CODE: DO NOT EDIT
package org.elasticsearch.xpack.esql.parser;

/*
 * Copyright Elasticsearch B.V. and/or licensed to Elasticsearch B.V. under one
 * or more contributor license agreements. Licensed under the Elastic License
 * 2.0; you may not use this file except in compliance with the Elastic License
 * 2.0.
 */


import org.antlr.v4.runtime.ParserRuleContext;
import org.antlr.v4.runtime.tree.ErrorNode;
import org.antlr.v4.runtime.tree.TerminalNode;

/**
 * This class provides an empty implementation of {@link EsqlBaseParserListener},
 * which can be extended to create a listener which only needs to handle a subset
 * of the available methods.
 */
@SuppressWarnings("CheckReturnValue")
public class EsqlBaseParserBaseListener implements EsqlBaseParserListener {
  /**
   * {@inheritDoc}
   *
   * <p>The default implementation does nothing.</p>
   */
  @Override public void enterSingleStatement(EsqlBaseParser.SingleStatementContext ctx) { }
  /**
   * {@inheritDoc}
   *
   * <p>The default implementation does nothing.</p>
   */
  @Override public void exitSingleStatement(EsqlBaseParser.SingleStatementContext ctx) { }
  /**
   * {@inheritDoc}
   *
   * <p>The default implementation does nothing.</p>
   */
  @Override public void enterCompositeQuery(EsqlBaseParser.CompositeQueryContext ctx) { }
  /**
   * {@inheritDoc}
   *
   * <p>The default implementation does nothing.</p>
   */
  @Override public void exitCompositeQuery(EsqlBaseParser.CompositeQueryContext ctx) { }
  /**
   * {@inheritDoc}
   *
   * <p>The default implementation does nothing.</p>
   */
  @Override public void enterSingleCommandQuery(EsqlBaseParser.SingleCommandQueryContext ctx) { }
  /**
   * {@inheritDoc}
   *
   * <p>The default implementation does nothing.</p>
   */
  @Override public void exitSingleCommandQuery(EsqlBaseParser.SingleCommandQueryContext ctx) { }
  /**
   * {@inheritDoc}
   *
   * <p>The default implementation does nothing.</p>
   */
  @Override public void enterSourceCommand(EsqlBaseParser.SourceCommandContext ctx) { }
  /**
   * {@inheritDoc}
   *
   * <p>The default implementation does nothing.</p>
   */
  @Override public void exitSourceCommand(EsqlBaseParser.SourceCommandContext ctx) { }
  /**
   * {@inheritDoc}
   *
   * <p>The default implementation does nothing.</p>
   */
  @Override public void enterProcessingCommand(EsqlBaseParser.ProcessingCommandContext ctx) { }
  /**
   * {@inheritDoc}
   *
   * <p>The default implementation does nothing.</p>
   */
  @Override public void exitProcessingCommand(EsqlBaseParser.ProcessingCommandContext ctx) { }
  /**
   * {@inheritDoc}
   *
   * <p>The default implementation does nothing.</p>
   */
  @Override public void enterWhereCommand(EsqlBaseParser.WhereCommandContext ctx) { }
  /**
   * {@inheritDoc}
   *
   * <p>The default implementation does nothing.</p>
   */
  @Override public void exitWhereCommand(EsqlBaseParser.WhereCommandContext ctx) { }
  /**
   * {@inheritDoc}
   *
   * <p>The default implementation does nothing.</p>
   */
  @Override public void enterMatchExpression(EsqlBaseParser.MatchExpressionContext ctx) { }
  /**
   * {@inheritDoc}
   *
   * <p>The default implementation does nothing.</p>
   */
  @Override public void exitMatchExpression(EsqlBaseParser.MatchExpressionContext ctx) { }
  /**
   * {@inheritDoc}
   *
   * <p>The default implementation does nothing.</p>
   */
  @Override public void enterLogicalNot(EsqlBaseParser.LogicalNotContext ctx) { }
  /**
   * {@inheritDoc}
   *
   * <p>The default implementation does nothing.</p>
   */
  @Override public void exitLogicalNot(EsqlBaseParser.LogicalNotContext ctx) { }
  /**
   * {@inheritDoc}
   *
   * <p>The default implementation does nothing.</p>
   */
  @Override public void enterBooleanDefault(EsqlBaseParser.BooleanDefaultContext ctx) { }
  /**
   * {@inheritDoc}
   *
   * <p>The default implementation does nothing.</p>
   */
  @Override public void exitBooleanDefault(EsqlBaseParser.BooleanDefaultContext ctx) { }
  /**
   * {@inheritDoc}
   *
   * <p>The default implementation does nothing.</p>
   */
  @Override public void enterIsNull(EsqlBaseParser.IsNullContext ctx) { }
  /**
   * {@inheritDoc}
   *
   * <p>The default implementation does nothing.</p>
   */
  @Override public void exitIsNull(EsqlBaseParser.IsNullContext ctx) { }
  /**
   * {@inheritDoc}
   *
   * <p>The default implementation does nothing.</p>
   */
  @Override public void enterRegexExpression(EsqlBaseParser.RegexExpressionContext ctx) { }
  /**
   * {@inheritDoc}
   *
   * <p>The default implementation does nothing.</p>
   */
  @Override public void exitRegexExpression(EsqlBaseParser.RegexExpressionContext ctx) { }
  /**
   * {@inheritDoc}
   *
   * <p>The default implementation does nothing.</p>
   */
  @Override public void enterLogicalIn(EsqlBaseParser.LogicalInContext ctx) { }
  /**
   * {@inheritDoc}
   *
   * <p>The default implementation does nothing.</p>
   */
  @Override public void exitLogicalIn(EsqlBaseParser.LogicalInContext ctx) { }
  /**
   * {@inheritDoc}
   *
   * <p>The default implementation does nothing.</p>
   */
  @Override public void enterLogicalBinary(EsqlBaseParser.LogicalBinaryContext ctx) { }
  /**
   * {@inheritDoc}
   *
   * <p>The default implementation does nothing.</p>
   */
  @Override public void exitLogicalBinary(EsqlBaseParser.LogicalBinaryContext ctx) { }
  /**
   * {@inheritDoc}
   *
   * <p>The default implementation does nothing.</p>
   */
  @Override public void enterRegexBooleanExpression(EsqlBaseParser.RegexBooleanExpressionContext ctx) { }
  /**
   * {@inheritDoc}
   *
   * <p>The default implementation does nothing.</p>
   */
  @Override public void exitRegexBooleanExpression(EsqlBaseParser.RegexBooleanExpressionContext ctx) { }
  /**
   * {@inheritDoc}
   *
   * <p>The default implementation does nothing.</p>
   */
  @Override public void enterMatchBooleanExpression(EsqlBaseParser.MatchBooleanExpressionContext ctx) { }
  /**
   * {@inheritDoc}
   *
   * <p>The default implementation does nothing.</p>
   */
  @Override public void exitMatchBooleanExpression(EsqlBaseParser.MatchBooleanExpressionContext ctx) { }
  /**
   * {@inheritDoc}
   *
   * <p>The default implementation does nothing.</p>
   */
  @Override public void enterValueExpressionDefault(EsqlBaseParser.ValueExpressionDefaultContext ctx) { }
  /**
   * {@inheritDoc}
   *
   * <p>The default implementation does nothing.</p>
   */
  @Override public void exitValueExpressionDefault(EsqlBaseParser.ValueExpressionDefaultContext ctx) { }
  /**
   * {@inheritDoc}
   *
   * <p>The default implementation does nothing.</p>
   */
  @Override public void enterComparison(EsqlBaseParser.ComparisonContext ctx) { }
  /**
   * {@inheritDoc}
   *
   * <p>The default implementation does nothing.</p>
   */
  @Override public void exitComparison(EsqlBaseParser.ComparisonContext ctx) { }
  /**
   * {@inheritDoc}
   *
   * <p>The default implementation does nothing.</p>
   */
  @Override public void enterOperatorExpressionDefault(EsqlBaseParser.OperatorExpressionDefaultContext ctx) { }
  /**
   * {@inheritDoc}
   *
   * <p>The default implementation does nothing.</p>
   */
  @Override public void exitOperatorExpressionDefault(EsqlBaseParser.OperatorExpressionDefaultContext ctx) { }
  /**
   * {@inheritDoc}
   *
   * <p>The default implementation does nothing.</p>
   */
  @Override public void enterArithmeticBinary(EsqlBaseParser.ArithmeticBinaryContext ctx) { }
  /**
   * {@inheritDoc}
   *
   * <p>The default implementation does nothing.</p>
   */
  @Override public void exitArithmeticBinary(EsqlBaseParser.ArithmeticBinaryContext ctx) { }
  /**
   * {@inheritDoc}
   *
   * <p>The default implementation does nothing.</p>
   */
  @Override public void enterArithmeticUnary(EsqlBaseParser.ArithmeticUnaryContext ctx) { }
  /**
   * {@inheritDoc}
   *
   * <p>The default implementation does nothing.</p>
   */
  @Override public void exitArithmeticUnary(EsqlBaseParser.ArithmeticUnaryContext ctx) { }
  /**
   * {@inheritDoc}
   *
   * <p>The default implementation does nothing.</p>
   */
  @Override public void enterDereference(EsqlBaseParser.DereferenceContext ctx) { }
  /**
   * {@inheritDoc}
   *
   * <p>The default implementation does nothing.</p>
   */
  @Override public void exitDereference(EsqlBaseParser.DereferenceContext ctx) { }
  /**
   * {@inheritDoc}
   *
   * <p>The default implementation does nothing.</p>
   */
  @Override public void enterInlineCast(EsqlBaseParser.InlineCastContext ctx) { }
  /**
   * {@inheritDoc}
   *
   * <p>The default implementation does nothing.</p>
   */
  @Override public void exitInlineCast(EsqlBaseParser.InlineCastContext ctx) { }
  /**
   * {@inheritDoc}
   *
   * <p>The default implementation does nothing.</p>
   */
  @Override public void enterConstantDefault(EsqlBaseParser.ConstantDefaultContext ctx) { }
  /**
   * {@inheritDoc}
   *
   * <p>The default implementation does nothing.</p>
   */
  @Override public void exitConstantDefault(EsqlBaseParser.ConstantDefaultContext ctx) { }
  /**
   * {@inheritDoc}
   *
   * <p>The default implementation does nothing.</p>
   */
  @Override public void enterParenthesizedExpression(EsqlBaseParser.ParenthesizedExpressionContext ctx) { }
  /**
   * {@inheritDoc}
   *
   * <p>The default implementation does nothing.</p>
   */
  @Override public void exitParenthesizedExpression(EsqlBaseParser.ParenthesizedExpressionContext ctx) { }
  /**
   * {@inheritDoc}
   *
   * <p>The default implementation does nothing.</p>
   */
  @Override public void enterFunction(EsqlBaseParser.FunctionContext ctx) { }
  /**
   * {@inheritDoc}
   *
   * <p>The default implementation does nothing.</p>
   */
  @Override public void exitFunction(EsqlBaseParser.FunctionContext ctx) { }
  /**
   * {@inheritDoc}
   *
   * <p>The default implementation does nothing.</p>
   */
  @Override public void enterFunctionExpression(EsqlBaseParser.FunctionExpressionContext ctx) { }
  /**
   * {@inheritDoc}
   *
   * <p>The default implementation does nothing.</p>
   */
  @Override public void exitFunctionExpression(EsqlBaseParser.FunctionExpressionContext ctx) { }
  /**
   * {@inheritDoc}
   *
   * <p>The default implementation does nothing.</p>
   */
  @Override public void enterFunctionName(EsqlBaseParser.FunctionNameContext ctx) { }
  /**
   * {@inheritDoc}
   *
   * <p>The default implementation does nothing.</p>
   */
  @Override public void exitFunctionName(EsqlBaseParser.FunctionNameContext ctx) { }
  /**
   * {@inheritDoc}
   *
   * <p>The default implementation does nothing.</p>
   */
  @Override public void enterMapExpression(EsqlBaseParser.MapExpressionContext ctx) { }
<<<<<<< HEAD
  /**
   * {@inheritDoc}
   *
   * <p>The default implementation does nothing.</p>
   */
  @Override public void exitMapExpression(EsqlBaseParser.MapExpressionContext ctx) { }
  /**
   * {@inheritDoc}
   *
   * <p>The default implementation does nothing.</p>
   */
  @Override public void enterEntryExpression(EsqlBaseParser.EntryExpressionContext ctx) { }
  /**
   * {@inheritDoc}
   *
   * <p>The default implementation does nothing.</p>
   */
  @Override public void exitEntryExpression(EsqlBaseParser.EntryExpressionContext ctx) { }
  /**
   * {@inheritDoc}
   *
   * <p>The default implementation does nothing.</p>
   */
  @Override public void enterToDataType(EsqlBaseParser.ToDataTypeContext ctx) { }
=======
>>>>>>> cbb7c24a
  /**
   * {@inheritDoc}
   *
   * <p>The default implementation does nothing.</p>
   */
  @Override public void exitMapExpression(EsqlBaseParser.MapExpressionContext ctx) { }
  /**
   * {@inheritDoc}
   *
   * <p>The default implementation does nothing.</p>
   */
  @Override public void enterEntryExpression(EsqlBaseParser.EntryExpressionContext ctx) { }
  /**
   * {@inheritDoc}
   *
   * <p>The default implementation does nothing.</p>
   */
  @Override public void exitEntryExpression(EsqlBaseParser.EntryExpressionContext ctx) { }
  /**
   * {@inheritDoc}
   *
   * <p>The default implementation does nothing.</p>
   */
  @Override public void enterToDataType(EsqlBaseParser.ToDataTypeContext ctx) { }
  /**
   * {@inheritDoc}
   *
   * <p>The default implementation does nothing.</p>
   */
  @Override public void exitToDataType(EsqlBaseParser.ToDataTypeContext ctx) { }
  /**
   * {@inheritDoc}
   *
   * <p>The default implementation does nothing.</p>
   */
  @Override public void enterRowCommand(EsqlBaseParser.RowCommandContext ctx) { }
  /**
   * {@inheritDoc}
   *
   * <p>The default implementation does nothing.</p>
   */
  @Override public void exitRowCommand(EsqlBaseParser.RowCommandContext ctx) { }
  /**
   * {@inheritDoc}
   *
   * <p>The default implementation does nothing.</p>
   */
  @Override public void enterFields(EsqlBaseParser.FieldsContext ctx) { }
  /**
   * {@inheritDoc}
   *
   * <p>The default implementation does nothing.</p>
   */
  @Override public void exitFields(EsqlBaseParser.FieldsContext ctx) { }
  /**
   * {@inheritDoc}
   *
   * <p>The default implementation does nothing.</p>
   */
  @Override public void enterField(EsqlBaseParser.FieldContext ctx) { }
  /**
   * {@inheritDoc}
   *
   * <p>The default implementation does nothing.</p>
   */
  @Override public void exitField(EsqlBaseParser.FieldContext ctx) { }
  /**
   * {@inheritDoc}
   *
   * <p>The default implementation does nothing.</p>
   */
  @Override public void enterFromCommand(EsqlBaseParser.FromCommandContext ctx) { }
  /**
   * {@inheritDoc}
   *
   * <p>The default implementation does nothing.</p>
   */
  @Override public void exitFromCommand(EsqlBaseParser.FromCommandContext ctx) { }
  /**
   * {@inheritDoc}
   *
   * <p>The default implementation does nothing.</p>
   */
  @Override public void enterIndexPattern(EsqlBaseParser.IndexPatternContext ctx) { }
  /**
   * {@inheritDoc}
   *
   * <p>The default implementation does nothing.</p>
   */
  @Override public void exitIndexPattern(EsqlBaseParser.IndexPatternContext ctx) { }
  /**
   * {@inheritDoc}
   *
   * <p>The default implementation does nothing.</p>
   */
  @Override public void enterClusterString(EsqlBaseParser.ClusterStringContext ctx) { }
  /**
   * {@inheritDoc}
   *
   * <p>The default implementation does nothing.</p>
   */
  @Override public void exitClusterString(EsqlBaseParser.ClusterStringContext ctx) { }
  /**
   * {@inheritDoc}
   *
   * <p>The default implementation does nothing.</p>
   */
  @Override public void enterIndexString(EsqlBaseParser.IndexStringContext ctx) { }
  /**
   * {@inheritDoc}
   *
   * <p>The default implementation does nothing.</p>
   */
  @Override public void exitIndexString(EsqlBaseParser.IndexStringContext ctx) { }
  /**
   * {@inheritDoc}
   *
   * <p>The default implementation does nothing.</p>
   */
  @Override public void enterMetadata(EsqlBaseParser.MetadataContext ctx) { }
  /**
   * {@inheritDoc}
   *
   * <p>The default implementation does nothing.</p>
   */
  @Override public void exitMetadata(EsqlBaseParser.MetadataContext ctx) { }
  /**
   * {@inheritDoc}
   *
   * <p>The default implementation does nothing.</p>
   */
  @Override public void enterMetricsCommand(EsqlBaseParser.MetricsCommandContext ctx) { }
  /**
   * {@inheritDoc}
   *
   * <p>The default implementation does nothing.</p>
   */
  @Override public void exitMetricsCommand(EsqlBaseParser.MetricsCommandContext ctx) { }
  /**
   * {@inheritDoc}
   *
   * <p>The default implementation does nothing.</p>
   */
  @Override public void enterEvalCommand(EsqlBaseParser.EvalCommandContext ctx) { }
  /**
   * {@inheritDoc}
   *
   * <p>The default implementation does nothing.</p>
   */
  @Override public void exitEvalCommand(EsqlBaseParser.EvalCommandContext ctx) { }
  /**
   * {@inheritDoc}
   *
   * <p>The default implementation does nothing.</p>
   */
  @Override public void enterStatsCommand(EsqlBaseParser.StatsCommandContext ctx) { }
  /**
   * {@inheritDoc}
   *
   * <p>The default implementation does nothing.</p>
   */
  @Override public void exitStatsCommand(EsqlBaseParser.StatsCommandContext ctx) { }
  /**
   * {@inheritDoc}
   *
   * <p>The default implementation does nothing.</p>
   */
  @Override public void enterAggFields(EsqlBaseParser.AggFieldsContext ctx) { }
  /**
   * {@inheritDoc}
   *
   * <p>The default implementation does nothing.</p>
   */
  @Override public void exitAggFields(EsqlBaseParser.AggFieldsContext ctx) { }
  /**
   * {@inheritDoc}
   *
   * <p>The default implementation does nothing.</p>
   */
  @Override public void enterAggField(EsqlBaseParser.AggFieldContext ctx) { }
  /**
   * {@inheritDoc}
   *
   * <p>The default implementation does nothing.</p>
   */
  @Override public void exitAggField(EsqlBaseParser.AggFieldContext ctx) { }
  /**
   * {@inheritDoc}
   *
   * <p>The default implementation does nothing.</p>
   */
  @Override public void enterQualifiedName(EsqlBaseParser.QualifiedNameContext ctx) { }
  /**
   * {@inheritDoc}
   *
   * <p>The default implementation does nothing.</p>
   */
  @Override public void exitQualifiedName(EsqlBaseParser.QualifiedNameContext ctx) { }
  /**
   * {@inheritDoc}
   *
   * <p>The default implementation does nothing.</p>
   */
  @Override public void enterQualifiedNamePattern(EsqlBaseParser.QualifiedNamePatternContext ctx) { }
  /**
   * {@inheritDoc}
   *
   * <p>The default implementation does nothing.</p>
   */
  @Override public void exitQualifiedNamePattern(EsqlBaseParser.QualifiedNamePatternContext ctx) { }
  /**
   * {@inheritDoc}
   *
   * <p>The default implementation does nothing.</p>
   */
  @Override public void enterQualifiedNamePatterns(EsqlBaseParser.QualifiedNamePatternsContext ctx) { }
  /**
   * {@inheritDoc}
   *
   * <p>The default implementation does nothing.</p>
   */
  @Override public void exitQualifiedNamePatterns(EsqlBaseParser.QualifiedNamePatternsContext ctx) { }
  /**
   * {@inheritDoc}
   *
   * <p>The default implementation does nothing.</p>
   */
  @Override public void enterIdentifier(EsqlBaseParser.IdentifierContext ctx) { }
  /**
   * {@inheritDoc}
   *
   * <p>The default implementation does nothing.</p>
   */
  @Override public void exitIdentifier(EsqlBaseParser.IdentifierContext ctx) { }
  /**
   * {@inheritDoc}
   *
   * <p>The default implementation does nothing.</p>
   */
  @Override public void enterIdentifierPattern(EsqlBaseParser.IdentifierPatternContext ctx) { }
  /**
   * {@inheritDoc}
   *
   * <p>The default implementation does nothing.</p>
   */
  @Override public void exitIdentifierPattern(EsqlBaseParser.IdentifierPatternContext ctx) { }
  /**
   * {@inheritDoc}
   *
   * <p>The default implementation does nothing.</p>
   */
  @Override public void enterNullLiteral(EsqlBaseParser.NullLiteralContext ctx) { }
  /**
   * {@inheritDoc}
   *
   * <p>The default implementation does nothing.</p>
   */
  @Override public void exitNullLiteral(EsqlBaseParser.NullLiteralContext ctx) { }
  /**
   * {@inheritDoc}
   *
   * <p>The default implementation does nothing.</p>
   */
  @Override public void enterQualifiedIntegerLiteral(EsqlBaseParser.QualifiedIntegerLiteralContext ctx) { }
  /**
   * {@inheritDoc}
   *
   * <p>The default implementation does nothing.</p>
   */
  @Override public void exitQualifiedIntegerLiteral(EsqlBaseParser.QualifiedIntegerLiteralContext ctx) { }
  /**
   * {@inheritDoc}
   *
   * <p>The default implementation does nothing.</p>
   */
  @Override public void enterDecimalLiteral(EsqlBaseParser.DecimalLiteralContext ctx) { }
  /**
   * {@inheritDoc}
   *
   * <p>The default implementation does nothing.</p>
   */
  @Override public void exitDecimalLiteral(EsqlBaseParser.DecimalLiteralContext ctx) { }
  /**
   * {@inheritDoc}
   *
   * <p>The default implementation does nothing.</p>
   */
  @Override public void enterIntegerLiteral(EsqlBaseParser.IntegerLiteralContext ctx) { }
  /**
   * {@inheritDoc}
   *
   * <p>The default implementation does nothing.</p>
   */
  @Override public void exitIntegerLiteral(EsqlBaseParser.IntegerLiteralContext ctx) { }
  /**
   * {@inheritDoc}
   *
   * <p>The default implementation does nothing.</p>
   */
  @Override public void enterBooleanLiteral(EsqlBaseParser.BooleanLiteralContext ctx) { }
  /**
   * {@inheritDoc}
   *
   * <p>The default implementation does nothing.</p>
   */
  @Override public void exitBooleanLiteral(EsqlBaseParser.BooleanLiteralContext ctx) { }
  /**
   * {@inheritDoc}
   *
   * <p>The default implementation does nothing.</p>
   */
  @Override public void enterInputParameter(EsqlBaseParser.InputParameterContext ctx) { }
  /**
   * {@inheritDoc}
   *
   * <p>The default implementation does nothing.</p>
   */
  @Override public void exitInputParameter(EsqlBaseParser.InputParameterContext ctx) { }
  /**
   * {@inheritDoc}
   *
   * <p>The default implementation does nothing.</p>
   */
  @Override public void enterStringLiteral(EsqlBaseParser.StringLiteralContext ctx) { }
  /**
   * {@inheritDoc}
   *
   * <p>The default implementation does nothing.</p>
   */
  @Override public void exitStringLiteral(EsqlBaseParser.StringLiteralContext ctx) { }
  /**
   * {@inheritDoc}
   *
   * <p>The default implementation does nothing.</p>
   */
  @Override public void enterNumericArrayLiteral(EsqlBaseParser.NumericArrayLiteralContext ctx) { }
  /**
   * {@inheritDoc}
   *
   * <p>The default implementation does nothing.</p>
   */
  @Override public void exitNumericArrayLiteral(EsqlBaseParser.NumericArrayLiteralContext ctx) { }
  /**
   * {@inheritDoc}
   *
   * <p>The default implementation does nothing.</p>
   */
  @Override public void enterBooleanArrayLiteral(EsqlBaseParser.BooleanArrayLiteralContext ctx) { }
  /**
   * {@inheritDoc}
   *
   * <p>The default implementation does nothing.</p>
   */
  @Override public void exitBooleanArrayLiteral(EsqlBaseParser.BooleanArrayLiteralContext ctx) { }
  /**
   * {@inheritDoc}
   *
   * <p>The default implementation does nothing.</p>
   */
  @Override public void enterStringArrayLiteral(EsqlBaseParser.StringArrayLiteralContext ctx) { }
  /**
   * {@inheritDoc}
   *
   * <p>The default implementation does nothing.</p>
   */
  @Override public void exitStringArrayLiteral(EsqlBaseParser.StringArrayLiteralContext ctx) { }
  /**
   * {@inheritDoc}
   *
   * <p>The default implementation does nothing.</p>
   */
  @Override public void enterInputParam(EsqlBaseParser.InputParamContext ctx) { }
  /**
   * {@inheritDoc}
   *
   * <p>The default implementation does nothing.</p>
   */
  @Override public void exitInputParam(EsqlBaseParser.InputParamContext ctx) { }
  /**
   * {@inheritDoc}
   *
   * <p>The default implementation does nothing.</p>
   */
  @Override public void enterInputNamedOrPositionalParam(EsqlBaseParser.InputNamedOrPositionalParamContext ctx) { }
  /**
   * {@inheritDoc}
   *
   * <p>The default implementation does nothing.</p>
   */
  @Override public void exitInputNamedOrPositionalParam(EsqlBaseParser.InputNamedOrPositionalParamContext ctx) { }
  /**
   * {@inheritDoc}
   *
   * <p>The default implementation does nothing.</p>
   */
  @Override public void enterIdentifierOrParameter(EsqlBaseParser.IdentifierOrParameterContext ctx) { }
  /**
   * {@inheritDoc}
   *
   * <p>The default implementation does nothing.</p>
   */
  @Override public void exitIdentifierOrParameter(EsqlBaseParser.IdentifierOrParameterContext ctx) { }
  /**
   * {@inheritDoc}
   *
   * <p>The default implementation does nothing.</p>
   */
  @Override public void enterLimitCommand(EsqlBaseParser.LimitCommandContext ctx) { }
  /**
   * {@inheritDoc}
   *
   * <p>The default implementation does nothing.</p>
   */
  @Override public void exitLimitCommand(EsqlBaseParser.LimitCommandContext ctx) { }
  /**
   * {@inheritDoc}
   *
   * <p>The default implementation does nothing.</p>
   */
  @Override public void enterSortCommand(EsqlBaseParser.SortCommandContext ctx) { }
  /**
   * {@inheritDoc}
   *
   * <p>The default implementation does nothing.</p>
   */
  @Override public void exitSortCommand(EsqlBaseParser.SortCommandContext ctx) { }
  /**
   * {@inheritDoc}
   *
   * <p>The default implementation does nothing.</p>
   */
  @Override public void enterOrderExpression(EsqlBaseParser.OrderExpressionContext ctx) { }
  /**
   * {@inheritDoc}
   *
   * <p>The default implementation does nothing.</p>
   */
  @Override public void exitOrderExpression(EsqlBaseParser.OrderExpressionContext ctx) { }
  /**
   * {@inheritDoc}
   *
   * <p>The default implementation does nothing.</p>
   */
  @Override public void enterKeepCommand(EsqlBaseParser.KeepCommandContext ctx) { }
  /**
   * {@inheritDoc}
   *
   * <p>The default implementation does nothing.</p>
   */
  @Override public void exitKeepCommand(EsqlBaseParser.KeepCommandContext ctx) { }
  /**
   * {@inheritDoc}
   *
   * <p>The default implementation does nothing.</p>
   */
  @Override public void enterDropCommand(EsqlBaseParser.DropCommandContext ctx) { }
  /**
   * {@inheritDoc}
   *
   * <p>The default implementation does nothing.</p>
   */
  @Override public void exitDropCommand(EsqlBaseParser.DropCommandContext ctx) { }
  /**
   * {@inheritDoc}
   *
   * <p>The default implementation does nothing.</p>
   */
  @Override public void enterRenameCommand(EsqlBaseParser.RenameCommandContext ctx) { }
  /**
   * {@inheritDoc}
   *
   * <p>The default implementation does nothing.</p>
   */
  @Override public void exitRenameCommand(EsqlBaseParser.RenameCommandContext ctx) { }
  /**
   * {@inheritDoc}
   *
   * <p>The default implementation does nothing.</p>
   */
  @Override public void enterRenameClause(EsqlBaseParser.RenameClauseContext ctx) { }
  /**
   * {@inheritDoc}
   *
   * <p>The default implementation does nothing.</p>
   */
  @Override public void exitRenameClause(EsqlBaseParser.RenameClauseContext ctx) { }
  /**
   * {@inheritDoc}
   *
   * <p>The default implementation does nothing.</p>
   */
  @Override public void enterDissectCommand(EsqlBaseParser.DissectCommandContext ctx) { }
  /**
   * {@inheritDoc}
   *
   * <p>The default implementation does nothing.</p>
   */
  @Override public void exitDissectCommand(EsqlBaseParser.DissectCommandContext ctx) { }
  /**
   * {@inheritDoc}
   *
   * <p>The default implementation does nothing.</p>
   */
  @Override public void enterGrokCommand(EsqlBaseParser.GrokCommandContext ctx) { }
  /**
   * {@inheritDoc}
   *
   * <p>The default implementation does nothing.</p>
   */
  @Override public void exitGrokCommand(EsqlBaseParser.GrokCommandContext ctx) { }
  /**
   * {@inheritDoc}
   *
   * <p>The default implementation does nothing.</p>
   */
  @Override public void enterMvExpandCommand(EsqlBaseParser.MvExpandCommandContext ctx) { }
  /**
   * {@inheritDoc}
   *
   * <p>The default implementation does nothing.</p>
   */
  @Override public void exitMvExpandCommand(EsqlBaseParser.MvExpandCommandContext ctx) { }
  /**
   * {@inheritDoc}
   *
   * <p>The default implementation does nothing.</p>
   */
  @Override public void enterCommandOptions(EsqlBaseParser.CommandOptionsContext ctx) { }
  /**
   * {@inheritDoc}
   *
   * <p>The default implementation does nothing.</p>
   */
  @Override public void exitCommandOptions(EsqlBaseParser.CommandOptionsContext ctx) { }
  /**
   * {@inheritDoc}
   *
   * <p>The default implementation does nothing.</p>
   */
  @Override public void enterCommandOption(EsqlBaseParser.CommandOptionContext ctx) { }
  /**
   * {@inheritDoc}
   *
   * <p>The default implementation does nothing.</p>
   */
  @Override public void exitCommandOption(EsqlBaseParser.CommandOptionContext ctx) { }
  /**
   * {@inheritDoc}
   *
   * <p>The default implementation does nothing.</p>
   */
  @Override public void enterBooleanValue(EsqlBaseParser.BooleanValueContext ctx) { }
  /**
   * {@inheritDoc}
   *
   * <p>The default implementation does nothing.</p>
   */
  @Override public void exitBooleanValue(EsqlBaseParser.BooleanValueContext ctx) { }
  /**
   * {@inheritDoc}
   *
   * <p>The default implementation does nothing.</p>
   */
  @Override public void enterNumericValue(EsqlBaseParser.NumericValueContext ctx) { }
  /**
   * {@inheritDoc}
   *
   * <p>The default implementation does nothing.</p>
   */
  @Override public void exitNumericValue(EsqlBaseParser.NumericValueContext ctx) { }
  /**
   * {@inheritDoc}
   *
   * <p>The default implementation does nothing.</p>
   */
  @Override public void enterDecimalValue(EsqlBaseParser.DecimalValueContext ctx) { }
  /**
   * {@inheritDoc}
   *
   * <p>The default implementation does nothing.</p>
   */
  @Override public void exitDecimalValue(EsqlBaseParser.DecimalValueContext ctx) { }
  /**
   * {@inheritDoc}
   *
   * <p>The default implementation does nothing.</p>
   */
  @Override public void enterIntegerValue(EsqlBaseParser.IntegerValueContext ctx) { }
  /**
   * {@inheritDoc}
   *
   * <p>The default implementation does nothing.</p>
   */
  @Override public void exitIntegerValue(EsqlBaseParser.IntegerValueContext ctx) { }
  /**
   * {@inheritDoc}
   *
   * <p>The default implementation does nothing.</p>
   */
  @Override public void enterString(EsqlBaseParser.StringContext ctx) { }
  /**
   * {@inheritDoc}
   *
   * <p>The default implementation does nothing.</p>
   */
  @Override public void exitString(EsqlBaseParser.StringContext ctx) { }
  /**
   * {@inheritDoc}
   *
   * <p>The default implementation does nothing.</p>
   */
  @Override public void enterComparisonOperator(EsqlBaseParser.ComparisonOperatorContext ctx) { }
  /**
   * {@inheritDoc}
   *
   * <p>The default implementation does nothing.</p>
   */
  @Override public void exitComparisonOperator(EsqlBaseParser.ComparisonOperatorContext ctx) { }
  /**
   * {@inheritDoc}
   *
   * <p>The default implementation does nothing.</p>
   */
  @Override public void enterExplainCommand(EsqlBaseParser.ExplainCommandContext ctx) { }
  /**
   * {@inheritDoc}
   *
   * <p>The default implementation does nothing.</p>
   */
  @Override public void exitExplainCommand(EsqlBaseParser.ExplainCommandContext ctx) { }
  /**
   * {@inheritDoc}
   *
   * <p>The default implementation does nothing.</p>
   */
  @Override public void enterSubqueryExpression(EsqlBaseParser.SubqueryExpressionContext ctx) { }
  /**
   * {@inheritDoc}
   *
   * <p>The default implementation does nothing.</p>
   */
  @Override public void exitSubqueryExpression(EsqlBaseParser.SubqueryExpressionContext ctx) { }
  /**
   * {@inheritDoc}
   *
   * <p>The default implementation does nothing.</p>
   */
  @Override public void enterShowInfo(EsqlBaseParser.ShowInfoContext ctx) { }
  /**
   * {@inheritDoc}
   *
   * <p>The default implementation does nothing.</p>
   */
  @Override public void exitShowInfo(EsqlBaseParser.ShowInfoContext ctx) { }
  /**
   * {@inheritDoc}
   *
   * <p>The default implementation does nothing.</p>
   */
  @Override public void enterEnrichCommand(EsqlBaseParser.EnrichCommandContext ctx) { }
  /**
   * {@inheritDoc}
   *
   * <p>The default implementation does nothing.</p>
   */
  @Override public void exitEnrichCommand(EsqlBaseParser.EnrichCommandContext ctx) { }
  /**
   * {@inheritDoc}
   *
   * <p>The default implementation does nothing.</p>
   */
  @Override public void enterEnrichWithClause(EsqlBaseParser.EnrichWithClauseContext ctx) { }
  /**
   * {@inheritDoc}
   *
   * <p>The default implementation does nothing.</p>
   */
  @Override public void exitEnrichWithClause(EsqlBaseParser.EnrichWithClauseContext ctx) { }
  /**
   * {@inheritDoc}
   *
   * <p>The default implementation does nothing.</p>
   */
  @Override public void enterLookupCommand(EsqlBaseParser.LookupCommandContext ctx) { }
  /**
   * {@inheritDoc}
   *
   * <p>The default implementation does nothing.</p>
   */
  @Override public void exitLookupCommand(EsqlBaseParser.LookupCommandContext ctx) { }
  /**
   * {@inheritDoc}
   *
   * <p>The default implementation does nothing.</p>
   */
  @Override public void enterInlinestatsCommand(EsqlBaseParser.InlinestatsCommandContext ctx) { }
  /**
   * {@inheritDoc}
   *
   * <p>The default implementation does nothing.</p>
   */
  @Override public void exitInlinestatsCommand(EsqlBaseParser.InlinestatsCommandContext ctx) { }
  /**
   * {@inheritDoc}
   *
   * <p>The default implementation does nothing.</p>
   */
  @Override public void enterJoinCommand(EsqlBaseParser.JoinCommandContext ctx) { }
  /**
   * {@inheritDoc}
   *
   * <p>The default implementation does nothing.</p>
   */
  @Override public void exitJoinCommand(EsqlBaseParser.JoinCommandContext ctx) { }
  /**
   * {@inheritDoc}
   *
   * <p>The default implementation does nothing.</p>
   */
  @Override public void enterJoinTarget(EsqlBaseParser.JoinTargetContext ctx) { }
  /**
   * {@inheritDoc}
   *
   * <p>The default implementation does nothing.</p>
   */
  @Override public void exitJoinTarget(EsqlBaseParser.JoinTargetContext ctx) { }
  /**
   * {@inheritDoc}
   *
   * <p>The default implementation does nothing.</p>
   */
  @Override public void enterJoinCondition(EsqlBaseParser.JoinConditionContext ctx) { }
  /**
   * {@inheritDoc}
   *
   * <p>The default implementation does nothing.</p>
   */
  @Override public void exitJoinCondition(EsqlBaseParser.JoinConditionContext ctx) { }
  /**
   * {@inheritDoc}
   *
   * <p>The default implementation does nothing.</p>
   */
  @Override public void enterJoinPredicate(EsqlBaseParser.JoinPredicateContext ctx) { }
  /**
   * {@inheritDoc}
   *
   * <p>The default implementation does nothing.</p>
   */
  @Override public void exitJoinPredicate(EsqlBaseParser.JoinPredicateContext ctx) { }

  /**
   * {@inheritDoc}
   *
   * <p>The default implementation does nothing.</p>
   */
  @Override public void enterEveryRule(ParserRuleContext ctx) { }
  /**
   * {@inheritDoc}
   *
   * <p>The default implementation does nothing.</p>
   */
  @Override public void exitEveryRule(ParserRuleContext ctx) { }
  /**
   * {@inheritDoc}
   *
   * <p>The default implementation does nothing.</p>
   */
  @Override public void visitTerminal(TerminalNode node) { }
  /**
   * {@inheritDoc}
   *
   * <p>The default implementation does nothing.</p>
   */
  @Override public void visitErrorNode(ErrorNode node) { }
}<|MERGE_RESOLUTION|>--- conflicted
+++ resolved
@@ -350,33 +350,6 @@
    * <p>The default implementation does nothing.</p>
    */
   @Override public void enterMapExpression(EsqlBaseParser.MapExpressionContext ctx) { }
-<<<<<<< HEAD
-  /**
-   * {@inheritDoc}
-   *
-   * <p>The default implementation does nothing.</p>
-   */
-  @Override public void exitMapExpression(EsqlBaseParser.MapExpressionContext ctx) { }
-  /**
-   * {@inheritDoc}
-   *
-   * <p>The default implementation does nothing.</p>
-   */
-  @Override public void enterEntryExpression(EsqlBaseParser.EntryExpressionContext ctx) { }
-  /**
-   * {@inheritDoc}
-   *
-   * <p>The default implementation does nothing.</p>
-   */
-  @Override public void exitEntryExpression(EsqlBaseParser.EntryExpressionContext ctx) { }
-  /**
-   * {@inheritDoc}
-   *
-   * <p>The default implementation does nothing.</p>
-   */
-  @Override public void enterToDataType(EsqlBaseParser.ToDataTypeContext ctx) { }
-=======
->>>>>>> cbb7c24a
   /**
    * {@inheritDoc}
    *

/*
 * Copyright Elasticsearch B.V. and/or licensed to Elasticsearch B.V. under one
 * or more contributor license agreements. Licensed under the Elastic License
 * 2.0; you may not use this file except in compliance with the Elastic License
 * 2.0.
 */

package org.elasticsearch.xpack.esql.analysis;

import org.elasticsearch.Build;
import org.elasticsearch.action.fieldcaps.FieldCapabilitiesIndexResponse;
import org.elasticsearch.action.fieldcaps.FieldCapabilitiesResponse;
import org.elasticsearch.action.fieldcaps.IndexFieldCapabilities;
import org.elasticsearch.action.fieldcaps.IndexFieldCapabilitiesBuilder;
import org.elasticsearch.common.hash.MessageDigests;
import org.elasticsearch.common.lucene.BytesRefs;
import org.elasticsearch.common.settings.Settings;
import org.elasticsearch.index.IndexMode;
import org.elasticsearch.index.analysis.IndexAnalyzers;
import org.elasticsearch.logging.LogManager;
import org.elasticsearch.test.ESTestCase;
import org.elasticsearch.xpack.esql.EsqlTestUtils;
import org.elasticsearch.xpack.esql.LoadMapping;
import org.elasticsearch.xpack.esql.VerificationException;
import org.elasticsearch.xpack.esql.action.EsqlCapabilities;
import org.elasticsearch.xpack.esql.core.expression.Alias;
import org.elasticsearch.xpack.esql.core.expression.Attribute;
import org.elasticsearch.xpack.esql.core.expression.AttributeSet;
import org.elasticsearch.xpack.esql.core.expression.EntryExpression;
import org.elasticsearch.xpack.esql.core.expression.Expression;
import org.elasticsearch.xpack.esql.core.expression.Expressions;
import org.elasticsearch.xpack.esql.core.expression.FieldAttribute;
import org.elasticsearch.xpack.esql.core.expression.Literal;
import org.elasticsearch.xpack.esql.core.expression.MapExpression;
import org.elasticsearch.xpack.esql.core.expression.MetadataAttribute;
import org.elasticsearch.xpack.esql.core.expression.NamedExpression;
import org.elasticsearch.xpack.esql.core.expression.ReferenceAttribute;
import org.elasticsearch.xpack.esql.core.expression.UnresolvedAttribute;
import org.elasticsearch.xpack.esql.core.tree.Source;
import org.elasticsearch.xpack.esql.core.type.DataType;
import org.elasticsearch.xpack.esql.core.type.EsField;
import org.elasticsearch.xpack.esql.core.type.InvalidMappedField;
import org.elasticsearch.xpack.esql.core.type.MultiTypeEsField;
import org.elasticsearch.xpack.esql.core.type.PotentiallyUnmappedKeywordEsField;
import org.elasticsearch.xpack.esql.enrich.ResolvedEnrichPolicy;
import org.elasticsearch.xpack.esql.expression.function.EsqlFunctionRegistry;
import org.elasticsearch.xpack.esql.expression.function.UnsupportedAttribute;
import org.elasticsearch.xpack.esql.expression.function.aggregate.Count;
import org.elasticsearch.xpack.esql.expression.function.aggregate.FilteredExpression;
import org.elasticsearch.xpack.esql.expression.function.aggregate.Max;
import org.elasticsearch.xpack.esql.expression.function.aggregate.Min;
import org.elasticsearch.xpack.esql.expression.function.fulltext.Match;
import org.elasticsearch.xpack.esql.expression.function.fulltext.MatchOperator;
import org.elasticsearch.xpack.esql.expression.function.fulltext.MultiMatch;
import org.elasticsearch.xpack.esql.expression.function.fulltext.QueryString;
import org.elasticsearch.xpack.esql.expression.function.grouping.Bucket;
import org.elasticsearch.xpack.esql.expression.function.grouping.TBucket;
import org.elasticsearch.xpack.esql.expression.function.scalar.convert.ToDateNanos;
import org.elasticsearch.xpack.esql.expression.function.scalar.convert.ToDatetime;
import org.elasticsearch.xpack.esql.expression.function.scalar.convert.ToDenseVector;
import org.elasticsearch.xpack.esql.expression.function.scalar.convert.ToInteger;
import org.elasticsearch.xpack.esql.expression.function.scalar.convert.ToLong;
import org.elasticsearch.xpack.esql.expression.function.scalar.convert.ToString;
import org.elasticsearch.xpack.esql.expression.function.scalar.string.Concat;
import org.elasticsearch.xpack.esql.expression.function.scalar.string.Substring;
import org.elasticsearch.xpack.esql.expression.function.vector.Knn;
import org.elasticsearch.xpack.esql.expression.function.vector.Magnitude;
import org.elasticsearch.xpack.esql.expression.function.vector.VectorSimilarityFunction;
import org.elasticsearch.xpack.esql.expression.predicate.operator.arithmetic.Add;
import org.elasticsearch.xpack.esql.expression.predicate.operator.comparison.Equals;
import org.elasticsearch.xpack.esql.expression.predicate.operator.comparison.GreaterThan;
import org.elasticsearch.xpack.esql.index.EsIndex;
import org.elasticsearch.xpack.esql.index.IndexResolution;
import org.elasticsearch.xpack.esql.parser.ParsingException;
import org.elasticsearch.xpack.esql.parser.QueryParams;
import org.elasticsearch.xpack.esql.plan.IndexPattern;
import org.elasticsearch.xpack.esql.plan.logical.Aggregate;
import org.elasticsearch.xpack.esql.plan.logical.Dissect;
import org.elasticsearch.xpack.esql.plan.logical.Enrich;
import org.elasticsearch.xpack.esql.plan.logical.EsRelation;
import org.elasticsearch.xpack.esql.plan.logical.Eval;
import org.elasticsearch.xpack.esql.plan.logical.Filter;
import org.elasticsearch.xpack.esql.plan.logical.Fork;
import org.elasticsearch.xpack.esql.plan.logical.Insist;
import org.elasticsearch.xpack.esql.plan.logical.Limit;
import org.elasticsearch.xpack.esql.plan.logical.LogicalPlan;
import org.elasticsearch.xpack.esql.plan.logical.Lookup;
import org.elasticsearch.xpack.esql.plan.logical.OrderBy;
import org.elasticsearch.xpack.esql.plan.logical.Project;
import org.elasticsearch.xpack.esql.plan.logical.Row;
import org.elasticsearch.xpack.esql.plan.logical.UnresolvedRelation;
import org.elasticsearch.xpack.esql.plan.logical.fuse.FuseScoreEval;
import org.elasticsearch.xpack.esql.plan.logical.inference.Completion;
import org.elasticsearch.xpack.esql.plan.logical.inference.Rerank;
import org.elasticsearch.xpack.esql.plan.logical.local.EsqlProject;
import org.elasticsearch.xpack.esql.plugin.EsqlPlugin;
import org.elasticsearch.xpack.esql.session.IndexResolver;

import java.io.IOException;
import java.nio.charset.StandardCharsets;
import java.time.Period;
import java.util.ArrayList;
import java.util.List;
import java.util.Locale;
import java.util.Map;
import java.util.Set;
import java.util.function.Function;
import java.util.function.Supplier;
import java.util.stream.Collectors;
import java.util.stream.IntStream;

import static org.elasticsearch.test.ListMatcher.matchesList;
import static org.elasticsearch.test.MapMatcher.assertMap;
import static org.elasticsearch.xpack.esql.EsqlTestUtils.TEST_VERIFIER;
import static org.elasticsearch.xpack.esql.EsqlTestUtils.as;
import static org.elasticsearch.xpack.esql.EsqlTestUtils.configuration;
import static org.elasticsearch.xpack.esql.EsqlTestUtils.emptyInferenceResolution;
import static org.elasticsearch.xpack.esql.EsqlTestUtils.getAttributeByName;
import static org.elasticsearch.xpack.esql.EsqlTestUtils.paramAsConstant;
import static org.elasticsearch.xpack.esql.EsqlTestUtils.paramAsIdentifier;
import static org.elasticsearch.xpack.esql.EsqlTestUtils.paramAsPattern;
import static org.elasticsearch.xpack.esql.EsqlTestUtils.referenceAttribute;
import static org.elasticsearch.xpack.esql.EsqlTestUtils.withDefaultLimitWarning;
import static org.elasticsearch.xpack.esql.analysis.Analyzer.NO_FIELDS;
import static org.elasticsearch.xpack.esql.analysis.AnalyzerTestUtils.analyze;
import static org.elasticsearch.xpack.esql.analysis.AnalyzerTestUtils.analyzer;
import static org.elasticsearch.xpack.esql.analysis.AnalyzerTestUtils.analyzerDefaultMapping;
import static org.elasticsearch.xpack.esql.analysis.AnalyzerTestUtils.defaultEnrichResolution;
import static org.elasticsearch.xpack.esql.analysis.AnalyzerTestUtils.defaultInferenceResolution;
import static org.elasticsearch.xpack.esql.analysis.AnalyzerTestUtils.indexWithDateDateNanosUnionType;
import static org.elasticsearch.xpack.esql.analysis.AnalyzerTestUtils.loadMapping;
import static org.elasticsearch.xpack.esql.analysis.AnalyzerTestUtils.tsdbIndexResolution;
import static org.elasticsearch.xpack.esql.core.plugin.EsqlCorePlugin.DENSE_VECTOR_FEATURE_FLAG;
import static org.elasticsearch.xpack.esql.core.tree.Source.EMPTY;
import static org.elasticsearch.xpack.esql.core.type.DataType.DATETIME;
import static org.elasticsearch.xpack.esql.core.type.DataType.DATE_NANOS;
import static org.elasticsearch.xpack.esql.core.type.DataType.DATE_PERIOD;
import static org.elasticsearch.xpack.esql.core.type.DataType.DENSE_VECTOR;
import static org.elasticsearch.xpack.esql.core.type.DataType.DOUBLE;
import static org.elasticsearch.xpack.esql.core.type.DataType.KEYWORD;
import static org.elasticsearch.xpack.esql.core.type.DataType.LONG;
import static org.elasticsearch.xpack.esql.core.type.DataType.UNSUPPORTED;
import static org.elasticsearch.xpack.esql.type.EsqlDataTypeConverter.dateTimeToString;
import static org.hamcrest.Matchers.contains;
import static org.hamcrest.Matchers.containsString;
import static org.hamcrest.Matchers.empty;
import static org.hamcrest.Matchers.equalTo;
import static org.hamcrest.Matchers.hasItem;
import static org.hamcrest.Matchers.hasSize;
import static org.hamcrest.Matchers.instanceOf;
import static org.hamcrest.Matchers.is;
import static org.hamcrest.Matchers.matchesRegex;
import static org.hamcrest.Matchers.not;
import static org.hamcrest.Matchers.notNullValue;
import static org.hamcrest.Matchers.startsWith;

//@TestLogging(value = "org.elasticsearch.xpack.esql.analysis:TRACE", reason = "debug")
public class AnalyzerTests extends ESTestCase {

    private static final UnresolvedRelation UNRESOLVED_RELATION = new UnresolvedRelation(
        EMPTY,
        new IndexPattern(EMPTY, "idx"),
        false,
        List.of(),
        IndexMode.STANDARD,
        null,
        "FROM"
    );

    private static final int MAX_LIMIT = EsqlPlugin.QUERY_RESULT_TRUNCATION_MAX_SIZE.getDefault(Settings.EMPTY);
    private static final int DEFAULT_LIMIT = EsqlPlugin.QUERY_RESULT_TRUNCATION_DEFAULT_SIZE.getDefault(Settings.EMPTY);

    public void testIndexResolution() {
        EsIndex idx = new EsIndex("idx", Map.of());
        Analyzer analyzer = analyzer(IndexResolution.valid(idx));
        var plan = analyzer.analyze(UNRESOLVED_RELATION);
        var limit = as(plan, Limit.class);

        assertEquals(new EsRelation(EMPTY, idx.name(), IndexMode.STANDARD, idx.indexNameWithModes(), NO_FIELDS), limit.child());
    }

    public void testFailOnUnresolvedIndex() {
        Analyzer analyzer = analyzer(IndexResolution.invalid("Unknown index [idx]"));

        VerificationException e = expectThrows(VerificationException.class, () -> analyzer.analyze(UNRESOLVED_RELATION));

        assertThat(e.getMessage(), containsString("Unknown index [idx]"));
    }

    public void testIndexWithClusterResolution() {
        EsIndex idx = new EsIndex("cluster:idx", Map.of());
        Analyzer analyzer = analyzer(IndexResolution.valid(idx));

        var plan = analyzer.analyze(UNRESOLVED_RELATION);
        var limit = as(plan, Limit.class);

        assertEquals(new EsRelation(EMPTY, idx.name(), IndexMode.STANDARD, idx.indexNameWithModes(), NO_FIELDS), limit.child());
    }

    public void testAttributeResolution() {
        EsIndex idx = new EsIndex("idx", LoadMapping.loadMapping("mapping-one-field.json"));
        Analyzer analyzer = analyzer(IndexResolution.valid(idx));

        var plan = analyzer.analyze(
            new Eval(EMPTY, UNRESOLVED_RELATION, List.of(new Alias(EMPTY, "e", new UnresolvedAttribute(EMPTY, "emp_no"))))
        );

        var limit = as(plan, Limit.class);
        var eval = as(limit.child(), Eval.class);
        assertEquals(1, eval.fields().size());
        assertEquals(new Alias(EMPTY, "e", new FieldAttribute(EMPTY, "emp_no", idx.mapping().get("emp_no"))), eval.fields().get(0));

        assertEquals(2, eval.output().size());
        Attribute empNo = eval.output().get(0);
        assertEquals("emp_no", empNo.name());
        assertThat(empNo, instanceOf(FieldAttribute.class));
        Attribute e = eval.output().get(1);
        assertEquals("e", e.name());
        assertThat(e, instanceOf(ReferenceAttribute.class));
    }

    public void testAttributeResolutionOfChainedReferences() {
        Analyzer analyzer = analyzer(loadMapping("mapping-one-field.json", "idx"));

        var plan = analyzer.analyze(
            new Eval(
                EMPTY,
                new Eval(EMPTY, UNRESOLVED_RELATION, List.of(new Alias(EMPTY, "e", new UnresolvedAttribute(EMPTY, "emp_no")))),
                List.of(new Alias(EMPTY, "ee", new UnresolvedAttribute(EMPTY, "e")))
            )
        );

        var limit = as(plan, Limit.class);
        var eval = as(limit.child(), Eval.class);

        assertEquals(1, eval.fields().size());
        Alias eeField = eval.fields().get(0);
        assertEquals("ee", eeField.name());
        assertEquals("e", ((ReferenceAttribute) eeField.child()).name());

        assertEquals(3, eval.output().size());
        Attribute empNo = eval.output().get(0);
        assertEquals("emp_no", empNo.name());
        assertThat(empNo, instanceOf(FieldAttribute.class));
        Attribute e = eval.output().get(1);
        assertEquals("e", e.name());
        assertThat(e, instanceOf(ReferenceAttribute.class));
        Attribute ee = eval.output().get(2);
        assertEquals("ee", ee.name());
        assertThat(ee, instanceOf(ReferenceAttribute.class));
    }

    public void testRowAttributeResolution() {
        EsIndex idx = new EsIndex("idx", Map.of());
        Analyzer analyzer = analyzer(IndexResolution.valid(idx));

        var plan = analyzer.analyze(
            new Eval(
                EMPTY,
                new Row(EMPTY, List.of(new Alias(EMPTY, "emp_no", new Literal(EMPTY, 1, DataType.INTEGER)))),
                List.of(new Alias(EMPTY, "e", new UnresolvedAttribute(EMPTY, "emp_no")))
            )
        );

        var limit = as(plan, Limit.class);
        var eval = as(limit.child(), Eval.class);
        assertEquals(1, eval.fields().size());
        assertEquals(new Alias(EMPTY, "e", new ReferenceAttribute(EMPTY, "emp_no", DataType.INTEGER)), eval.fields().get(0));

        assertEquals(2, eval.output().size());
        Attribute empNo = eval.output().get(0);
        assertEquals("emp_no", empNo.name());
        assertThat(empNo, instanceOf(ReferenceAttribute.class));
        Attribute e = eval.output().get(1);
        assertEquals("e", e.name());
        assertThat(e, instanceOf(ReferenceAttribute.class));

        Row row = (Row) eval.child();
        ReferenceAttribute rowEmpNo = (ReferenceAttribute) row.output().get(0);
        assertEquals(rowEmpNo.id(), empNo.id());
    }

    public void testUnresolvableAttribute() {
        Analyzer analyzer = analyzer(loadMapping("mapping-one-field.json", "idx"));

        VerificationException ve = expectThrows(
            VerificationException.class,
            () -> analyzer.analyze(
                new Eval(EMPTY, UNRESOLVED_RELATION, List.of(new Alias(EMPTY, "e", new UnresolvedAttribute(EMPTY, "emp_nos"))))
            )
        );

        assertThat(ve.getMessage(), containsString("Unknown column [emp_nos], did you mean [emp_no]?"));
    }

    public void testProjectBasic() {
        assertProjection("""
            from test
            | keep first_name
            """, "first_name");
    }

    public void testProjectBasicPattern() {
        assertProjection("""
            from test
            | keep first*name
            """, "first_name");
        assertProjectionTypes("""
            from test
            | keep first*name
            """, DataType.KEYWORD);
    }

    public void testProjectIncludePattern() {
        assertProjection("""
            from test
            | keep *name
            """, "first_name", "last_name");
    }

    public void testProjectIncludeMultiStarPattern() {
        assertProjection("""
            from test
            | keep *t*name
            """, "first_name", "last_name");
    }

    public void testProjectStar() {
        assertProjection(
            """
                from test
                | keep *
                """,
            "_meta_field",
            "emp_no",
            "first_name",
            "gender",
            "hire_date",
            "job",
            "job.raw",
            "languages",
            "last_name",
            "long_noidx",
            "salary"
        );
    }

    public void testEscapedStar() {
        assertProjection("""
            from test
            | eval a = 1, `a*` = 2
            | keep `a*`
            """, "a*");
    }

    public void testEscapeStarPlusPattern() {
        assertProjection("""
            row a = 0, `a*` = 1, `ab*` = 2, `ab*cd` = 3, `abc*de` = 4
            | keep `a*`*, abc*
            """, "a*", "abc*de");
    }

    public void testBacktickPlusPattern() {
        assertProjection("""
            row a = 0, `a``` = 1, `a``b*` = 2, `ab*cd` = 3, `abc*de` = 4
            | keep a*, a````b`*`
            """, "a", "a`", "ab*cd", "abc*de", "a`b*");
    }

    public void testRenameBacktickPlusPattern() {
        assertProjection("""
            row a = 0, `a*` = 1, `ab*` = 2, `ab*cd` = 3, `abc*de` = 4
            | rename `ab*` as `xx*`
            """, "a", "a*", "xx*", "ab*cd", "abc*de");
    }

    public void testNoProjection() {
        assertProjection(
            """
                from test
                """,
            "_meta_field",
            "emp_no",
            "first_name",
            "gender",
            "hire_date",
            "job",
            "job.raw",
            "languages",
            "last_name",
            "long_noidx",
            "salary"
        );
        assertProjectionTypes(
            """
                from test
                """,
            DataType.KEYWORD,
            DataType.INTEGER,
            DataType.KEYWORD,
            DataType.TEXT,
            DATETIME,
            DataType.TEXT,
            DataType.KEYWORD,
            DataType.INTEGER,
            DataType.KEYWORD,
            DataType.LONG,
            DataType.INTEGER
        );
    }

    public void testDuplicateProjections() {
        assertProjection("""
            from test
            | keep first_name, first_name
            """, "first_name");
        assertProjection("""
            from test
            | keep first_name, first_name, last_name, first_name
            """, "last_name", "first_name");
    }

    public void testProjectWildcard() {
        assertProjection(
            """
                from test
                | keep first_name, *, last_name
                """,
            "first_name",
            "_meta_field",
            "emp_no",
            "gender",
            "hire_date",
            "job",
            "job.raw",
            "languages",
            "long_noidx",
            "salary",
            "last_name"
        );
        assertProjection(
            """
                from test
                | keep first_name, last_name, *
                """,
            "first_name",
            "last_name",
            "_meta_field",
            "emp_no",
            "gender",
            "hire_date",
            "job",
            "job.raw",
            "languages",
            "long_noidx",
            "salary"
        );
        assertProjection(
            """
                from test
                | keep *, first_name, last_name
                """,
            "_meta_field",
            "emp_no",
            "gender",
            "hire_date",
            "job",
            "job.raw",
            "languages",
            "long_noidx",
            "salary",
            "first_name",
            "last_name"
        );

        var e = expectThrows(ParsingException.class, () -> analyze("""
            from test
            | keep *, first_name, last_name, *
            """));
        assertThat(e.getMessage(), containsString("Cannot specify [*] more than once"));

    }

    public void testProjectMixedWildcard() {
        assertProjection("""
            from test
            | keep *name, first*
            """, "last_name", "first_name");
        assertProjection("""
            from test
            | keep first_name, *name, first*
            """, "first_name", "last_name");
        assertProjection("""
            from test
            | keep *ob*, first_name, *name, first*
            """, "job", "job.raw", "first_name", "last_name");
        assertProjection(
            """
                from test
                | keep first_name, *, *name
                """,
            "first_name",
            "_meta_field",
            "emp_no",
            "gender",
            "hire_date",
            "job",
            "job.raw",
            "languages",
            "long_noidx",
            "salary",
            "last_name"
        );
        assertProjection(
            """
                from test
                | keep first*, *, last_name, first_name
                """,
            "_meta_field",
            "emp_no",
            "gender",
            "hire_date",
            "job",
            "job.raw",
            "languages",
            "long_noidx",
            "salary",
            "last_name",
            "first_name"
        );
        assertProjection(
            """
                from test
                | keep first*, *, last_name, fir*
                """,
            "_meta_field",
            "emp_no",
            "gender",
            "hire_date",
            "job",
            "job.raw",
            "languages",
            "long_noidx",
            "salary",
            "last_name",
            "first_name"
        );
        assertProjection(
            """
                from test
                | keep *, job*
                """,
            "_meta_field",
            "emp_no",
            "first_name",
            "gender",
            "hire_date",
            "languages",
            "last_name",
            "long_noidx",
            "salary",
            "job",
            "job.raw"
        );
    }

    public void testProjectThenDropName() {
        assertProjection("""
            from test
            | keep *name
            | drop first_name
            """, "last_name");
    }

    public void testProjectAfterDropName() {
        assertProjection("""
            from test
            | drop first_name
            | keep *name
            """, "last_name");
    }

    public void testProjectKeepAndDropName() {
        assertProjection("""
            from test
            | drop first_name
            | keep last_name
            """, "last_name");
    }

    public void testProjectDropPattern() {
        assertProjection("""
            from test
            | keep *
            | drop *_name
            """, "_meta_field", "emp_no", "gender", "hire_date", "job", "job.raw", "languages", "long_noidx", "salary");
    }

    public void testProjectDropNoStarPattern() {
        assertProjection("""
            from test
            | drop *_name
            """, "_meta_field", "emp_no", "gender", "hire_date", "job", "job.raw", "languages", "long_noidx", "salary");
    }

    public void testProjectOrderPatternWithRest() {
        assertProjection(
            """
                from test
                | keep *name, *, emp_no
                """,
            "first_name",
            "last_name",
            "_meta_field",
            "gender",
            "hire_date",
            "job",
            "job.raw",
            "languages",
            "long_noidx",
            "salary",
            "emp_no"
        );
    }

    public void testProjectDropPatternAndKeepOthers() {
        assertProjection("""
            from test
            | drop l*
            | keep first_name, salary
            """, "first_name", "salary");
    }

    public void testErrorOnNoMatchingPatternInclusion() {
        var e = expectThrows(VerificationException.class, () -> analyze("""
            from test
            | keep *nonExisting
            """));
        assertThat(e.getMessage(), containsString("No matches found for pattern [*nonExisting]"));
    }

    public void testErrorOnNoMatchingPatternExclusion() {
        var e = expectThrows(VerificationException.class, () -> analyze("""
            from test
            | drop *nonExisting
            """));
        assertThat(e.getMessage(), containsString("No matches found for pattern [*nonExisting]"));
    }

    //
    // Unsupported field
    //

    public void testIncludeUnsupportedFieldExplicit() {
        assertProjectionWithMapping("""
            from test
            | keep unsupported
            """, "mapping-multi-field-variation.json", "unsupported");
    }

    public void testUnsupportedFieldAfterProject() {
        var errorMessage = "Cannot use field [unsupported] with unsupported type [ip_range]";

        verifyUnsupported("""
            from test
            | keep unsupported
            | eval x = unsupported
            """, errorMessage);
    }

    public void testUnsupportedFieldEvalAfterProject() {
        var errorMessage = "Cannot use field [unsupported] with unsupported type [ip_range]";

        verifyUnsupported("""
            from test
            | keep unsupported
            | eval x = unsupported + 1
            """, errorMessage);
    }

    public void testUnsupportedFieldFilterAfterProject() {
        var errorMessage = "Cannot use field [unsupported] with unsupported type [ip_range]";

        verifyUnsupported("""
            from test
            | keep unsupported
            | where unsupported == null
            """, errorMessage);
    }

    public void testUnsupportedFieldFunctionAfterProject() {
        var errorMessage = "Cannot use field [unsupported] with unsupported type [ip_range]";

        verifyUnsupported("""
            from test
            | keep unsupported
            | where length(unsupported) > 0
            """, errorMessage);
    }

    public void testUnsupportedFieldSortAfterProject() {
        var errorMessage = "Cannot use field [unsupported] with unsupported type [ip_range]";

        verifyUnsupported("""
            from test
            | keep unsupported
            | sort unsupported
            """, errorMessage);
    }

    public void testIncludeUnsupportedFieldPattern() {
        var e = expectThrows(VerificationException.class, () -> analyze("""
            from test
            | keep un*
            """));
        assertThat(e.getMessage(), containsString("No matches found for pattern [un*]"));
    }

    public void testDropUnsupportedFieldExplicit() {
        assertProjectionWithMapping(
            """
                from test
                | drop unsupported
                """,
            "mapping-multi-field-variation.json",
            "bool",
            "date",
            "date_nanos",
            "float",
            "foo_type",
            "int",
            "ip",
            "keyword",
            "long",
            "point",
            "shape",
            "some.ambiguous",
            "some.ambiguous.normalized",
            "some.ambiguous.one",
            "some.ambiguous.two",
            "some.dotted.field",
            "some.string",
            "some.string.normalized",
            "some.string.typical",
            "text",
            "unsigned_long",
            "version"
        );
    }

    public void testDropMultipleUnsupportedFieldsExplicitly() {
        verifyUnsupported("""
            from test
            | drop languages, gender
            """, "Unknown column [languages]");
    }

    public void testDropPatternUnsupportedFields() {
        assertProjection("""
            from test
            | drop *ala*
            """, "_meta_field", "emp_no", "first_name", "gender", "hire_date", "job", "job.raw", "languages", "last_name", "long_noidx");
    }

    public void testDropUnsupportedPattern() {
        assertProjectionWithMapping(
            """
                from test
                | drop un*
                """,
            "mapping-multi-field-variation.json",
            "bool",
            "date",
            "date_nanos",
            "float",
            "foo_type",
            "int",
            "ip",
            "keyword",
            "long",
            "point",
            "shape",
            "some.ambiguous",
            "some.ambiguous.normalized",
            "some.ambiguous.one",
            "some.ambiguous.two",
            "some.dotted.field",
            "some.string",
            "some.string.normalized",
            "some.string.typical",
            "text",
            "version"
        );
    }

    public void testRename() {
        assertProjection("""
            from test
            | rename emp_no as e
            | keep first_name, e
            """, "first_name", "e");
    }

    public void testChainedRename() {
        assertProjection("""
            from test
            | rename emp_no as r1, r1 as r2, r2 as r3
            | keep first_name, r3
            """, "first_name", "r3");
    }

    public void testChainedRenameReuse() {
        assertProjection("""
            from test
            | rename emp_no as r1, r1 as r2, r2 as r3, first_name as r1
            | keep r1, r3
            """, "r1", "r3");
    }

    public void testRenameBackAndForth() {
        assertProjection("""
            from test
            | rename emp_no as r1, r1 as emp_no
            | keep emp_no
            """, "emp_no");
    }

    public void testRenameReuseAlias() {
        assertProjection("""
            from test
            | rename emp_no as e, first_name as e
            """, "_meta_field", "e", "gender", "hire_date", "job", "job.raw", "languages", "last_name", "long_noidx", "salary");
    }

    public void testRenameUnsupportedSubFieldAndResolved() {
        assertProjectionWithMapping("""
            from test
            | rename some.string as ss, float as f
            | keep int, ss, f
            """, "mapping-multi-field-variation.json", "int", "ss", "f");
    }

    public void testRenameUnsupportedAndUnknown() {
        verifyUnsupported("""
            from test
            | rename text as t, doesnotexist as d
            """, "Found 1 problem\n" + "line 2:21: Unknown column [doesnotexist]");
    }

    public void testRenameResolvedAndUnknown() {
        verifyUnsupported("""
            from test
            | rename int as i, doesnotexist as d
            """, "Found 1 problem\n" + "line 2:20: Unknown column [doesnotexist]");
    }

    public void testUnsupportedFieldUsedExplicitly() {
        assertProjectionWithMapping("""
            from test
            | keep foo_type
            """, "mapping-multi-field-variation.json", "foo_type");
    }

    public void testUnsupportedFieldTypes() {
        assertProjectionWithMapping("""
            from test
            | keep unsigned_long, date, date_nanos, unsupported, point, version
            """, "mapping-multi-field-variation.json", "unsigned_long", "date", "date_nanos", "unsupported", "point", "version");
    }

    public void testUnsupportedDottedFieldUsedExplicitly() {
        assertProjectionWithMapping("""
            from test
            | keep some.string
            """, "mapping-multi-field-variation.json", "some.string");
    }

    public void testUnsupportedParentField() {
        verifyUnsupported(
            """
                from test
                | keep text, text.keyword
                """,
            "Found 1 problem\n" + "line 2:14: Unknown column [text.keyword], did you mean any of [text.wildcard, text.raw]?",
            "mapping-multi-field.json"
        );
    }

    public void testUnsupportedParentFieldAndItsSubField() {
        assertProjectionWithMapping("""
            from test
            | keep text, text.english
            """, "mapping-multi-field.json", "text", "text.english");
    }

    public void testUnsupportedDeepHierarchy() {
        assertProjectionWithMapping("""
            from test
            | keep x.y.z.w, x.y.z, x.y, x
            """, "mapping-multi-field-with-nested.json", "x.y.z.w", "x.y.z", "x.y", "x");
    }

    /**
     * Here x.y.z.v is of type "keyword" but its parent is of unsupported type "foobar".
     */
    public void testUnsupportedValidFieldTypeInDeepHierarchy() {
        assertProjectionWithMapping("""
            from test
            | keep x.y.z.v
            """, "mapping-multi-field-with-nested.json", "x.y.z.v");
    }

    public void testUnsupportedValidFieldTypeInNestedParentField() {
        verifyUnsupported("""
            from test
            | keep dep.dep_id.keyword
            """, "Found 1 problem\n" + "line 2:8: Unknown column [dep.dep_id.keyword]", "mapping-multi-field-with-nested.json");
    }

    public void testUnsupportedObjectAndNested() {
        verifyUnsupported(
            """
                from test
                | keep dep, some
                """,
            "Found 2 problems\n" + "line 2:8: Unknown column [dep]\n" + "line 2:13: Unknown column [some]",
            "mapping-multi-field-with-nested.json"
        );
    }

    public void testDropNestedField() {
        verifyUnsupported(
            """
                from test
                | drop dep, dep.dep_id.keyword
                """,
            "Found 2 problems\n" + "line 2:8: Unknown column [dep]\n" + "line 2:13: Unknown column [dep.dep_id.keyword]",
            "mapping-multi-field-with-nested.json"
        );
    }

    public void testDropNestedWildcardField() {
        verifyUnsupported("""
            from test
            | drop dep.*
            """, "Found 1 problem\n" + "line 2:8: No matches found for pattern [dep.*]", "mapping-multi-field-with-nested.json");
    }

    public void testSupportedDeepHierarchy() {
        assertProjectionWithMapping("""
            from test
            | keep some.dotted.field, some.string.normalized
            """, "mapping-multi-field-with-nested.json", "some.dotted.field", "some.string.normalized");
    }

    public void testDropSupportedDottedField() {
        assertProjectionWithMapping(
            """
                from test
                | drop some.dotted.field
                """,
            "mapping-multi-field-variation.json",
            "bool",
            "date",
            "date_nanos",
            "float",
            "foo_type",
            "int",
            "ip",
            "keyword",
            "long",
            "point",
            "shape",
            "some.ambiguous",
            "some.ambiguous.normalized",
            "some.ambiguous.one",
            "some.ambiguous.two",
            "some.string",
            "some.string.normalized",
            "some.string.typical",
            "text",
            "unsigned_long",
            "unsupported",
            "version"
        );
    }

    public void testImplicitProjectionOfDeeplyComplexMapping() {
        assertProjectionWithMapping(
            "from test",
            "mapping-multi-field-with-nested.json",
            "binary",
            "binary_stored",
            "bool",
            "date",
            "date_nanos",
            "geo_shape",
            "int",
            "keyword",
            "shape",
            "some.ambiguous",
            "some.ambiguous.normalized",
            "some.ambiguous.one",
            "some.ambiguous.two",
            "some.dotted.field",
            "some.string",
            "some.string.normalized",
            "some.string.typical",
            "text",
            "unsigned_long",
            "unsupported",
            "x",
            "x.y",
            "x.y.z",
            "x.y.z.v",
            "x.y.z.w"
        );
    }

    public void testDropWildcardDottedField() {
        assertProjectionWithMapping(
            """
                from test
                | drop some.ambiguous.*
                """,
            "mapping-multi-field-with-nested.json",
            "binary",
            "binary_stored",
            "bool",
            "date",
            "date_nanos",
            "geo_shape",
            "int",
            "keyword",
            "shape",
            "some.ambiguous",
            "some.dotted.field",
            "some.string",
            "some.string.normalized",
            "some.string.typical",
            "text",
            "unsigned_long",
            "unsupported",
            "x",
            "x.y",
            "x.y.z",
            "x.y.z.v",
            "x.y.z.w"
        );
    }

    public void testDropWildcardDottedField2() {
        assertProjectionWithMapping(
            """
                from test
                | drop some.*
                """,
            "mapping-multi-field-with-nested.json",
            "binary",
            "binary_stored",
            "bool",
            "date",
            "date_nanos",
            "geo_shape",
            "int",
            "keyword",
            "shape",
            "text",
            "unsigned_long",
            "unsupported",
            "x",
            "x.y",
            "x.y.z",
            "x.y.z.v",
            "x.y.z.w"
        );
    }

    public void testProjectOrderPatternWithDottedFields() {
        assertProjectionWithMapping(
            """
                from test
                | keep *some.string*, *, some.ambiguous.two, keyword
                """,
            "mapping-multi-field-with-nested.json",
            "some.string",
            "some.string.normalized",
            "some.string.typical",
            "binary",
            "binary_stored",
            "bool",
            "date",
            "date_nanos",
            "geo_shape",
            "int",
            "shape",
            "some.ambiguous",
            "some.ambiguous.normalized",
            "some.ambiguous.one",
            "some.dotted.field",
            "text",
            "unsigned_long",
            "unsupported",
            "x",
            "x.y",
            "x.y.z",
            "x.y.z.v",
            "x.y.z.w",
            "some.ambiguous.two",
            "keyword"
        );
    }

    public void testUnsupportedFieldUsedExplicitly2() {
        assertProjectionWithMapping("""
            from test
            | keep keyword, point
            """, "mapping-multi-field-variation.json", "keyword", "point");
    }

    public void testCantFilterAfterDrop() {
        verifyUnsupported("""
            from test
            | stats c = avg(float) by int
            | drop int
            | where int > 0
            """, "Unknown column [int]");
    }

    public void testProjectAggGroupsRefs() {
        assertProjection("""
            from test
            | stats c = count(salary) by last_name
            | eval d = c + 1
            | keep d, last_name
            """, "d", "last_name");
    }

    public void testImplicitLimit() {
        var plan = analyze("""
            from test
            """);
        var limit = as(plan, Limit.class);
        assertThat(as(limit.limit(), Literal.class).value(), equalTo(DEFAULT_LIMIT));
        as(limit.child(), EsRelation.class);
    }

    public void testImplicitMaxLimitAfterLimit() {
        for (int i = -1; i <= 1; i++) {
            var plan = analyze("from test | limit " + (MAX_LIMIT + i));
            var limit = as(plan, Limit.class);
            assertThat(as(limit.limit(), Literal.class).value(), equalTo(MAX_LIMIT));
            limit = as(limit.child(), Limit.class);
            as(limit.child(), EsRelation.class);
        }
    }

    /*
    Limit[10000[INTEGER]]
    \_Filter[s{r}#3 > 0[INTEGER]]
      \_Eval[[salary{f}#10 * 10[INTEGER] AS s]]
        \_Limit[10000[INTEGER]]
          \_EsRelation[test][_meta_field{f}#11, emp_no{f}#5, first_name{f}#6, ge..]
     */
    public void testImplicitMaxLimitAfterLimitAndNonLimit() {
        for (int i = -1; i <= 1; i++) {
            var plan = analyze("from test | limit " + (MAX_LIMIT + i) + " | eval s = salary * 10 | where s > 0");
            var limit = as(plan, Limit.class);
            assertThat(as(limit.limit(), Literal.class).value(), equalTo(MAX_LIMIT));
            var filter = as(limit.child(), Filter.class);
            var eval = as(filter.child(), Eval.class);
            limit = as(eval.child(), Limit.class);
            as(limit.child(), EsRelation.class);
        }
    }

    public void testImplicitDefaultLimitAfterLimitAndBreaker() {
        for (var breaker : List.of("stats c = count(salary) by last_name", "sort salary")) {
            var plan = analyze("from test | limit 100000 | " + breaker);
            var limit = as(plan, Limit.class);
            assertThat(as(limit.limit(), Literal.class).value(), equalTo(MAX_LIMIT));
        }
    }

    public void testImplicitDefaultLimitAfterBreakerAndNonBreakers() {
        for (var breaker : List.of("stats c = count(salary) by last_name", "eval c = salary | sort c")) {
            var plan = analyze("from test | " + breaker + " | eval cc = c * 10 | where cc > 0");
            var limit = as(plan, Limit.class);
            assertThat(as(limit.limit(), Literal.class).value(), equalTo(DEFAULT_LIMIT));
        }
    }

    private static final String[] COMPARISONS = new String[] { "==", "!=", "<", "<=", ">", ">=" };

    public void testCompareIntToString() {
        for (String comparison : COMPARISONS) {
            var e = expectThrows(VerificationException.class, () -> analyze("""
                from test
                | where emp_no COMPARISON "foo"
                """.replace("COMPARISON", comparison)));
            assertThat(
                e.getMessage(),
                containsString(
                    "first argument of [emp_no COMPARISON \"foo\"] is [numeric] so second argument must also be [numeric] but was [keyword]"
                        .replace("COMPARISON", comparison)
                )
            );
        }
    }

    public void testCompareStringToInt() {
        for (String comparison : COMPARISONS) {
            var e = expectThrows(VerificationException.class, () -> analyze("""
                from test
                | where "foo" COMPARISON emp_no
                """.replace("COMPARISON", comparison)));
            assertThat(
                e.getMessage(),
                containsString(
                    "first argument of [\"foo\" COMPARISON emp_no] is [keyword] so second argument must also be [keyword] but was [integer]"
                        .replace("COMPARISON", comparison)
                )
            );
        }
    }

    public void testCompareDateToString() {
        for (String comparison : COMPARISONS) {
            assertProjectionWithMapping("""
                from test
                | where date COMPARISON "1985-01-01T00:00:00Z"
                | keep date
                """.replace("COMPARISON", comparison), "mapping-multi-field-variation.json", "date");
        }
    }

    public void testCompareStringToDate() {
        for (String comparison : COMPARISONS) {
            assertProjectionWithMapping("""
                from test
                | where "1985-01-01T00:00:00Z" COMPARISON date
                | keep date
                """.replace("COMPARISON", comparison), "mapping-multi-field-variation.json", "date");
        }
    }

    public void testCompareDateToStringFails() {
        for (String comparison : COMPARISONS) {
            verifyUnsupported(
                """
                    from test
                    | where date COMPARISON "not-a-date"
                    | keep date
                    """.replace("COMPARISON", comparison),
                "Cannot convert string [not-a-date] to [DATETIME]",
                "mapping-multi-field-variation.json"
            );
        }
    }

    public void testDateFormatOnInt() {
        verifyUnsupported("""
            from test
            | eval date_format(int)
            """, "first argument of [date_format(int)] must be [datetime or date_nanos], found value [int] type [integer]");
    }

    public void testDateFormatOnFloat() {
        verifyUnsupported("""
            from test
            | eval date_format(float)
            """, "first argument of [date_format(float)] must be [datetime or date_nanos], found value [float] type [double]");
    }

    public void testDateFormatOnText() {
        verifyUnsupported("""
            from test
            | eval date_format(keyword)
            """, "first argument of [date_format(keyword)] must be [datetime or date_nanos], found value [keyword] type [keyword]");
    }

    public void testDateFormatWithNumericFormat() {
        verifyUnsupported("""
            from test
            | eval date_format(1, date)
            """, "first argument of [date_format(1, date)] must be [string], found value [1] type [integer]");
    }

    public void testDateFormatWithDateFormat() {
        verifyUnsupported("""
            from test
            | eval date_format(date, date)
            """, "first argument of [date_format(date, date)] must be [string], found value [date] type [datetime]");
    }

    public void testDateParseOnInt() {
        verifyUnsupported("""
            from test
            | eval date_parse(keyword, int)
            """, "second argument of [date_parse(keyword, int)] must be [string], found value [int] type [integer]");
    }

    public void testDateParseOnDate() {
        verifyUnsupported("""
            from test
            | eval date_parse(keyword, date)
            """, "second argument of [date_parse(keyword, date)] must be [string], found value [date] type [datetime]");
    }

    public void testDateParseOnIntPattern() {
        verifyUnsupported("""
            from test
            | eval date_parse(int, keyword)
            """, "first argument of [date_parse(int, keyword)] must be [string], found value [int] type [integer]");
    }

    public void testDateTruncOnInt() {
        verifyUnsupported("""
            from test
            | eval date_trunc(1 month, int)
            """, "second argument of [date_trunc(1 month, int)] must be [date_nanos or datetime], found value [int] type [integer]");
    }

    public void testDateTruncOnFloat() {
        verifyUnsupported("""
            from test
            | eval date_trunc(1 month, float)
            """, "second argument of [date_trunc(1 month, float)] must be [date_nanos or datetime], found value [float] type [double]");
    }

    public void testDateTruncOnText() {
        verifyUnsupported(
            """
                from test
                | eval date_trunc(1 month, keyword)
                """,
            "second argument of [date_trunc(1 month, keyword)] must be [date_nanos or datetime], found value [keyword] type [keyword]"
        );
    }

    public void testDateTruncWithNumericInterval() {
        verifyUnsupported("""
            from test
            | eval date_trunc(1, date)
            """, "first argument of [date_trunc(1, date)] must be [dateperiod or timeduration], found value [1] type [integer]");
    }

    public void testDateTruncWithDateInterval() {
        verifyUnsupported("""
            from test
            | eval date_trunc(date, date)
            """, "first argument of [date_trunc(date, date)] must be [dateperiod or timeduration], found value [date] type [datetime]");
    }

    // check field declaration is validated even across duplicated declarations
    public void testAggsWithDuplicatesAndNonExistingFunction() throws Exception {
        verifyUnsupported("""
            row a = 1, b = 2
            | stats x = non_existing(a), x = count(a) by b
            """, "Unknown function [non_existing]");
    }

    // check field declaration is validated even across duplicated declarations
    public void testAggsWithDuplicatesAndNonExistingField() throws Exception {
        verifyUnsupported("""
            row a = 1, b = 2
            | stats x = max(non_existing), x = count(a) by b
            """, "Unknown column [non_existing]");
    }

    // duplicates get merged after stats and do not prevent following commands to blow up
    // due to ambiguity
    public void testAggsWithDuplicates() throws Exception {
        var plan = analyze("""
            row a = 1, b = 2
            | stats x = count(a), x = min(a), x = max(a) by b
            | sort x
            """);

        var limit = as(plan, Limit.class);
        var order = as(limit.child(), OrderBy.class);
        var agg = as(order.child(), Aggregate.class);
        var aggregates = agg.aggregates();
        var output = agg.output();
        assertThat(output, hasSize(2));
        assertThat(Expressions.names(output), contains("x", "b"));
        var alias = as(aggregates.get(0), Alias.class);
        var count = as(alias.child(), Count.class);
        alias = as(aggregates.get(1), Alias.class);
        var min = as(alias.child(), Min.class);
        alias = as(aggregates.get(2), Alias.class);
        var max = as(alias.child(), Max.class);
    }

    // expected stats b by b (grouping overrides the rest of the aggs)
    public void testAggsWithOverridingInputAndGrouping() throws Exception {
        var plan = analyze("""
            row a = 1, b = 2
            | stats b = count(a), b = max(a) by b
            | sort b
            """);
        var limit = as(plan, Limit.class);
        var order = as(limit.child(), OrderBy.class);
        var agg = as(order.child(), Aggregate.class);
        var output = agg.output();
        assertThat(output, hasSize(1));
        assertThat(Expressions.names(output), contains("b"));
    }

    /**
     * Expects
     * Limit[1000[INTEGER]]
     * \_EsqlAggregate[[emp_no{f}#9 + languages{f}#12 AS emp_no + languages],[MIN(emp_no{f}#9 + languages{f}#12) AS min(emp_no + langu
     * ages), emp_no + languages{r}#7]]
     *   \_EsRelation[test][_meta_field{f}#15, emp_no{f}#9, first_name{f}#10, g..]
     */
    public void testAggsOverGroupingKey() throws Exception {
        var plan = analyze("""
            from test
            | stats min(emp_no + languages) by emp_no + languages
            """);
        var limit = as(plan, Limit.class);
        var agg = as(limit.child(), Aggregate.class);
        var output = agg.output();
        assertThat(output, hasSize(2));
        var aggs = agg.aggregates();
        var min = as(Alias.unwrap(aggs.get(0)), Min.class);
        assertThat(min.arguments(), hasSize(2));    // field + filter
        var group = Alias.unwrap(agg.groupings().get(0));
        assertEquals(min.arguments().get(0), group);
    }

    /**
     * Expects
     * Limit[1000[INTEGER]]
     * \_EsqlAggregate[[emp_no{f}#9 + languages{f}#12 AS a],[MIN(a{r}#7) AS min(a), a{r}#7]]
     *   \_EsRelation[test][_meta_field{f}#15, emp_no{f}#9, first_name{f}#10, g..]
     */
    public void testAggsOverGroupingKeyWithAlias() throws Exception {
        var plan = analyze("""
            from test
            | stats min(a) by a = emp_no + languages
            """);
        var limit = as(plan, Limit.class);
        var agg = as(limit.child(), Aggregate.class);
        var output = agg.output();
        assertThat(output, hasSize(2));
        var aggs = agg.aggregates();
        var min = as(Alias.unwrap(aggs.get(0)), Min.class);
        assertThat(min.arguments(), hasSize(2));    // field + filter
        assertEquals(Expressions.attribute(min.arguments().get(0)), Expressions.attribute(agg.groupings().get(0)));
    }

    public void testAggsWithoutAgg() throws Exception {
        var plan = analyze("""
            row a = 1, b = 2
            | stats by a
            """);

        var limit = as(plan, Limit.class);
        var agg = as(limit.child(), Aggregate.class);
        var aggregates = agg.aggregates();
        assertThat(aggregates, hasSize(1));
        assertThat(Expressions.names(aggregates), contains("a"));
        assertThat(Expressions.names(agg.groupings()), contains("a"));
        assertEquals(agg.groupings(), agg.aggregates());
    }

    public void testAggsWithoutAggAndFollowingCommand() throws Exception {
        var plan = analyze("""
            row a = 1, b = 2
            | stats by a
            | sort a
            """);

        var limit = as(plan, Limit.class);
        var order = as(limit.child(), OrderBy.class);
        var agg = as(order.child(), Aggregate.class);
        var aggregates = agg.aggregates();
        assertThat(aggregates, hasSize(1));
        assertThat(Expressions.names(aggregates), contains("a"));
        assertThat(Expressions.names(agg.groupings()), contains("a"));
        assertEquals(agg.groupings(), agg.aggregates());
    }

    public void testEmptyEsRelationOnLimitZeroWithCount() throws IOException {
        var query = """
            from test*
            | stats count=count(*)
            | sort count desc
            | limit 0""";
        var plan = analyzeWithEmptyFieldCapsResponse(query);
        var limit = as(plan, Limit.class);
        limit = as(limit.child(), Limit.class);
        assertThat(as(limit.limit(), Literal.class).value(), equalTo(0));
        var orderBy = as(limit.child(), OrderBy.class);
        var agg = as(orderBy.child(), Aggregate.class);
        assertEmptyEsRelation(agg.child());
    }

    public void testEmptyEsRelationOnConstantEvalAndKeep() throws IOException {
        var query = """
            from test*
            | eval c = 1
            | keep c
            | limit 2""";
        var plan = analyzeWithEmptyFieldCapsResponse(query);
        var limit = as(plan, Limit.class);
        limit = as(limit.child(), Limit.class);
        assertThat(as(limit.limit(), Literal.class).value(), equalTo(2));
        var project = as(limit.child(), EsqlProject.class);
        var eval = as(project.child(), Eval.class);
        assertEmptyEsRelation(eval.child());
    }

    public void testEmptyEsRelationOnConstantEvalAndStats() throws IOException {
        var query = """
            from test*
            | limit 10
            | eval x = 1
            | stats c = count(x)""";
        var plan = analyzeWithEmptyFieldCapsResponse(query);
        var limit = as(plan, Limit.class);
        var agg = as(limit.child(), Aggregate.class);
        var eval = as(agg.child(), Eval.class);
        limit = as(eval.child(), Limit.class);
        assertThat(as(limit.limit(), Literal.class).value(), equalTo(10));
        assertEmptyEsRelation(limit.child());
    }

    public void testEmptyEsRelationOnCountStar() throws IOException {
        var query = """
            from test*
            | stats c = count(*)""";
        var plan = analyzeWithEmptyFieldCapsResponse(query);
        var limit = as(plan, Limit.class);
        var agg = as(limit.child(), Aggregate.class);
        assertEmptyEsRelation(agg.child());
    }

    public void testUnsupportedFieldsInStats() {
        var errorMsg = "Cannot use field [unsupported] with unsupported type [ip_range]";

        verifyUnsupported("""
            from test
            | stats max(unsupported)
            """, errorMsg);
        verifyUnsupported("""
            from test
            | stats max(int) by unsupported
            """, errorMsg);
        verifyUnsupported("""
            from test
            | stats max(int) by bool, unsupported
            """, errorMsg);
    }

    public void testUnsupportedFieldsInEval() {
        var errorMsg = "Cannot use field [unsupported] with unsupported type [ip_range]";

        verifyUnsupported("""
            from test
            | eval x = unsupported
            """, errorMsg);
        verifyUnsupported("""
            from test
            | eval foo = 1, x = unsupported
            """, errorMsg);
        verifyUnsupported("""
            from test
            | eval x = 1 + unsupported
            """, errorMsg);
    }

    public void testUnsupportedFieldsInWhere() {
        var errorMsg = "Cannot use field [unsupported] with unsupported type [ip_range]";

        verifyUnsupported("""
            from test
            | where unsupported == "[1.0, 1.0]"
            """, errorMsg);
        verifyUnsupported("""
            from test
            | where int > 2 and unsupported == "[1.0, 1.0]"
            """, errorMsg);
    }

    public void testUnsupportedFieldsInSort() {
        var errorMsg = "Cannot use field [unsupported] with unsupported type [ip_range]";

        verifyUnsupported("""
            from test
            | sort unsupported
            """, errorMsg);
        verifyUnsupported("""
            from test
            | sort int, unsupported
            """, errorMsg);
    }

    public void testUnsupportedFieldsInDissect() {
        var errorMsg = "Cannot use field [unsupported] with unsupported type [ip_range]";
        verifyUnsupported("""
            from test
            | dissect unsupported \"%{foo}\"
            """, errorMsg);
    }

    public void testUnsupportedFieldsInGrok() {
        var errorMsg = "Cannot use field [unsupported] with unsupported type [ip_range]";
        verifyUnsupported("""
            from test
            | grok unsupported \"%{WORD:foo}\"
            """, errorMsg);
    }

    public void testRegexOnInt() {
        for (String op : new String[] { "like", "rlike" }) {
            var e = expectThrows(VerificationException.class, () -> analyze("""
                from test
                | where emp_no COMPARISON "foo"
                """.replace("COMPARISON", op)));
            assertThat(
                e.getMessage(),
                containsString(
                    "argument of [emp_no COMPARISON \"foo\"] must be [string], found value [emp_no] type [integer]".replace(
                        "COMPARISON",
                        op
                    )
                )
            );
        }
    }

    public void testUnsupportedTypesWithToString() {
        // DATE_PERIOD and TIME_DURATION types have been added, but not really patched through the engine; i.e. supported.
        final String supportedTypes = "aggregate_metric_double or boolean or cartesian_point or cartesian_shape or date_nanos or datetime "
            + "or geo_point or geo_shape or geohash or geohex or geotile or ip or numeric or string or version";
        verifyUnsupported(
            "row period = 1 year | eval to_string(period)",
            "line 1:28: argument of [to_string(period)] must be [" + supportedTypes + "], found value [period] type [date_period]"
        );
        verifyUnsupported(
            "row duration = 1 hour | eval to_string(duration)",
            "line 1:30: argument of [to_string(duration)] must be [" + supportedTypes + "], found value [duration] type [time_duration]"
        );
        verifyUnsupported(
            "from test | eval to_string(unsupported)",
            "line 1:28: Cannot use field [unsupported] with unsupported type [ip_range]"
        );
    }

    public void testEnrichPolicyWithError() {
        IndexResolution testIndex = loadMapping("mapping-basic.json", "test");
        IndexResolution languageIndex = loadMapping("mapping-languages.json", "languages");
        EnrichResolution enrichResolution = new EnrichResolution();
        Map<String, String> enrichIndices = Map.of("", "languages");
        enrichResolution.addResolvedPolicy(
            "languages",
            Enrich.Mode.COORDINATOR,
            new ResolvedEnrichPolicy(
                "language_code",
                "match",
                List.of("language_code", "language_name"),
                enrichIndices,
                languageIndex.get().mapping()
            )
        );
        enrichResolution.addError("languages", Enrich.Mode.REMOTE, "error-1");
        enrichResolution.addError("languages", Enrich.Mode.ANY, "error-2");
        enrichResolution.addError("foo", Enrich.Mode.ANY, "foo-error-101");

        AnalyzerContext context = new AnalyzerContext(
            configuration("from test"),
            new EsqlFunctionRegistry(),
            testIndex,
            enrichResolution,
            emptyInferenceResolution()
        );
        Analyzer analyzer = new Analyzer(context, TEST_VERIFIER);
        {
            LogicalPlan plan = analyze("from test | EVAL x = to_string(languages) | ENRICH _coordinator:languages ON x", analyzer);
            List<Enrich> resolved = new ArrayList<>();
            plan.forEachDown(Enrich.class, resolved::add);
            assertThat(resolved, hasSize(1));
        }
        var e = expectThrows(
            VerificationException.class,
            () -> analyze("from test | EVAL x = to_string(languages) | ENRICH _any:languages ON x", analyzer)
        );
        assertThat(e.getMessage(), containsString("error-2"));
        e = expectThrows(
            VerificationException.class,
            () -> analyze("from test | EVAL x = to_string(languages) | ENRICH languages ON xs", analyzer)
        );
        assertThat(e.getMessage(), containsString("error-2"));
        e = expectThrows(
            VerificationException.class,
            () -> analyze("from test | EVAL x = to_string(languages) | ENRICH _remote:languages ON x", analyzer)
        );
        assertThat(e.getMessage(), containsString("error-1"));

        e = expectThrows(VerificationException.class, () -> analyze("from test | ENRICH foo", analyzer));
        assertThat(e.getMessage(), containsString("foo-error-101"));
    }

    public void testEnrichPolicyMatchFieldName() {
        verifyUnsupported("from test | enrich languages on bar", "Unknown column [bar]");
        verifyUnsupported("from test | enrich languages on keywords", "Unknown column [keywords], did you mean [keyword]?");
        verifyUnsupported("from test | enrich languages on keyword with foo", "Enrich field [foo] not found in enrich policy [languages]");
        verifyUnsupported(
            "from test | enrich languages on keyword with language_namez",
            "Enrich field [language_namez] not found in enrich policy [languages], did you mean [language_name]"
        );
        verifyUnsupported(
            "from test | enrich languages on keyword with x = language_namez",
            "Enrich field [language_namez] not found in enrich policy [languages], did you mean [language_name]"
        );
    }

    public void testEnrichWrongMatchFieldType() {
        var e = expectThrows(VerificationException.class, () -> analyze("""
            from test
            | eval x = to_boolean(languages)
            | enrich languages on x
            | keep first_name, language_name, id
            """));
        assertThat(e.getMessage(), containsString("Unsupported type [boolean] for enrich matching field [x]; only [keyword, "));

        e = expectThrows(VerificationException.class, () -> analyze("""
            FROM airports
            | EVAL x = to_string(city_location)
            | ENRICH city_boundaries ON x
            | KEEP abbrev, airport, region
            """, "airports", "mapping-airports.json"));
        assertThat(e.getMessage(), containsString("Unsupported type [keyword] for enrich matching field [x]; only [geo_point, "));
    }

    public void testValidEnrich() {
        assertProjection("""
            from test
            | eval x = to_string(languages)
            | enrich languages on x
            | keep first_name, language_name
            """, "first_name", "language_name");

        assertProjection("""
            from test
            | eval x = to_string(languages)
            | enrich languages on x with language_name
            | keep first_name, language_name
            """, "first_name", "language_name");

        assertProjection("""
            from test
            | eval x = to_string(languages)
            | enrich languages on x with y = language_name
            | keep first_name, y
            """, "first_name", "y");

        assertProjection(analyze("""
            FROM sample_data
            | ENRICH client_cidr ON client_ip WITH env
            | KEEP client_ip, env
            """, "sample_data", "mapping-sample_data.json"), "client_ip", "env");

        assertProjection(analyze("""
            FROM employees
            | WHERE birth_date > "1960-01-01"
            | EVAL birth_year = DATE_EXTRACT("year", birth_date)
            | EVAL age = 2022 - birth_year
            | ENRICH ages_policy ON age WITH age_group = description
            | KEEP first_name, last_name, age, age_group
            """, "employees", "mapping-default.json"), "first_name", "last_name", "age", "age_group");

        assertProjection(analyze("""
            FROM employees
            | ENRICH heights_policy ON height WITH height_group = description
            | KEEP first_name, last_name, height, height_group
            """, "employees", "mapping-default.json"), "first_name", "last_name", "height", "height_group");

        assertProjection(analyze("""
            FROM employees
            | ENRICH decades_policy ON birth_date WITH birth_decade = decade, birth_description = description
            | ENRICH decades_policy ON hire_date WITH hire_decade = decade
            | KEEP first_name, last_name, birth_decade, hire_decade, birth_description
            """, "employees", "mapping-default.json"), "first_name", "last_name", "birth_decade", "hire_decade", "birth_description");

        assertProjection(analyze("""
            FROM airports
            | WHERE abbrev == "CPH"
            | ENRICH city_boundaries ON city_location WITH airport, region
            | KEEP abbrev, airport, region
            """, "airports", "mapping-airports.json"), "abbrev", "airport", "region");
    }

    public void testEnrichExcludesPolicyKey() {
        var e = expectThrows(VerificationException.class, () -> analyze("""
            from test
            | eval x = to_string(languages)
            | enrich languages on x
            | keep first_name, language_name, id
            """));
        assertThat(e.getMessage(), containsString("Unknown column [id]"));
    }

    public void testEnrichFieldsIncludeMatchField() {
        String query = """
            FROM test
            | EVAL x = to_string(languages)
            | ENRICH languages ON x
            | KEEP language_name, language_code
            """;
        IndexResolution testIndex = loadMapping("mapping-basic.json", "test");
        IndexResolution languageIndex = loadMapping("mapping-languages.json", "languages");
        EnrichResolution enrichResolution = new EnrichResolution();
        Map<String, String> enrichIndices = Map.of("", "languages");
        enrichResolution.addResolvedPolicy(
            "languages",
            Enrich.Mode.ANY,
            new ResolvedEnrichPolicy(
                "language_code",
                "match",
                List.of("language_code", "language_name"),
                enrichIndices,
                languageIndex.get().mapping()
            )
        );
        AnalyzerContext context = new AnalyzerContext(
            configuration(query),
            new EsqlFunctionRegistry(),
            testIndex,
            enrichResolution,
            emptyInferenceResolution()
        );
        Analyzer analyzer = new Analyzer(context, TEST_VERIFIER);
        LogicalPlan plan = analyze(query, analyzer);
        var limit = as(plan, Limit.class);
        assertThat(Expressions.names(limit.output()), contains("language_name", "language_code"));
    }

    public void testChainedEvalFieldsUse() {
        var query = "from test | eval x0 = pow(salary, 1), x1 = pow(x0, 2), x2 = pow(x1, 3)";
        int additionalEvals = randomIntBetween(0, 5);
        for (int i = 0, j = 3; i < additionalEvals; i++, j++) {
            query += ", x" + j + " = pow(x" + (j - 1) + ", " + i + ")";
        }
        assertProjection(query + " | keep x*", IntStream.range(0, additionalEvals + 3).mapToObj(v -> "x" + v).toArray(String[]::new));
    }

    public void testCounterTypes() {
        var query = "FROM test | KEEP network.* | LIMIT 10";
        Analyzer analyzer = analyzer(tsdbIndexResolution());
        LogicalPlan plan = analyze(query, analyzer);
        var limit = as(plan, Limit.class);
        var attributes = limit.output().stream().collect(Collectors.toMap(NamedExpression::name, a -> a));
        assertThat(
            attributes.keySet(),
            equalTo(Set.of("network.connections", "network.bytes_in", "network.bytes_out", "network.message_in", "network.message_out"))
        );
        assertThat(attributes.get("network.connections").dataType(), equalTo(DataType.LONG));
        assertThat(attributes.get("network.bytes_in").dataType(), equalTo(DataType.COUNTER_LONG));
        assertThat(attributes.get("network.bytes_out").dataType(), equalTo(DataType.COUNTER_LONG));
        assertThat(attributes.get("network.message_in").dataType(), equalTo(DataType.COUNTER_DOUBLE));
    }

    public void testMissingAttributeException_InChainedEval() {
        var e = expectThrows(VerificationException.class, () -> analyze("""
            from test
            | eval x1 = concat(first_name, "."), x2 = concat(x1, last_name), x3 = concat(x2, x1), x4 = concat(x3, x5)
            | keep x*
            """));
        assertThat(e.getMessage(), containsString("Unknown column [x5], did you mean any of [x1, x2, x3]?"));
    }

    @AwaitsFix(bugUrl = "https://github.com/elastic/elasticsearch/issues/103599")
    public void testInsensitiveEqualsWrongType() {
        var e = expectThrows(VerificationException.class, () -> analyze("""
            from test
            | where first_name =~ 12
            """));
        assertThat(
            e.getMessage(),
            containsString("second argument of [first_name =~ 12] must be [string], found value [12] type [integer]")
        );

        e = expectThrows(VerificationException.class, () -> analyze("""
            from test
            | where first_name =~ languages
            """));
        assertThat(
            e.getMessage(),
            containsString("second argument of [first_name =~ languages] must be [string], found value [languages] type [integer]")
        );

        e = expectThrows(VerificationException.class, () -> analyze("""
            from test
            | where languages =~ "foo"
            """));
        assertThat(
            e.getMessage(),
            containsString("first argument of [languages =~ \"foo\"] must be [string], found value [languages] type [integer]")
        );
    }

    public void testUnresolvedMvExpand() {
        var e = expectThrows(VerificationException.class, () -> analyze("row foo = 1 | mv_expand bar"));
        assertThat(e.getMessage(), containsString("Unknown column [bar]"));
    }

    public void testRegularStats() {
        var plan = analyze("""
            from tests
            | stats by salary
            """);

        var limit = as(plan, Limit.class);
    }

    public void testLiteralInAggregateNoGrouping() {
        var e = expectThrows(VerificationException.class, () -> analyze("""
             from test
            |stats 1
            """));

        assertThat(e.getMessage(), containsString("expected an aggregate function but found [1]"));
    }

    public void testLiteralBehindEvalInAggregateNoGrouping() {
        var e = expectThrows(VerificationException.class, () -> analyze("""
             from test
            |eval x = 1
            |stats x
            """));

        assertThat(e.getMessage(), containsString("column [x] must appear in the STATS BY clause or be used in an aggregate function"));
    }

    public void testLiteralsInAggregateNoGrouping() {
        var e = expectThrows(VerificationException.class, () -> analyze("""
             from test
            |stats 1 + 2
            """));

        assertThat(e.getMessage(), containsString("expected an aggregate function but found [1 + 2]"));
    }

    public void testLiteralsBehindEvalInAggregateNoGrouping() {
        var e = expectThrows(VerificationException.class, () -> analyze("""
             from test
            |eval x = 1 + 2
            |stats x
            """));

        assertThat(e.getMessage(), containsString("column [x] must appear in the STATS BY clause or be used in an aggregate function"));
    }

    public void testFoldableInAggregateWithGrouping() {
        var e = expectThrows(VerificationException.class, () -> analyze("""
             from test
            |stats 1 + 2 by languages
            """));

        assertThat(e.getMessage(), containsString("expected an aggregate function but found [1 + 2]"));
    }

    public void testLiteralsInAggregateWithGrouping() {
        var e = expectThrows(VerificationException.class, () -> analyze("""
             from test
            |stats "a" by languages
            """));

        assertThat(e.getMessage(), containsString("expected an aggregate function but found [\"a\"]"));
    }

    public void testFoldableBehindEvalInAggregateWithGrouping() {
        var e = expectThrows(VerificationException.class, () -> analyze("""
             from test
            |eval x = 1 + 2
            |stats x by languages
            """));

        assertThat(e.getMessage(), containsString("column [x] must appear in the STATS BY clause or be used in an aggregate function"));
    }

    public void testFoldableInGrouping() {
        var e = expectThrows(VerificationException.class, () -> analyze("""
             from test
            |stats x by 1
            """));

        assertThat(e.getMessage(), containsString("Unknown column [x]"));
    }

    public void testScalarFunctionsInStats() {
        var e = expectThrows(VerificationException.class, () -> analyze("""
             from test
            |stats salary % 3 by languages
            """));

        assertThat(
            e.getMessage(),
            containsString("column [salary] must appear in the STATS BY clause or be used in an aggregate function")
        );
    }

    public void testDeferredGroupingInStats() {
        var e = expectThrows(VerificationException.class, () -> analyze("""
             from test
             |eval x = first_name
             |stats x by first_name
            """));

        assertThat(e.getMessage(), containsString("column [x] must appear in the STATS BY clause or be used in an aggregate function"));
    }

    public void testUnsupportedTypesInStats() {
        verifyUnsupported("""
              row x = to_unsigned_long(\"10\")
              | stats  avg(x), count_distinct(x), max(x), median(x), median_absolute_deviation(x), min(x), percentile(x, 10), sum(x)
            """, """
            Found 6 problems
            line 2:12: argument of [avg(x)] must be [aggregate_metric_double or numeric except unsigned_long or counter types],\
             found value [x] type [unsigned_long]
            line 2:20: argument of [count_distinct(x)] must be [any exact type except unsigned_long, _source, or counter types],\
             found value [x] type [unsigned_long]
            line 2:47: argument of [median(x)] must be [numeric except unsigned_long or counter types],\
             found value [x] type [unsigned_long]
            line 2:58: argument of [median_absolute_deviation(x)] must be [numeric except unsigned_long or counter types],\
             found value [x] type [unsigned_long]
            line 2:96: first argument of [percentile(x, 10)] must be [numeric except unsigned_long],\
             found value [x] type [unsigned_long]
            line 2:115: argument of [sum(x)] must be [aggregate_metric_double or numeric except unsigned_long or counter types],\
             found value [x] type [unsigned_long]""");

        verifyUnsupported("""
            row x = to_version("1.2")
            | stats  avg(x), median(x), median_absolute_deviation(x), percentile(x, 10), sum(x)
            """, """
            Found 5 problems
            line 2:10: argument of [avg(x)] must be [aggregate_metric_double or numeric except unsigned_long or counter types],\
             found value [x] type [version]
            line 2:18: argument of [median(x)] must be [numeric except unsigned_long or counter types],\
             found value [x] type [version]
            line 2:29: argument of [median_absolute_deviation(x)] must be [numeric except unsigned_long or counter types],\
             found value [x] type [version]
            line 2:59: first argument of [percentile(x, 10)] must be [numeric except unsigned_long], found value [x] type [version]
            line 2:78: argument of [sum(x)] must be [aggregate_metric_double or numeric except unsigned_long or counter types],\
             found value [x] type [version]""");
    }

    public void testInOnText() {
        assertProjectionWithMapping("""
            from a_index
            | eval text in (\"a\", \"b\", \"c\")
            | keep text
            """, "mapping-multi-field-variation.json", "text");

        assertProjectionWithMapping("""
            from a_index
            | eval text in (\"a\", \"b\", \"c\", text)
            | keep text
            """, "mapping-multi-field-variation.json", "text");

        assertProjectionWithMapping("""
            from a_index
            | eval text not in (\"a\", \"b\", \"c\")
            | keep text
            """, "mapping-multi-field-variation.json", "text");

        assertProjectionWithMapping("""
            from a_index
            | eval text not in (\"a\", \"b\", \"c\", text)
            | keep text
            """, "mapping-multi-field-variation.json", "text");
    }

    public void testMvAppendValidation() {
        String[][] fields = {
            { "bool", "boolean" },
            { "int", "integer" },
            { "unsigned_long", "unsigned_long" },
            { "float", "double" },
            { "text", "text" },
            { "keyword", "keyword" },
            { "date", "datetime" },
            { "point", "geo_point" },
            { "shape", "geo_shape" },
            { "long", "long" },
            { "ip", "ip" },
            { "version", "version" } };

        Supplier<Integer> supplier = () -> randomInt(fields.length - 1);
        int first = supplier.get();
        int second = randomValueOtherThan(first, supplier);
        Function<String, String> noText = (type) -> type.equals("text") ? "keyword" : type;
        assumeTrue(
            "Ignore tests with TEXT and KEYWORD combinations because they are now valid",
            noText.apply(fields[first][0]).equals(noText.apply(fields[second][0])) == false
        );

        String signature = "mv_append(" + fields[first][0] + ", " + fields[second][0] + ")";
        verifyUnsupported(
            " from test | eval " + signature,
            "second argument of ["
                + signature
                + "] must be ["
                + noText.apply(fields[first][1])
                + "], found value ["
                + fields[second][0]
                + "] type ["
                + fields[second][1]
                + "]"
        );
    }

    public void testLookup() {
        String query = """
              FROM test
            | RENAME languages AS int
            | LOOKUP_🐔 int_number_names ON int
            """;
        if (Build.current().isSnapshot() == false) {
            var e = expectThrows(ParsingException.class, () -> analyze(query));
            assertThat(e.getMessage(), containsString("line 3:3: mismatched input 'LOOKUP_🐔' expecting {"));
            return;
        }
        LogicalPlan plan = analyze(query);
        var limit = as(plan, Limit.class);
        assertThat(as(limit.limit(), Literal.class).value(), equalTo(1000));

        var lookup = as(limit.child(), Lookup.class);
        assertThat(as(lookup.tableName(), Literal.class).value(), equalTo(BytesRefs.toBytesRef("int_number_names")));
        assertMap(lookup.matchFields().stream().map(Object::toString).toList(), matchesList().item(startsWith("int{r}")));
        assertThat(
            lookup.localRelation().output().stream().map(Object::toString).toList(),
            matchesList().item(startsWith("int{f}")).item(startsWith("name{f}"))
        );

        var project = as(lookup.child(), EsqlProject.class);
        assertThat(project.projections().stream().map(Object::toString).toList(), hasItem(matchesRegex("languages\\{f}#\\d+ AS int#\\d+")));

        var esRelation = as(project.child(), EsRelation.class);
        assertThat(esRelation.indexPattern(), equalTo("test"));

        // Lookup's output looks sensible too
        assertMap(
            lookup.output().stream().map(Object::toString).toList(),
            matchesList().item(startsWith("_meta_field{f}"))
                // TODO prune unused columns down through the join
                .item(startsWith("emp_no{f}"))
                .item(startsWith("first_name{f}"))
                .item(startsWith("gender{f}"))
                .item(startsWith("hire_date{f}"))
                .item(startsWith("job{f}"))
                .item(startsWith("job.raw{f}"))
                /*
                 * Int is a reference here because we renamed it in project.
                 * If we hadn't it'd be a field and that'd be fine.
                 */
                .item(containsString("int{r}"))
                .item(startsWith("last_name{f}"))
                .item(startsWith("long_noidx{f}"))
                .item(startsWith("salary{f}"))
                /*
                 * As is the name column from the right side.
                 */
                .item(containsString("name{f}"))
        );
    }

    public void testLookupMissingField() {
        String query = """
              FROM test
            | LOOKUP_🐔 int_number_names ON garbage
            """;
        if (Build.current().isSnapshot() == false) {
            var e = expectThrows(ParsingException.class, () -> analyze(query));
            assertThat(e.getMessage(), containsString("line 2:3: mismatched input 'LOOKUP_🐔' expecting {"));
            return;
        }
        var e = expectThrows(VerificationException.class, () -> analyze(query));
        assertThat(e.getMessage(), containsString("Unknown column in lookup target [garbage]"));
    }

    public void testLookupMissingTable() {
        String query = """
              FROM test
            | LOOKUP_🐔 garbage ON a
            """;
        if (Build.current().isSnapshot() == false) {
            var e = expectThrows(ParsingException.class, () -> analyze(query));
            assertThat(e.getMessage(), containsString("line 2:3: mismatched input 'LOOKUP_🐔' expecting {"));
            return;
        }
        var e = expectThrows(VerificationException.class, () -> analyze(query));
        assertThat(e.getMessage(), containsString("Unknown table [garbage]"));
    }

    public void testLookupMatchTypeWrong() {
        String query = """
              FROM test
            | RENAME last_name AS int
            | LOOKUP_🐔 int_number_names ON int
            """;
        if (Build.current().isSnapshot() == false) {
            var e = expectThrows(ParsingException.class, () -> analyze(query));
            assertThat(e.getMessage(), containsString("line 3:3: mismatched input 'LOOKUP_🐔' expecting {"));
            return;
        }
        var e = expectThrows(VerificationException.class, () -> analyze(query));
        assertThat(e.getMessage(), containsString("column type mismatch, table column was [integer] and original column was [keyword]"));
    }

    public void testLookupJoinUnknownIndex() {
        assumeTrue("requires LOOKUP JOIN capability", EsqlCapabilities.Cap.JOIN_LOOKUP_V12.isEnabled());

        String errorMessage = "Unknown index [foobar]";
        IndexResolution missingLookupIndex = IndexResolution.invalid(errorMessage);

        Analyzer analyzerMissingLookupIndex = new Analyzer(
            new AnalyzerContext(
                EsqlTestUtils.TEST_CFG,
                new EsqlFunctionRegistry(),
                analyzerDefaultMapping(),
                Map.of("foobar", missingLookupIndex),
                defaultEnrichResolution(),
                emptyInferenceResolution()
            ),
            TEST_VERIFIER
        );

        String query = "FROM test | LOOKUP JOIN foobar ON last_name";

        VerificationException e = expectThrows(VerificationException.class, () -> analyze(query, analyzerMissingLookupIndex));
        assertThat(e.getMessage(), containsString("1:25: " + errorMessage));

        String query2 = "FROM test | LOOKUP JOIN foobar ON missing_field";

        e = expectThrows(VerificationException.class, () -> analyze(query2, analyzerMissingLookupIndex));
        assertThat(e.getMessage(), containsString("1:25: " + errorMessage));
        assertThat(e.getMessage(), not(containsString("[missing_field]")));
    }

    public void testLookupJoinUnknownField() {
        assumeTrue("requires LOOKUP JOIN capability", EsqlCapabilities.Cap.JOIN_LOOKUP_V12.isEnabled());

        String query = "FROM test | LOOKUP JOIN languages_lookup ON last_name";
        String errorMessage = "1:45: Unknown column [last_name] in right side of join";

        VerificationException e = expectThrows(VerificationException.class, () -> analyze(query));
        assertThat(e.getMessage(), containsString(errorMessage));

        String query2 = "FROM test | LOOKUP JOIN languages_lookup ON language_code";
        String errorMessage2 = "1:45: Unknown column [language_code] in left side of join";

        e = expectThrows(VerificationException.class, () -> analyze(query2));
        assertThat(e.getMessage(), containsString(errorMessage2));

        String query3 = "FROM test | LOOKUP JOIN languages_lookup ON missing_altogether";
        String errorMessage3 = "1:45: Unknown column [missing_altogether] in ";

        e = expectThrows(VerificationException.class, () -> analyze(query3));
        assertThat(e.getMessage(), containsString(errorMessage3 + "left side of join"));
        assertThat(e.getMessage(), containsString(errorMessage3 + "right side of join"));
    }

    public void testMultipleLookupJoinsGiveDifferentAttributes() {
        assumeTrue("requires LOOKUP JOIN capability", EsqlCapabilities.Cap.JOIN_LOOKUP_V12.isEnabled());

        // The field attributes that get contributed by different LOOKUP JOIN commands must have different name ids,
        // even if they have the same names. Otherwise, things like dependency analysis - like in PruneColumns - cannot work based on
        // name ids and shadowing semantics proliferate into all kinds of optimizer code.

        String query = "FROM test"
            + "| EVAL language_code = languages"
            + "| LOOKUP JOIN languages_lookup ON language_code"
            + "| LOOKUP JOIN languages_lookup ON language_code";
        LogicalPlan analyzedPlan = analyze(query);

        List<AttributeSet> lookupFields = new ArrayList<>();
        List<Set<String>> lookupFieldNames = new ArrayList<>();
        analyzedPlan.forEachUp(EsRelation.class, esRelation -> {
            if (esRelation.indexMode() == IndexMode.LOOKUP) {
                lookupFields.add(esRelation.outputSet());
                lookupFieldNames.add(esRelation.outputSet().stream().map(NamedExpression::name).collect(Collectors.toSet()));
            }
        });

        assertEquals(lookupFieldNames.size(), 2);
        assertEquals(lookupFieldNames.get(0), lookupFieldNames.get(1));

        assertEquals(lookupFields.size(), 2);
        AttributeSet intersection = lookupFields.get(0).intersect(lookupFields.get(1));
        assertEquals(AttributeSet.EMPTY, intersection);
    }

    // Lookup modes are now tested on index resulution

    public void testImplicitCasting() {
        var e = expectThrows(VerificationException.class, () -> analyze("""
             from test | eval x = concat("2024", "-04", "-01") + 1 day
            """));

        assertThat(
            e.getMessage(),
            containsString("first argument of [concat(\"2024\", \"-04\", \"-01\") + 1 day] must be [date_nanos, datetime or numeric]")
        );

        e = expectThrows(VerificationException.class, () -> analyze("""
             from test | eval x = to_string(null) - 1 day
            """));

        assertThat(e.getMessage(), containsString("first argument of [to_string(null) - 1 day] must be [date_nanos, datetime or numeric]"));

        e = expectThrows(VerificationException.class, () -> analyze("""
             from test | eval x = concat("2024", "-04", "-01") + "1 day"
            """));

        assertThat(
            e.getMessage(),
            containsString("first argument of [concat(\"2024\", \"-04\", \"-01\") + \"1 day\"] must be [date_nanos, datetime or numeric]")
        );

        e = expectThrows(VerificationException.class, () -> analyze("""
             from test | eval x = 1 year - "2024-01-01" + 1 day
            """));

        assertThat(
            e.getMessage(),
            containsString(
                "arguments are in unsupported order: cannot subtract a [DATETIME] value [\"2024-01-01\"] "
                    + "from a [DATE_PERIOD] amount [1 year]"
            )
        );

        e = expectThrows(VerificationException.class, () -> analyze("""
             from test | eval x = "2024-01-01" - 1 day - "2023-12-31"
            """));

        assertThat(e.getMessage(), containsString("[-] has arguments with incompatible types [datetime] and [datetime]"));

        e = expectThrows(VerificationException.class, () -> analyze("""
             from test | eval x = "2024-01-01" - 1 day + "2023-12-31"
            """));

        assertThat(e.getMessage(), containsString("[+] has arguments with incompatible types [datetime] and [datetime]"));
    }

    public void testDenseVectorImplicitCastingKnn() {
        assumeTrue("dense_vector capability not available", EsqlCapabilities.Cap.DENSE_VECTOR_FIELD_TYPE.isEnabled());
        assumeTrue("dense_vector capability not available", EsqlCapabilities.Cap.KNN_FUNCTION_V5.isEnabled());
        assumeTrue("dense vector casting must be enabled", EsqlCapabilities.Cap.TO_DENSE_VECTOR_FUNCTION.isEnabled());

        if (EsqlCapabilities.Cap.KNN_FUNCTION_V5.isEnabled()) {
            checkDenseVectorCastingHexKnn("float_vector");
            checkDenseVectorCastingKnn("float_vector");
        }
        if (EsqlCapabilities.Cap.DENSE_VECTOR_FIELD_TYPE_BYTE_ELEMENTS.isEnabled()) {
            checkDenseVectorCastingKnn("byte_vector");
            checkDenseVectorCastingHexKnn("byte_vector");
            checkDenseVectorEvalCastingKnn("byte_vector");
        }
        if (EsqlCapabilities.Cap.DENSE_VECTOR_FIELD_TYPE_BIT_ELEMENTS.isEnabled()) {
            checkDenseVectorCastingKnn("bit_vector");
            checkDenseVectorCastingHexKnn("bit_vector");
            checkDenseVectorEvalCastingKnn("bit_vector");
        }
    }

    private static void checkDenseVectorCastingKnn(String fieldName) {
        var plan = analyze(String.format(Locale.ROOT, """
            from test | where knn(%s, [0, 1, 2])
<<<<<<< HEAD
=======
            """, fieldName), "mapping-dense_vector.json");

        var limit = as(plan, Limit.class);
        var filter = as(limit.child(), Filter.class);
        var knn = as(filter.condition(), Knn.class);
        var conversion = as(knn.query(), ToDenseVector.class);
        var literal = as(conversion.field(), Literal.class);
        assertThat(literal.value(), equalTo(List.of(0, 1, 2)));
    }

    private static void checkDenseVectorCastingHexKnn(String fieldName) {
        var plan = analyze(String.format(Locale.ROOT, """
            from test | where knn(%s, "000102")
>>>>>>> fc358ebc
            """, fieldName), "mapping-dense_vector.json");

        var limit = as(plan, Limit.class);
        var filter = as(limit.child(), Filter.class);
        var knn = as(filter.condition(), Knn.class);
        var queryVector = as(knn.query(), Literal.class);
        assertEquals(DataType.DENSE_VECTOR, queryVector.dataType());
<<<<<<< HEAD
        assertThat(queryVector.value(), equalTo(List.of(0f, 1f, 2f)));
    }

    public void testDenseVectorImplicitCastingKnnQueryParams() {
        checkDenseVectorCastingKnnQueryParams("float_vector");
        checkDenseVectorCastingKnnQueryParams("byte_vector");
    }

    private void checkDenseVectorCastingKnnQueryParams(String fieldName) {
        var plan = analyze(String.format(Locale.ROOT, """
            from test | where knn(%s, ?query_vector)
            """, fieldName), "mapping-dense_vector.json", new QueryParams(List.of(paramAsConstant("query_vector", List.of(0, 1, 2)))));
=======
        assertThat(queryVector.value(), equalTo(List.of(0.0f, 1.0f, 2.0f)));
    }

    private static void checkDenseVectorEvalCastingKnn(String fieldName) {
        var plan = analyze(String.format(Locale.ROOT, """
            from test | eval query = to_dense_vector([0, 1, 2]) | where knn(%s, query)
            """, fieldName), "mapping-dense_vector.json");
>>>>>>> fc358ebc

        var limit = as(plan, Limit.class);
        var filter = as(limit.child(), Filter.class);
        var knn = as(filter.condition(), Knn.class);
<<<<<<< HEAD
        var queryVector = as(knn.query(), Literal.class);
        assertEquals(DataType.DENSE_VECTOR, queryVector.dataType());
        assertThat(queryVector.value(), equalTo(List.of(0f, 1f, 2f)));
=======
        var queryVector = as(knn.query(), ReferenceAttribute.class);
        assertEquals(DataType.DENSE_VECTOR, queryVector.dataType());
        assertThat(queryVector.name(), is("query"));
>>>>>>> fc358ebc
    }

    public void testDenseVectorImplicitCastingSimilarityFunctions() {
        assumeTrue("dense vector casting must be enabled", EsqlCapabilities.Cap.TO_DENSE_VECTOR_FUNCTION.isEnabled());

        if (EsqlCapabilities.Cap.COSINE_VECTOR_SIMILARITY_FUNCTION.isEnabled()) {
            checkDenseVectorImplicitCastingSimilarityFunction(
                "v_cosine(float_vector, [0.342, 0.164, 0.234])",
                List.of(0.342, 0.164, 0.234)
            );
            checkDenseVectorImplicitCastingSimilarityFunction("v_cosine(byte_vector, [1, 2, 3])", List.of(1, 2, 3));
        }
        if (EsqlCapabilities.Cap.DOT_PRODUCT_VECTOR_SIMILARITY_FUNCTION.isEnabled()) {
            checkDenseVectorImplicitCastingSimilarityFunction(
                "v_dot_product(float_vector, [0.342, 0.164, 0.234])",
                List.of(0.342, 0.164, 0.234)
            );
            checkDenseVectorImplicitCastingSimilarityFunction("v_dot_product(byte_vector, [1, 2, 3])", List.of(1, 2, 3));
        }
        if (EsqlCapabilities.Cap.L1_NORM_VECTOR_SIMILARITY_FUNCTION.isEnabled()) {
            checkDenseVectorImplicitCastingSimilarityFunction(
                "v_l1_norm(float_vector, [0.342, 0.164, 0.234])",
                List.of(0.342, 0.164, 0.234)
            );
            checkDenseVectorImplicitCastingSimilarityFunction("v_l1_norm(byte_vector, [1, 2, 3])", List.of(1, 2, 3));
        }
        if (EsqlCapabilities.Cap.L2_NORM_VECTOR_SIMILARITY_FUNCTION.isEnabled()) {
            checkDenseVectorImplicitCastingSimilarityFunction(
                "v_l2_norm(float_vector, [0.342, 0.164, 0.234])",
                List.of(0.342, 0.164, 0.234)
            );
            checkDenseVectorImplicitCastingSimilarityFunction("v_l2_norm(float_vector, [1, 2, 3])", List.of(1, 2, 3));
            checkDenseVectorImplicitCastingSimilarityFunction("v_l2_norm(byte_vector, [1, 2, 3])", List.of(1, 2, 3));
            if (EsqlCapabilities.Cap.DENSE_VECTOR_FIELD_TYPE_BIT_ELEMENTS.isEnabled()) {
                checkDenseVectorImplicitCastingSimilarityFunction("v_l2_norm(bit_vector, [1, 2])", List.of(1, 2));
            }
        }
        if (EsqlCapabilities.Cap.HAMMING_VECTOR_SIMILARITY_FUNCTION.isEnabled()) {
            checkDenseVectorImplicitCastingSimilarityFunction(
                "v_hamming(byte_vector, [0.342, 0.164, 0.234])",
                List.of(0.342, 0.164, 0.234)
            );
            checkDenseVectorImplicitCastingSimilarityFunction("v_hamming(byte_vector, [1, 2, 3])", List.of(1, 2, 3));
            if (EsqlCapabilities.Cap.DENSE_VECTOR_FIELD_TYPE_BIT_ELEMENTS.isEnabled()) {
                checkDenseVectorImplicitCastingSimilarityFunction("v_hamming(bit_vector, [1, 2])", List.of(1, 2));
            }
        }
    }

    private void checkDenseVectorImplicitCastingSimilarityFunction(String similarityFunction, List<Number> expectedElems) {
        var plan = analyze(String.format(Locale.ROOT, """
            from test | eval similarity = %s
            """, similarityFunction), "mapping-dense_vector.json");

        var limit = as(plan, Limit.class);
        var eval = as(limit.child(), Eval.class);
        var alias = as(eval.fields().get(0), Alias.class);
        assertEquals("similarity", alias.name());
        var similarity = as(alias.child(), VectorSimilarityFunction.class);
        var left = as(similarity.left(), FieldAttribute.class);
        assertThat(List.of("float_vector", "byte_vector", "bit_vector"), hasItem(left.name()));
        var right = as(similarity.right(), ToDenseVector.class);
        var literal = as(right.field(), Literal.class);
        assertThat(literal.value(), equalTo(expectedElems));
    }

    public void testDenseVectorEvalCastingSimilarityFunctions() {
        assumeTrue("dense vector casting must be enabled", EsqlCapabilities.Cap.TO_DENSE_VECTOR_FUNCTION.isEnabled());

        if (EsqlCapabilities.Cap.COSINE_VECTOR_SIMILARITY_FUNCTION.isEnabled()) {
            checkDenseVectorEvalCastingSimilarityFunction("v_cosine(float_vector, query)");
            checkDenseVectorEvalCastingSimilarityFunction("v_cosine(byte_vector, query)");
        }
        if (EsqlCapabilities.Cap.DOT_PRODUCT_VECTOR_SIMILARITY_FUNCTION.isEnabled()) {
            checkDenseVectorEvalCastingSimilarityFunction("v_dot_product(float_vector, query)");
            checkDenseVectorEvalCastingSimilarityFunction("v_dot_product(byte_vector, query)");
        }
        if (EsqlCapabilities.Cap.L1_NORM_VECTOR_SIMILARITY_FUNCTION.isEnabled()) {
            checkDenseVectorEvalCastingSimilarityFunction("v_l1_norm(float_vector, query)");
            checkDenseVectorEvalCastingSimilarityFunction("v_l1_norm(byte_vector, query)");
        }
        if (EsqlCapabilities.Cap.L2_NORM_VECTOR_SIMILARITY_FUNCTION.isEnabled()) {
            checkDenseVectorEvalCastingSimilarityFunction("v_l2_norm(float_vector, query)");
            checkDenseVectorEvalCastingSimilarityFunction("v_l2_norm(float_vector, query)");
        }
        if (EsqlCapabilities.Cap.HAMMING_VECTOR_SIMILARITY_FUNCTION.isEnabled()) {
            checkDenseVectorEvalCastingSimilarityFunction("v_hamming(byte_vector, query)");
            checkDenseVectorEvalCastingSimilarityFunction("v_hamming(byte_vector, query)");
        }
    }

    private void checkDenseVectorEvalCastingSimilarityFunction(String similarityFunction) {
        var plan = analyze(String.format(Locale.ROOT, """
            from test | eval query = to_dense_vector([0.342, 0.164, 0.234]) | eval similarity = %s
            """, similarityFunction), "mapping-dense_vector.json");

        var limit = as(plan, Limit.class);
        var eval = as(limit.child(), Eval.class);
        var alias = as(eval.fields().get(0), Alias.class);
        assertEquals("similarity", alias.name());
        var similarity = as(alias.child(), VectorSimilarityFunction.class);
        var left = as(similarity.left(), FieldAttribute.class);
        assertThat(List.of("float_vector", "byte_vector"), hasItem(left.name()));
        var right = as(similarity.right(), ReferenceAttribute.class);
        assertThat(right.dataType(), is(DENSE_VECTOR));
        assertThat(right.name(), is("query"));
    }

    public void testVectorFunctionHexImplicitCastingError() {
        assumeTrue("dense vector casting must be enabled", EsqlCapabilities.Cap.TO_DENSE_VECTOR_FUNCTION.isEnabled());

        if (EsqlCapabilities.Cap.KNN_FUNCTION_V5.isEnabled()) {
            checkVectorFunctionHexImplicitCastingError("where knn(float_vector, \"notcorrect\")");
        }
        if (EsqlCapabilities.Cap.DOT_PRODUCT_VECTOR_SIMILARITY_FUNCTION.isEnabled()) {
            checkVectorFunctionHexImplicitCastingError("eval s = v_dot_product(\"notcorrect\", 0.342)");
        }
        if (EsqlCapabilities.Cap.L1_NORM_VECTOR_SIMILARITY_FUNCTION.isEnabled()) {
            checkVectorFunctionHexImplicitCastingError("eval s = v_l1_norm(\"notcorrect\", 0.342)");
        }
        if (EsqlCapabilities.Cap.L2_NORM_VECTOR_SIMILARITY_FUNCTION.isEnabled()) {
            checkVectorFunctionHexImplicitCastingError("eval s = v_l2_norm(\"notcorrect\", 0.342)");
        }
        if (EsqlCapabilities.Cap.HAMMING_VECTOR_SIMILARITY_FUNCTION.isEnabled()) {
            checkVectorFunctionHexImplicitCastingError("eval s = v_hamming(\"notcorrect\", 0.342)");
        }
    }

    private void checkVectorFunctionHexImplicitCastingError(String clause) {
        var query = "from test | " + clause;
        VerificationException error = expectThrows(VerificationException.class, () -> analyze(query, "mapping-dense_vector.json"));
        assertThat(
            error.getMessage(),
            containsString(
                "Cannot convert string [notcorrect] to [DENSE_VECTOR], "
                    + "error [notcorrect is not a valid hex string: not a hexadecimal digit: \"n\" = 110]"
            )
        );
    }

    public void testMagnitudePlanWithDenseVectorImplicitCasting() {
        assumeTrue("v_magnitude not available", EsqlCapabilities.Cap.MAGNITUDE_SCALAR_VECTOR_FUNCTION.isEnabled());

        var plan = analyze(String.format(Locale.ROOT, """
            from test | eval scalar = v_magnitude([1, 2, 3])
            """), "mapping-dense_vector.json");

        var limit = as(plan, Limit.class);
        var eval = as(limit.child(), Eval.class);
        var alias = as(eval.fields().get(0), Alias.class);
        assertEquals("scalar", alias.name());
        var scalar = as(alias.child(), Magnitude.class);
        var child = as(scalar.field(), ToDenseVector.class);
        var literal = as(child.field(), Literal.class);
        assertThat(literal.value(), equalTo(List.of(1, 2, 3)));
    }

    public void testRateRequiresCounterTypes() {
        assumeTrue("rate requires snapshot builds", EsqlCapabilities.Cap.METRICS_COMMAND.isEnabled());
        Analyzer analyzer = analyzer(tsdbIndexResolution());
        var query = "TS test | STATS avg(rate(network.connections))";
        VerificationException error = expectThrows(VerificationException.class, () -> analyze(query, analyzer));
        assertThat(
            error.getMessage(),
            containsString(
                "first argument of [rate(network.connections)] must be"
                    + " [counter_long, counter_integer or counter_double], found value [network.connections] type [long]"
            )
        );
    }

    public void testConditionalFunctionsWithMixedNumericTypes() {
        LogicalPlan plan = analyze("""
            from test
            | eval x = coalesce(salary_change, null, 0), y = coalesce(languages, null, 0), z = coalesce(languages.long, null, 0)
            , w = coalesce(salary_change, null, 0::long)
            | keep x, y, z, w
            """, "mapping-default.json");
        validateConditionalFunctions(plan);

        plan = analyze("""
            from test
            | eval x = case(languages == 1, salary_change, languages == 2, salary, languages == 3, salary_change.long, 0)
                   , y = case(languages == 1, salary_change.int, languages == 2, salary, 0)
                   , z = case(languages == 1, salary_change.long, languages == 2, salary, 0::long)
                   , w = case(languages == 1, salary_change, languages == 2, salary, languages == 3, salary_change.long, null)
            | keep x, y, z, w
            """, "mapping-default.json");
        validateConditionalFunctions(plan);

        plan = analyze("""
            from test
            | eval x = greatest(salary_change, salary, salary_change.long)
                   , y = least(salary_change.int, salary)
                   , z = greatest(salary_change.long, salary, null)
                   , w = least(null, salary_change, salary_change.long, salary, null)
            | keep x, y, z, w
            """, "mapping-default.json");
        validateConditionalFunctions(plan);
    }

    private void validateConditionalFunctions(LogicalPlan plan) {
        var limit = as(plan, Limit.class);
        var esqlProject = as(limit.child(), EsqlProject.class);
        List<?> projections = esqlProject.projections();
        var projection = as(projections.get(0), ReferenceAttribute.class);
        assertEquals(projection.name(), "x");
        assertEquals(projection.dataType(), DataType.DOUBLE);
        projection = as(projections.get(1), ReferenceAttribute.class);
        assertEquals(projection.name(), "y");
        assertEquals(projection.dataType(), DataType.INTEGER);
        projection = as(projections.get(2), ReferenceAttribute.class);
        assertEquals(projection.name(), "z");
        assertEquals(projection.dataType(), DataType.LONG);
        projection = as(projections.get(3), ReferenceAttribute.class);
        assertEquals(projection.name(), "w");
        assertEquals(projection.dataType(), DataType.DOUBLE);
        assertThat(as(limit.limit(), Literal.class).value(), equalTo(1000));
    }

    public void testNamedParamsForIdentifiers() {
        assertProjectionWithMapping(
            """
                from test
                | eval ?f1 = ?fn1(?f2)
                | where ?f1 == ?f2
                | stats ?f8 = ?fn2(?f3.?f4.?f5) by ?f3.?f6.?f7
                | sort ?f36.?f7, ?f8
                | keep ?f367, ?f8
                """,
            "mapping-multi-field-with-nested.json",
            new QueryParams(
                List.of(
                    paramAsIdentifier("f1", "a"),
                    paramAsIdentifier("f2", "keyword"),
                    paramAsIdentifier("f3", "some"),
                    paramAsIdentifier("f4", "dotted"),
                    paramAsIdentifier("f5", "field"),
                    paramAsIdentifier("f6", "string"),
                    paramAsIdentifier("f7", "typical"),
                    paramAsIdentifier("f8", "y"),
                    paramAsIdentifier("f36", "some.string"),
                    paramAsIdentifier("f367", "some.string.typical"),
                    paramAsIdentifier("fn1", "trim"),
                    paramAsIdentifier("fn2", "count")
                )
            ),
            "some.string.typical",
            "y"
        );

        assertProjectionWithMapping(
            """
                from test
                | eval ?f1 = ?fn1(?f2)
                | where ?f1 == ?f2
                | mv_expand ?f3.?f4.?f5
                | dissect ?f8 "%{bar}"
                | grok ?f2 "%{WORD:foo}"
                | rename ?f9 as ?f10
                | sort ?f3.?f6.?f7
                | drop ?f11
                """,
            "mapping-multi-field-with-nested.json",
            new QueryParams(
                List.of(
                    paramAsIdentifier("f1", "a"),
                    paramAsIdentifier("f2", "keyword"),
                    paramAsIdentifier("f3", "some"),
                    paramAsIdentifier("f4", "dotted"),
                    paramAsIdentifier("f5", "field"),
                    paramAsIdentifier("f6", "string"),
                    paramAsIdentifier("f7", "typical"),
                    paramAsIdentifier("f8", "text"),
                    paramAsIdentifier("f9", "date"),
                    paramAsIdentifier("f10", "datetime"),
                    paramAsIdentifier("f11", "bool"),
                    paramAsIdentifier("fn1", "trim")
                )
            ),
            "binary",
            "binary_stored",
            "datetime",
            "date_nanos",
            "geo_shape",
            "int",
            "keyword",
            "shape",
            "some.ambiguous",
            "some.ambiguous.normalized",
            "some.ambiguous.one",
            "some.ambiguous.two",
            "some.dotted.field",
            "some.string",
            "some.string.normalized",
            "some.string.typical",
            "text",
            "unsigned_long",
            "unsupported",
            "x",
            "x.y",
            "x.y.z",
            "x.y.z.v",
            "x.y.z.w",
            "a",
            "bar",
            "foo"
        );
    }

    public void testInvalidNamedParamsForIdentifiers() {
        // missing field
        assertError(
            """
                from test
                | eval ?f1 = ?fn1(?f2)
                | keep ?f3
                """,
            "mapping-multi-field-with-nested.json",
            new QueryParams(
                List.of(
                    paramAsIdentifier("f1", "a"),
                    paramAsIdentifier("f2", "keyword"),
                    paramAsIdentifier("f3", "some.string.nonexisting"),
                    paramAsIdentifier("fn1", "trim")
                )
            ),
            "Unknown column [some.string.nonexisting]"
        );

        // field name pattern is not supported in where/stats/sort/dissect/grok, they only take identifier
        // eval/rename/enrich/mvexpand are covered in StatementParserTests
        for (String invalidParam : List.of(
            "where ?f1 == \"a\"",
            "stats x = count(?f1)",
            "sort ?f1",
            "dissect ?f1 \"%{bar}\"",
            "grok ?f1 \"%{WORD:foo}\""
        )) {
            for (String pattern : List.of("keyword*", "*")) {
                assertError(
                    "from test | " + invalidParam,
                    "mapping-multi-field-with-nested.json",
                    new QueryParams(List.of(paramAsPattern("f1", pattern))),
                    "Unresolved pattern [" + pattern + "]"
                );
            }
        }

        // pattern and constant for function are covered in StatementParserTests
        for (String pattern : List.of("count*", "*")) {
            assertError(
                "from test | stats x = ?fn1(*)",
                "mapping-multi-field-with-nested.json",
                new QueryParams(List.of(paramAsIdentifier("fn1", pattern))),
                "Unknown function [" + pattern + "]"
            );
        }

        // identifier provided in param is not expected to be in backquote
        List<String> commands = List.of(
            "eval x = ?f1",
            "where ?f1 == \"a\"",
            "stats x = count(?f1)",
            "sort ?f1",
            "dissect ?f1 \"%{bar}\"",
            "grok ?f1 \"%{WORD:foo}\"",
            "mv_expand ?f1"
        );
        for (Object command : commands) {
            assertError(
                "from test | " + command,
                "mapping-multi-field-with-nested.json",
                new QueryParams(List.of(paramAsIdentifier("f1", "`keyword`"))),
                "Unknown column [`keyword`]"
            );
        }
    }

    public void testNamedDoubleParamsForIdentifiers() {
        assumeTrue("double parameters markers for identifiers", EsqlCapabilities.Cap.DOUBLE_PARAMETER_MARKERS_FOR_IDENTIFIERS.isEnabled());
        assertProjectionWithMapping(
            """
                from test
                | eval ??f1 = ??fn1(??f2)
                | where ??f1 == ??f2
                | stats ??f8 = ??fn2(??f3.??f4.??f5) by ??f3.??f6.??f7
                | sort ??f36.??f7, ??f8
                | keep ??f367, ??f8
                """,
            "mapping-multi-field-with-nested.json",
            new QueryParams(
                List.of(
                    paramAsConstant("f1", "a"),
                    paramAsConstant("f2", "keyword"),
                    paramAsConstant("f3", "some"),
                    paramAsConstant("f4", "dotted"),
                    paramAsConstant("f5", "field"),
                    paramAsConstant("f6", "string"),
                    paramAsConstant("f7", "typical"),
                    paramAsConstant("f8", "y"),
                    paramAsConstant("f36", "some.string"),
                    paramAsConstant("f367", "some.string.typical"),
                    paramAsConstant("fn1", "trim"),
                    paramAsConstant("fn2", "count")
                )
            ),
            "some.string.typical",
            "y"
        );

        assertProjectionWithMapping(
            """
                from test
                | eval ??f1 = ??fn1(??f2)
                | where ??f1 == ??f2
                | mv_expand ??f3.??f4.??f5
                | dissect ??f8 "%{bar}"
                | grok ??f2 "%{WORD:foo}"
                | rename ??f9 as ??f10
                | sort ??f3.??f6.??f7
                | drop ??f11
                """,
            "mapping-multi-field-with-nested.json",
            new QueryParams(
                List.of(
                    paramAsConstant("f1", "a"),
                    paramAsConstant("f2", "keyword"),
                    paramAsConstant("f3", "some"),
                    paramAsConstant("f4", "dotted"),
                    paramAsConstant("f5", "field"),
                    paramAsConstant("f6", "string"),
                    paramAsConstant("f7", "typical"),
                    paramAsConstant("f8", "text"),
                    paramAsConstant("f9", "date"),
                    paramAsConstant("f10", "datetime"),
                    paramAsConstant("f11", "bool"),
                    paramAsConstant("fn1", "trim")
                )
            ),
            "binary",
            "binary_stored",
            "datetime",
            "date_nanos",
            "geo_shape",
            "int",
            "keyword",
            "shape",
            "some.ambiguous",
            "some.ambiguous.normalized",
            "some.ambiguous.one",
            "some.ambiguous.two",
            "some.dotted.field",
            "some.string",
            "some.string.normalized",
            "some.string.typical",
            "text",
            "unsigned_long",
            "unsupported",
            "x",
            "x.y",
            "x.y.z",
            "x.y.z.v",
            "x.y.z.w",
            "a",
            "bar",
            "foo"
        );

        assertProjectionWithMapping(
            """
                FROM test
                | EVAL ??f1 = ??f2
                | LOOKUP JOIN languages_lookup ON ??f1
                | KEEP ??f3.??f6.??f7
                """,
            "mapping-multi-field-with-nested.json",
            new QueryParams(
                List.of(
                    paramAsConstant("f1", "language_code"),
                    paramAsConstant("f2", "int"),
                    paramAsConstant("f3", "some"),
                    paramAsConstant("f6", "string"),
                    paramAsConstant("f7", "typical")
                )
            ),
            "some.string.typical"
        );
    }

    public void testInvalidNamedDoubleParamsForIdentifiers() {
        assumeTrue("double parameters markers for identifiers", EsqlCapabilities.Cap.DOUBLE_PARAMETER_MARKERS_FOR_IDENTIFIERS.isEnabled());
        // missing field
        assertError(
            """
                from test
                | eval ??f1 = ??fn1(??f2)
                | keep ??f3
                """,
            "mapping-multi-field-with-nested.json",
            new QueryParams(
                List.of(
                    paramAsConstant("f1", "a"),
                    paramAsConstant("f2", "keyword"),
                    paramAsConstant("f3", "some.string.nonexisting"),
                    paramAsConstant("fn1", "trim")
                )
            ),
            "Unknown column [some.string.nonexisting]"
        );

        // field name pattern is not supported in where/stats/sort/dissect/grok, they only take identifier
        // eval/rename/enrich/mvexpand are covered in StatementParserTests
        for (String invalidParam : List.of(
            "where ??f1 == \"a\"",
            "stats x = count(??f1)",
            "sort ??f1",
            "dissect ??f1 \"%{bar}\"",
            "grok ??f1 \"%{WORD:foo}\"",
            "lookup join languages_lookup on ??f1"
        )) {
            for (String pattern : List.of("keyword*", "*")) {
                assertError(
                    "from test | " + invalidParam,
                    "mapping-multi-field-with-nested.json",
                    new QueryParams(List.of(paramAsConstant("f1", pattern))),
                    "Unknown column [" + pattern + "]"
                );
            }
        }

        // pattern and constant for function are covered in StatementParserTests
        for (String pattern : List.of("count*", "*")) {
            assertError(
                "from test | stats x = ??fn1(*)",
                "mapping-multi-field-with-nested.json",
                new QueryParams(List.of(paramAsConstant("fn1", pattern))),
                "Unknown function [" + pattern + "]"
            );
        }

        // identifier provided in param is not expected to be in backquote
        List<String> commands = List.of(
            "eval x = ??f1",
            "where ??f1 == \"a\"",
            "stats x = count(??f1)",
            "sort ??f1",
            "dissect ??f1 \"%{bar}\"",
            "grok ??f1 \"%{WORD:foo}\"",
            "mv_expand ??f1",
            "lookup join languages_lookup on ??f1"
        );
        for (Object command : commands) {
            assertError(
                "from test | " + command,
                "mapping-multi-field-with-nested.json",
                new QueryParams(List.of(paramAsConstant("f1", "`keyword`"))),
                "Unknown column [`keyword`]"
            );
        }
    }

    public void testNamedParamsForIdentifierPatterns() {
        assertProjectionWithMapping(
            """
                from test
                | keep ?f1, ?f2.?f3
                | drop ?f1.?f6.?f7.?f8, ?f2.?f4, ?f2.?f5.?f3
                """,
            "mapping-multi-field-with-nested.json",
            new QueryParams(
                List.of(
                    paramAsPattern("f1", "x*"),
                    paramAsIdentifier("f2", "some"),
                    paramAsPattern("f3", "*"),
                    paramAsPattern("f4", "ambiguous*"),
                    paramAsIdentifier("f5", "dotted"),
                    paramAsIdentifier("f6", "y"),
                    paramAsIdentifier("f7", "z"),
                    paramAsIdentifier("f8", "v")
                )
            ),
            "x",
            "x.y",
            "x.y.z",
            "x.y.z.w",
            "some.string",
            "some.string.normalized",
            "some.string.typical"
        );
    }

    public void testInvalidNamedParamsForIdentifierPatterns() {
        // missing pattern
        assertError(
            """
                from test | keep ?f1
                """,
            "mapping-multi-field-with-nested.json",
            new QueryParams(List.of(paramAsPattern("f1", "a*"))),
            "No matches found for pattern [a*]"
        );
        // invalid type
        assertError(
            """
                from test | keep ?f1
                """,
            "mapping-multi-field-with-nested.json",
            new QueryParams(List.of(paramAsIdentifier("f1", "x*"))),
            "Unknown column [x*], did you mean [x]?"
        );
    }

    public void testFromEnrichAndMatchColonUsage() {
        LogicalPlan plan = analyze("""
            from *:test
            | EVAL x = to_string(languages)
            | ENRICH _any:languages ON x
            | WHERE first_name: "Anna"
            """, "mapping-default.json");
        var limit = as(plan, Limit.class);
        var filter = as(limit.child(), Filter.class);
        var match = as(filter.condition(), MatchOperator.class);
        var enrich = as(filter.child(), Enrich.class);
        assertEquals(enrich.mode(), Enrich.Mode.ANY);
        assertEquals(enrich.policy().getMatchField(), "language_code");
        var eval = as(enrich.child(), Eval.class);
        var esRelation = as(eval.child(), EsRelation.class);
        assertEquals(esRelation.indexPattern(), "test");
    }

    public void testFunctionNamedParamsAsFunctionArgument() {
        LogicalPlan plan = analyze("""
            from test
            | WHERE MATCH(first_name, "Anna Smith", {"minimum_should_match": 2.0})
            """);
        Limit limit = as(plan, Limit.class);
        Filter filter = as(limit.child(), Filter.class);
        Match match = as(filter.condition(), Match.class);
        MapExpression me = as(match.options(), MapExpression.class);
        assertEquals(1, me.entryExpressions().size());
        EntryExpression ee = as(me.entryExpressions().get(0), EntryExpression.class);
        assertEquals(new Literal(EMPTY, BytesRefs.toBytesRef("minimum_should_match"), DataType.KEYWORD), ee.key());
        assertEquals(new Literal(EMPTY, 2.0, DataType.DOUBLE), ee.value());
        assertEquals(DataType.DOUBLE, ee.dataType());
    }

    public void testFunctionNamedParamsAsFunctionArgument1() {
        LogicalPlan plan = analyze("""
            from test
            | WHERE QSTR("first_name: Anna", {"minimum_should_match": 3.0})
            """);
        Limit limit = as(plan, Limit.class);
        Filter filter = as(limit.child(), Filter.class);
        QueryString qstr = as(filter.condition(), QueryString.class);
        MapExpression me = as(qstr.options(), MapExpression.class);
        assertEquals(1, me.entryExpressions().size());
        EntryExpression ee = as(me.entryExpressions().get(0), EntryExpression.class);
        assertEquals(new Literal(EMPTY, BytesRefs.toBytesRef("minimum_should_match"), DataType.KEYWORD), ee.key());
        assertEquals(new Literal(EMPTY, 3.0, DataType.DOUBLE), ee.value());
        assertEquals(DataType.DOUBLE, ee.dataType());
    }

    public void testFunctionNamedParamsAsFunctionArgument2() {
        LogicalPlan plan = analyze("""
            from test
            | WHERE MULTI_MATCH("Anna Smith", first_name, last_name, {"minimum_should_match": 3.0})
            """);
        Limit limit = as(plan, Limit.class);
        Filter filter = as(limit.child(), Filter.class);
        MultiMatch mm = as(filter.condition(), MultiMatch.class);
        MapExpression me = as(mm.options(), MapExpression.class);
        assertEquals(1, me.entryExpressions().size());
        EntryExpression ee = as(me.entryExpressions().get(0), EntryExpression.class);
        assertEquals(new Literal(EMPTY, BytesRefs.toBytesRef("minimum_should_match"), DataType.KEYWORD), ee.key());
        assertEquals(new Literal(EMPTY, 3.0, DataType.DOUBLE), ee.value());
        assertEquals(DataType.DOUBLE, ee.dataType());
    }

    public void testResolveInsist_fieldExists_insistedOutputContainsNoUnmappedFields() {
        assumeTrue("Requires UNMAPPED FIELDS", EsqlCapabilities.Cap.UNMAPPED_FIELDS.isEnabled());

        LogicalPlan plan = analyze("FROM test | INSIST_🐔 emp_no");

        Attribute last = plan.output().getLast();
        assertThat(last.name(), is("emp_no"));
        assertThat(last.dataType(), is(DataType.INTEGER));
        assertThat(
            plan.output()
                .stream()
                .filter(a -> a instanceof FieldAttribute fa && fa.field() instanceof PotentiallyUnmappedKeywordEsField)
                .toList(),
            is(empty())
        );
    }

    public void testInsist_afterRowThrowsException() {
        assumeTrue("Requires UNMAPPED FIELDS", EsqlCapabilities.Cap.UNMAPPED_FIELDS.isEnabled());

        VerificationException e = expectThrows(
            VerificationException.class,
            () -> analyze("ROW x = 1 | INSIST_🐔 x", analyzer(TEST_VERIFIER))
        );
        assertThat(e.getMessage(), containsString("[insist] can only be used after [from] or [insist] commands, but was [ROW x = 1]"));
    }

    public void testResolveInsist_fieldDoesNotExist_createsUnmappedField() {
        assumeTrue("Requires UNMAPPED FIELDS", EsqlCapabilities.Cap.UNMAPPED_FIELDS.isEnabled());

        LogicalPlan plan = analyze("FROM test | INSIST_🐔 foo");

        var limit = as(plan, Limit.class);
        var insist = as(limit.child(), Insist.class);
        assertThat(insist.output(), hasSize(analyze("FROM test").output().size() + 1));
        var expectedAttribute = new FieldAttribute(Source.EMPTY, "foo", new PotentiallyUnmappedKeywordEsField("foo"));
        assertThat(insist.insistedAttributes(), is(List.of(expectedAttribute)));
        assertThat(insist.output().getLast(), is(expectedAttribute));
    }

    public void testResolveInsist_multiIndexFieldPartiallyMappedWithSingleKeywordType_createsUnmappedField() {
        assumeTrue("Requires UNMAPPED FIELDS", EsqlCapabilities.Cap.UNMAPPED_FIELDS.isEnabled());

        IndexResolution resolution = IndexResolver.mergedMappings(
            "foo, bar",
            new FieldCapabilitiesResponse(
                List.of(
                    fieldCapabilitiesIndexResponse("foo", messageResponseMap("keyword")),
                    fieldCapabilitiesIndexResponse("bar", Map.of())
                ),
                List.of()
            )
        );

        String query = "FROM foo, bar | INSIST_🐔 message";
        var plan = analyze(query, analyzer(resolution, TEST_VERIFIER, configuration(query)));
        var limit = as(plan, Limit.class);
        var insist = as(limit.child(), Insist.class);
        var attribute = (FieldAttribute) EsqlTestUtils.singleValue(insist.output());
        assertThat(attribute.name(), is("message"));
        assertThat(attribute.field(), is(new PotentiallyUnmappedKeywordEsField("message")));
    }

    public void testResolveInsist_multiIndexFieldExistsWithSingleTypeButIsNotKeywordAndMissingCast_createsAnInvalidMappedField() {
        assumeTrue("Requires UNMAPPED FIELDS", EsqlCapabilities.Cap.UNMAPPED_FIELDS.isEnabled());

        IndexResolution resolution = IndexResolver.mergedMappings(
            "foo, bar",
            new FieldCapabilitiesResponse(
                List.of(fieldCapabilitiesIndexResponse("foo", messageResponseMap("long")), fieldCapabilitiesIndexResponse("bar", Map.of())),
                List.of()
            )
        );
        var plan = analyze("FROM foo, bar | INSIST_🐔 message", analyzer(resolution, TEST_VERIFIER));
        var limit = as(plan, Limit.class);
        var insist = as(limit.child(), Insist.class);
        var attribute = (UnsupportedAttribute) EsqlTestUtils.singleValue(insist.output());
        assertThat(attribute.name(), is("message"));

        String expected = "Cannot use field [message] due to ambiguities being mapped as [2] incompatible types: "
            + "[keyword] enforced by INSIST command, and [long] in index mappings";
        assertThat(attribute.unresolvedMessage(), is(expected));
    }

    public void testResolveInsist_multiIndexFieldPartiallyExistsWithMultiTypesNoKeyword_createsAnInvalidMappedField() {
        assumeTrue("Requires UNMAPPED FIELDS", EsqlCapabilities.Cap.UNMAPPED_FIELDS.isEnabled());

        IndexResolution resolution = IndexResolver.mergedMappings(
            "foo, bar",
            new FieldCapabilitiesResponse(
                List.of(
                    fieldCapabilitiesIndexResponse("foo", messageResponseMap("long")),
                    fieldCapabilitiesIndexResponse("bar", messageResponseMap("date")),
                    fieldCapabilitiesIndexResponse("bazz", Map.of())
                ),
                List.of()
            )
        );
        var plan = analyze("FROM foo, bar | INSIST_🐔 message", analyzer(resolution, TEST_VERIFIER));
        var limit = as(plan, Limit.class);
        var insist = as(limit.child(), Insist.class);
        var attr = (UnsupportedAttribute) EsqlTestUtils.singleValue(insist.output());

        String expected = "Cannot use field [message] due to ambiguities being mapped as [3] incompatible types: "
            + "[keyword] enforced by INSIST command, [datetime] in [bar], [long] in [foo]";
        assertThat(attr.unresolvedMessage(), is(expected));
    }

    public void testResolveInsist_multiIndexSameMapping_fieldIsMapped() {
        assumeTrue("Requires UNMAPPED FIELDS", EsqlCapabilities.Cap.UNMAPPED_FIELDS.isEnabled());

        IndexResolution resolution = IndexResolver.mergedMappings(
            "foo, bar",
            new FieldCapabilitiesResponse(
                List.of(
                    fieldCapabilitiesIndexResponse("foo", messageResponseMap("long")),
                    fieldCapabilitiesIndexResponse("bar", messageResponseMap("long"))
                ),
                List.of()
            )
        );
        var plan = analyze("FROM foo, bar | INSIST_🐔 message", analyzer(resolution, TEST_VERIFIER));
        var limit = as(plan, Limit.class);
        var insist = as(limit.child(), Insist.class);
        var attribute = (FieldAttribute) EsqlTestUtils.singleValue(insist.output());
        assertThat(attribute.name(), is("message"));
        assertThat(attribute.dataType(), is(DataType.LONG));
    }

    public void testResolveInsist_multiIndexFieldPartiallyExistsWithMultiTypesWithKeyword_createsAnInvalidMappedField() {
        assumeTrue("Requires UNMAPPED FIELDS", EsqlCapabilities.Cap.UNMAPPED_FIELDS.isEnabled());

        IndexResolution resolution = IndexResolver.mergedMappings(
            "foo, bar",
            new FieldCapabilitiesResponse(
                List.of(
                    fieldCapabilitiesIndexResponse("foo", messageResponseMap("long")),
                    fieldCapabilitiesIndexResponse("bar", messageResponseMap("date")),
                    fieldCapabilitiesIndexResponse("bazz", messageResponseMap("keyword")),
                    fieldCapabilitiesIndexResponse("qux", Map.of())
                ),
                List.of()
            )
        );
        var plan = analyze("FROM foo, bar | INSIST_🐔 message", analyzer(resolution, TEST_VERIFIER));
        var limit = as(plan, Limit.class);
        var insist = as(limit.child(), Insist.class);
        var attr = (UnsupportedAttribute) EsqlTestUtils.singleValue(insist.output());

        String expected = "Cannot use field [message] due to ambiguities being mapped as [3] incompatible types: "
            + "[datetime] in [bar], [keyword] enforced by INSIST command and in [bazz], [long] in [foo]";
        assertThat(attr.unresolvedMessage(), is(expected));
    }

    public void testResolveInsist_multiIndexFieldPartiallyExistsWithMultiTypesWithCast_castsAreNotSupported() {
        assumeTrue("Requires UNMAPPED FIELDS", EsqlCapabilities.Cap.UNMAPPED_FIELDS.isEnabled());

        IndexResolution resolution = IndexResolver.mergedMappings(
            "foo, bar",
            new FieldCapabilitiesResponse(
                List.of(
                    fieldCapabilitiesIndexResponse("foo", messageResponseMap("long")),
                    fieldCapabilitiesIndexResponse("bar", messageResponseMap("date")),
                    fieldCapabilitiesIndexResponse("bazz", Map.of())
                ),
                List.of()
            )
        );
        VerificationException e = expectThrows(
            VerificationException.class,
            () -> analyze("FROM multi_index | INSIST_🐔 message | EVAL message = message :: keyword", analyzer(resolution, TEST_VERIFIER))
        );
        // This isn't the most informative error, but it'll do for now.
        assertThat(
            e.getMessage(),
            containsString("EVAL does not support type [unsupported] as the return data type of expression [message]")
        );
    }

    public void testBasicFork() {
        LogicalPlan plan = analyze("""
            from test
            | KEEP emp_no, first_name, last_name
            | WHERE first_name == "Chris"
            | FORK ( WHERE emp_no > 1 )
                   ( WHERE emp_no > 2 )
                   ( WHERE emp_no > 3 | SORT emp_no | LIMIT 7 )
                   ( SORT emp_no )
                   ( LIMIT 9 )
            """);

        var expectedOutput = List.of("emp_no", "first_name", "last_name", "_fork");
        Limit limit = as(plan, Limit.class);
        Fork fork = as(limit.child(), Fork.class);

        var subPlans = fork.children();
        assertThat(subPlans.size(), equalTo(5));

        // fork branch 1
        limit = as(subPlans.get(0), Limit.class);
        assertThat(as(limit.limit(), Literal.class).value(), equalTo(DEFAULT_LIMIT));
        EsqlProject project = as(limit.child(), EsqlProject.class);
        List<String> projectColumns = project.expressions().stream().map(exp -> as(exp, Attribute.class).name()).toList();
        assertThat(projectColumns, equalTo(expectedOutput));
        Eval eval = as(project.child(), Eval.class);
        assertThat(as(eval.fields().get(0), Alias.class), equalTo(alias("_fork", string("fork1"))));
        Filter filter = as(eval.child(), Filter.class);
        assertThat(as(filter.condition(), GreaterThan.class).right(), equalTo(literal(1)));

        filter = as(filter.child(), Filter.class);
        assertThat(as(filter.condition(), Equals.class).right(), equalTo(string("Chris")));
        project = as(filter.child(), EsqlProject.class);
        var esRelation = as(project.child(), EsRelation.class);
        assertThat(esRelation.indexPattern(), equalTo("test"));

        // fork branch 2
        limit = as(subPlans.get(1), Limit.class);
        assertThat(as(limit.limit(), Literal.class).value(), equalTo(DEFAULT_LIMIT));
        project = as(limit.child(), EsqlProject.class);
        projectColumns = project.expressions().stream().map(exp -> as(exp, Attribute.class).name()).toList();
        assertThat(projectColumns, equalTo(expectedOutput));
        eval = as(project.child(), Eval.class);
        assertThat(as(eval.fields().get(0), Alias.class), equalTo(alias("_fork", string("fork2"))));
        filter = as(eval.child(), Filter.class);
        assertThat(as(filter.condition(), GreaterThan.class).right(), equalTo(literal(2)));

        filter = as(filter.child(), Filter.class);
        assertThat(as(filter.condition(), Equals.class).right(), equalTo(string("Chris")));
        project = as(filter.child(), EsqlProject.class);
        esRelation = as(project.child(), EsRelation.class);
        assertThat(esRelation.indexPattern(), equalTo("test"));

        // fork branch 3
        limit = as(subPlans.get(2), Limit.class);
        assertThat(as(limit.limit(), Literal.class).value(), equalTo(MAX_LIMIT));
        project = as(limit.child(), EsqlProject.class);
        projectColumns = project.expressions().stream().map(exp -> as(exp, Attribute.class).name()).toList();
        assertThat(projectColumns, equalTo(expectedOutput));
        eval = as(project.child(), Eval.class);
        assertThat(as(eval.fields().get(0), Alias.class), equalTo(alias("_fork", string("fork3"))));
        limit = as(eval.child(), Limit.class);
        assertThat(as(limit.limit(), Literal.class).value(), equalTo(7));
        var orderBy = as(limit.child(), OrderBy.class);
        filter = as(orderBy.child(), Filter.class);
        assertThat(as(filter.condition(), GreaterThan.class).right(), equalTo(literal(3)));
        filter = as(filter.child(), Filter.class);
        assertThat(as(filter.condition(), Equals.class).right(), equalTo(string("Chris")));
        project = as(filter.child(), EsqlProject.class);
        esRelation = as(project.child(), EsRelation.class);
        assertThat(esRelation.indexPattern(), equalTo("test"));

        // fork branch 4
        limit = as(subPlans.get(3), Limit.class);
        assertThat(as(limit.limit(), Literal.class).value(), equalTo(DEFAULT_LIMIT));
        project = as(limit.child(), EsqlProject.class);
        projectColumns = project.expressions().stream().map(exp -> as(exp, Attribute.class).name()).toList();
        assertThat(projectColumns, equalTo(expectedOutput));
        eval = as(project.child(), Eval.class);
        assertThat(as(eval.fields().get(0), Alias.class), equalTo(alias("_fork", string("fork4"))));
        orderBy = as(eval.child(), OrderBy.class);
        filter = as(orderBy.child(), Filter.class);
        assertThat(as(filter.condition(), Equals.class).right(), equalTo(string("Chris")));
        project = as(filter.child(), EsqlProject.class);
        esRelation = as(project.child(), EsRelation.class);
        assertThat(esRelation.indexPattern(), equalTo("test"));

        // fork branch 5
        limit = as(subPlans.get(4), Limit.class);
        assertThat(as(limit.limit(), Literal.class).value(), equalTo(MAX_LIMIT));
        project = as(limit.child(), EsqlProject.class);
        projectColumns = project.expressions().stream().map(exp -> as(exp, Attribute.class).name()).toList();
        assertThat(projectColumns, equalTo(expectedOutput));
        eval = as(project.child(), Eval.class);
        assertThat(as(eval.fields().get(0), Alias.class), equalTo(alias("_fork", string("fork5"))));
        limit = as(eval.child(), Limit.class);
        assertThat(as(limit.limit(), Literal.class).value(), equalTo(9));
        filter = as(limit.child(), Filter.class);
        assertThat(as(filter.condition(), Equals.class).right(), equalTo(string("Chris")));
        project = as(filter.child(), EsqlProject.class);
        esRelation = as(project.child(), EsRelation.class);
        assertThat(esRelation.indexPattern(), equalTo("test"));
    }

    public void testForkBranchesWithDifferentSchemas() {
        LogicalPlan plan = analyze("""
            from test
            | WHERE first_name == "Chris"
            | KEEP emp_no, first_name
            | FORK ( WHERE emp_no > 3 | SORT emp_no | LIMIT 7 )
                   ( WHERE emp_no > 2 | EVAL xyz = "def" )
                   ( DISSECT first_name "%{d} %{e} %{f}"
                   | STATS x = MIN(d::double), y = MAX(e::double) WHERE d::double > 1000
                   | EVAL xyz = "abc")
            """);

        Limit limit = as(plan, Limit.class);
        Fork fork = as(limit.child(), Fork.class);

        var subPlans = fork.children();
        var expectedOutput = List.of("emp_no", "first_name", "_fork", "xyz", "x", "y");

        // fork branch 1
        limit = as(subPlans.get(0), Limit.class);
        assertThat(as(limit.limit(), Literal.class).value(), equalTo(MAX_LIMIT));
        EsqlProject project = as(limit.child(), EsqlProject.class);
        List<String> projectColumns = project.expressions().stream().map(exp -> as(exp, Attribute.class).name()).toList();
        assertThat(projectColumns, equalTo(expectedOutput));

        Eval eval = as(project.child(), Eval.class);
        assertEquals(eval.fields().size(), 3);

        Set<String> evalFieldNames = eval.fields().stream().map(a -> a.name()).collect(Collectors.toSet());
        assertThat(evalFieldNames, equalTo(Set.of("x", "xyz", "y")));

        for (Alias a : eval.fields()) {
            assertThat(as(a.child(), Literal.class).value(), equalTo(null));
        }

        eval = as(eval.child(), Eval.class);
        assertThat(as(eval.fields().get(0), Alias.class), equalTo(alias("_fork", string("fork1"))));
        limit = as(eval.child(), Limit.class);
        assertThat(as(limit.limit(), Literal.class).value(), equalTo(7));
        var orderBy = as(limit.child(), OrderBy.class);
        Filter filter = as(orderBy.child(), Filter.class);
        assertThat(as(filter.condition(), GreaterThan.class).right(), equalTo(literal(3)));

        project = as(filter.child(), EsqlProject.class);
        filter = as(project.child(), Filter.class);
        assertThat(as(filter.condition(), Equals.class).right(), equalTo(string("Chris")));
        var esRelation = as(filter.child(), EsRelation.class);
        assertThat(esRelation.indexPattern(), equalTo("test"));

        // fork branch 2
        limit = as(subPlans.get(1), Limit.class);
        assertThat(as(limit.limit(), Literal.class).value(), equalTo(DEFAULT_LIMIT));
        project = as(limit.child(), EsqlProject.class);
        projectColumns = project.expressions().stream().map(exp -> as(exp, Attribute.class).name()).toList();
        assertThat(projectColumns, equalTo(expectedOutput));
        eval = as(project.child(), Eval.class);
        assertEquals(eval.fields().size(), 2);
        evalFieldNames = eval.fields().stream().map(a -> a.name()).collect(Collectors.toSet());
        assertThat(evalFieldNames, equalTo(Set.of("x", "y")));

        for (Alias a : eval.fields()) {
            assertThat(as(a.child(), Literal.class).value(), equalTo(null));
        }

        eval = as(eval.child(), Eval.class);
        assertThat(as(eval.fields().get(0), Alias.class), equalTo(alias("_fork", string("fork2"))));
        eval = as(eval.child(), Eval.class);
        Alias alias = as(eval.fields().get(0), Alias.class);
        assertThat(alias.name(), equalTo("xyz"));
        assertThat(as(alias.child(), Literal.class), equalTo(string("def")));
        filter = as(eval.child(), Filter.class);
        assertThat(as(filter.condition(), GreaterThan.class).right(), equalTo(literal(2)));

        project = as(filter.child(), EsqlProject.class);
        filter = as(project.child(), Filter.class);
        assertThat(as(filter.condition(), Equals.class).right(), equalTo(string("Chris")));
        esRelation = as(filter.child(), EsRelation.class);
        assertThat(esRelation.indexPattern(), equalTo("test"));

        // fork branch 3
        limit = as(subPlans.get(2), Limit.class);
        assertThat(as(limit.limit(), Literal.class).value(), equalTo(DEFAULT_LIMIT));
        project = as(limit.child(), EsqlProject.class);
        projectColumns = project.expressions().stream().map(exp -> as(exp, Attribute.class).name()).toList();
        assertThat(projectColumns, equalTo(expectedOutput));
        eval = as(project.child(), Eval.class);
        assertEquals(eval.fields().size(), 2);
        evalFieldNames = eval.fields().stream().map(a -> a.name()).collect(Collectors.toSet());
        assertThat(evalFieldNames, equalTo(Set.of("emp_no", "first_name")));

        for (Alias a : eval.fields()) {
            assertThat(as(a.child(), Literal.class).value(), equalTo(null));
        }

        eval = as(eval.child(), Eval.class);
        assertThat(as(eval.fields().get(0), Alias.class), equalTo(alias("_fork", string("fork3"))));

        eval = as(eval.child(), Eval.class);
        alias = as(eval.fields().get(0), Alias.class);
        assertThat(alias.name(), equalTo("xyz"));
        assertThat(as(alias.child(), Literal.class), equalTo(string("abc")));

        Aggregate aggregate = as(eval.child(), Aggregate.class);
        assertEquals(aggregate.aggregates().size(), 2);
        alias = as(aggregate.aggregates().get(0), Alias.class);
        assertThat(alias.name(), equalTo("x"));

        alias = as(aggregate.aggregates().get(1), Alias.class);
        assertThat(alias.name(), equalTo("y"));
        FilteredExpression filteredExp = as(alias.child(), FilteredExpression.class);

        GreaterThan greaterThan = as(filteredExp.filter(), GreaterThan.class);
        assertThat(as(greaterThan.right(), Literal.class).value(), equalTo(1000));

        Dissect dissect = as(aggregate.child(), Dissect.class);
        assertThat(dissect.parser().pattern(), equalTo("%{d} %{e} %{f}"));
        assertThat(as(dissect.input(), FieldAttribute.class).name(), equalTo("first_name"));

        project = as(dissect.child(), EsqlProject.class);
        filter = as(project.child(), Filter.class);
        assertThat(as(filter.condition(), Equals.class).right(), equalTo(string("Chris")));
        esRelation = as(filter.child(), EsRelation.class);
        assertThat(esRelation.indexPattern(), equalTo("test"));
    }

    public void testForkError() {
        var e = expectThrows(VerificationException.class, () -> analyze("""
            from test
            | FORK ( WHERE emp_no > 1 )
                   ( WHERE foo > 1 )
            """));
        assertThat(e.getMessage(), containsString("Unknown column [foo]"));

        e = expectThrows(VerificationException.class, () -> analyze("""
            from test
            | FORK ( WHERE bar == 1 )
                   ( WHERE emp_no > 1 )
            """));
        assertThat(e.getMessage(), containsString("Unknown column [bar]"));

        e = expectThrows(VerificationException.class, () -> analyze("""
            from test
            | FORK ( WHERE emp_no > 1 )
                   ( WHERE emp_no > 2 )
                   ( WHERE emp_no > 3 )
                   ( WHERE emp_no > 4 )
                   ( WHERE emp_no > 5 )
                   ( WHERE emp_no > 6 | SORT baz )
            """));
        assertThat(e.getMessage(), containsString("Unknown column [baz]"));

        var pe = expectThrows(ParsingException.class, () -> analyze("""
            from test
            | FORK ( WHERE emp_no > 1 )
                   ( WHERE emp_no > 2 )
                   ( WHERE emp_no > 3 | LIMIT me)
                   ( WHERE emp_no > 4 )
                   ( WHERE emp_no > 5 )
                   ( WHERE emp_no > 6 | SORT emp_no | LIMIT 5 )
            """));
        assertThat(pe.getMessage(), containsString("mismatched input 'me' expecting {"));

        e = expectThrows(VerificationException.class, () -> analyze("""
            FROM test
            | FORK ( WHERE emp_no > 1 )
                   ( WHERE emp_no > 2 | SORT emp_no | LIMIT 10 | EVAL x = abc + 2 )
            """));
        assertThat(e.getMessage(), containsString("Unknown column [abc]"));

        e = expectThrows(VerificationException.class, () -> analyze("""
            FROM test
            | FORK ( STATS a = CONCAT(first_name, last_name) BY emp_no )
                   ( WHERE emp_no > 2 | SORT emp_no | LIMIT 10 )
            """));
        assertThat(
            e.getMessage(),
            containsString("column [first_name] must appear in the STATS BY clause or be used in an aggregate function")
        );

        e = expectThrows(VerificationException.class, () -> analyze("""
            FROM test
            | FORK ( DISSECT emp_no "%{abc} %{def}" )
                   ( WHERE emp_no > 2 | SORT emp_no | LIMIT 10 )
            """));
        assertThat(
            e.getMessage(),
            containsString("Dissect only supports KEYWORD or TEXT values, found expression [emp_no] type [INTEGER]")
        );

        e = expectThrows(VerificationException.class, () -> analyze("""
            FROM test
            | FORK ( EVAL c = COUNT(first_name) )
                   ( WHERE emp_no > 2 | SORT emp_no | LIMIT 10 )
            """));
        assertThat(e.getMessage(), containsString("aggregate function [COUNT(first_name)] not allowed outside STATS command"));

        e = expectThrows(VerificationException.class, () -> analyze("""
            FROM test
            | FORK (EVAL a = 1) (EVAL a = 2)
            | FORK (EVAL b = 3) (EVAL b = 4)
            """));
        assertThat(e.getMessage(), containsString("Only a single FORK command is supported, but found multiple"));

        e = expectThrows(VerificationException.class, () -> analyze("""
            FROM test
            | FORK (FORK (WHERE true) (WHERE true))
                   (WHERE true)
            """));
        assertThat(e.getMessage(), containsString("Only a single FORK command is supported, but found multiple"));
    }

    public void testValidFuse() {
        assumeTrue("requires FUSE capability", EsqlCapabilities.Cap.FUSE_V2.isEnabled());

        LogicalPlan plan = analyze("""
             from test metadata _id, _index, _score
             | fork ( where first_name:"foo" )
                    ( where first_name:"bar" )
             | fuse
            """);

        Limit limit = as(plan, Limit.class);

        Aggregate aggregate = as(limit.child(), Aggregate.class);
        assertThat(aggregate.groupings().size(), equalTo(2));

        FuseScoreEval scoreEval = as(aggregate.child(), FuseScoreEval.class);
        assertThat(scoreEval.score(), instanceOf(ReferenceAttribute.class));
        assertThat(scoreEval.score().name(), equalTo("_score"));
        assertThat(scoreEval.discriminator(), instanceOf(ReferenceAttribute.class));
        assertThat(scoreEval.discriminator().name(), equalTo("_fork"));

        assertThat(scoreEval.child(), instanceOf(Fork.class));
    }

    public void testFuseError() {
        assumeTrue("requires FUSE capability", EsqlCapabilities.Cap.FUSE_V2.isEnabled());

        var e = expectThrows(VerificationException.class, () -> analyze("""
            from test
            | fuse
            """));
        assertThat(e.getMessage(), containsString("Unknown column [_score]"));
        assertThat(e.getMessage(), containsString("Unknown column [_fork]"));

        e = expectThrows(VerificationException.class, () -> analyze("""
            from test
            | FORK ( WHERE emp_no == 1 )
                   ( WHERE emp_no > 1 )
            | FUSE
            """));
        assertThat(e.getMessage(), containsString("Unknown column [_score]"));

        e = expectThrows(VerificationException.class, () -> analyze("""
            from test metadata _score, _id
            | FORK ( WHERE emp_no == 1 )
                   ( WHERE emp_no > 1 )
            | FUSE
            """));
        assertThat(e.getMessage(), containsString("Unknown column [_index]"));

        e = expectThrows(VerificationException.class, () -> analyze("""
            from test metadata _score, _index
            | FORK ( WHERE emp_no == 1 )
                   ( WHERE emp_no > 1 )
            | FUSE
            """));
        assertThat(e.getMessage(), containsString("Unknown column [_id]"));
    }

    // TODO There's too much boilerplate involved here! We need a better way of creating FieldCapabilitiesResponses from a mapping or index.
    private static FieldCapabilitiesIndexResponse fieldCapabilitiesIndexResponse(
        String indexName,
        Map<String, IndexFieldCapabilities> fields
    ) {
        String indexMappingHash = new String(
            MessageDigests.sha256().digest(fields.toString().getBytes(StandardCharsets.UTF_8)),
            StandardCharsets.UTF_8
        );
        return new FieldCapabilitiesIndexResponse(indexName, indexMappingHash, fields, false, IndexMode.STANDARD);
    }

    private static Map<String, IndexFieldCapabilities> messageResponseMap(String date) {
        return Map.of("message", new IndexFieldCapabilitiesBuilder("message", date).build());
    }

    private void verifyUnsupported(String query, String errorMessage) {
        verifyUnsupported(query, errorMessage, "mapping-multi-field-variation.json");
    }

    private void verifyUnsupported(String query, String errorMessage, String mappingFileName) {
        var e = expectThrows(VerificationException.class, () -> analyze(query, mappingFileName));
        assertThat(e.getMessage(), containsString(errorMessage));
    }

    private void assertProjection(String query, String... names) {
        assertProjection(analyze(query), names);
    }

    private void assertProjection(LogicalPlan plan, String... names) {
        var limit = as(plan, Limit.class);
        assertThat(Expressions.names(limit.output()), contains(names));
    }

    private void assertProjectionTypes(String query, DataType... types) {
        var plan = analyze(query);
        var limit = as(plan, Limit.class);
        assertThat(limit.output().stream().map(NamedExpression::dataType).toList(), contains(types));
    }

    private void assertProjectionWithMapping(String query, String mapping, String... names) {
        var plan = analyze(query, mapping.toString());
        var limit = as(plan, Limit.class);
        assertThat(Expressions.names(limit.output()), contains(names));
    }

    private void assertProjectionWithMapping(String query, String mapping, QueryParams params, String... names) {
        var plan = analyze(query, mapping.toString(), params);
        var limit = as(plan, Limit.class);
        assertThat(Expressions.names(limit.output()), contains(names));
    }

    private void assertError(String query, String mapping, QueryParams params, String error) {
        Throwable e = expectThrows(VerificationException.class, () -> analyze(query, mapping, params));
        assertThat(e.getMessage(), containsString(error));
    }

    @Override
    protected List<String> filteredWarnings() {
        return withDefaultLimitWarning(super.filteredWarnings());
    }

    private static LogicalPlan analyzeWithEmptyFieldCapsResponse(String query) throws IOException {
        List<FieldCapabilitiesIndexResponse> idxResponses = List.of(
            new FieldCapabilitiesIndexResponse("idx", "idx", Map.of(), true, IndexMode.STANDARD)
        );
        FieldCapabilitiesResponse caps = new FieldCapabilitiesResponse(idxResponses, List.of());
        IndexResolution resolution = IndexResolver.mergedMappings("test*", caps);
        var analyzer = analyzer(resolution, TEST_VERIFIER, configuration(query));
        return analyze(query, analyzer);
    }

    private void assertEmptyEsRelation(LogicalPlan plan) {
        assertThat(plan, instanceOf(EsRelation.class));
        EsRelation esRelation = (EsRelation) plan;
        assertThat(esRelation.output(), equalTo(NO_FIELDS));
    }

    public void testResolveRerankInferenceId() {
        {
            LogicalPlan plan = analyze("""
                FROM books METADATA _score
                | RERANK "italian food recipe" ON title WITH { "inference_id" : "reranking-inference-id" }
                """, "mapping-books.json");
            Rerank rerank = as(as(plan, Limit.class).child(), Rerank.class);
            assertThat(rerank.inferenceId(), equalTo(string("reranking-inference-id")));
        }

        {
            VerificationException ve = expectThrows(VerificationException.class, () -> analyze("""
                FROM books METADATA _score
                | RERANK "italian food recipe" ON title WITH { "inference_id" : "completion-inference-id" }
                """, "mapping-books.json"));

            assertThat(
                ve.getMessage(),
                containsString(
                    "cannot use inference endpoint [completion-inference-id] with task type [completion] within a Rerank command. "
                        + "Only inference endpoints with the task type [rerank] are supported"
                )
            );
        }

        {
            VerificationException ve = expectThrows(VerificationException.class, () -> analyze("""
                FROM books METADATA _score
                | RERANK "italian food recipe" ON title WITH { "inference_id" : "error-inference-id" }
                """, "mapping-books.json"));

            assertThat(ve.getMessage(), containsString("error with inference resolution"));
        }

        {
            VerificationException ve = expectThrows(VerificationException.class, () -> analyze("""
                FROM books  METADATA _score
                | RERANK "italian food recipe" ON title WITH { "inference_id" : "unknown-inference-id" }
                """, "mapping-books.json"));
            assertThat(ve.getMessage(), containsString("unresolved inference [unknown-inference-id]"));
        }
    }

    public void testResolveRerankFields() {
        {
            // Single field.
            LogicalPlan plan = analyze("""
                FROM books METADATA _score
                | WHERE title:"italian food recipe" OR description:"italian food recipe"
                | KEEP description, title, year, _score
                | DROP description
                | RERANK "italian food recipe" ON title WITH { "inference_id" : "reranking-inference-id" }
                """, "mapping-books.json");

            Limit limit = as(plan, Limit.class); // Implicit limit added by AddImplicitLimit rule.
            Rerank rerank = as(limit.child(), Rerank.class);
            EsqlProject keep = as(rerank.child(), EsqlProject.class);
            EsqlProject drop = as(keep.child(), EsqlProject.class);
            Filter filter = as(drop.child(), Filter.class);
            EsRelation relation = as(filter.child(), EsRelation.class);

            Attribute titleAttribute = getAttributeByName(relation.output(), "title");
            assertThat(getAttributeByName(relation.output(), "title"), notNullValue());

            assertThat(rerank.queryText(), equalTo(string("italian food recipe")));
            assertThat(rerank.inferenceId(), equalTo(string("reranking-inference-id")));
            assertThat(rerank.rerankFields(), equalTo(List.of(alias("title", titleAttribute))));
            assertThat(rerank.scoreAttribute(), equalTo(getAttributeByName(relation.output(), MetadataAttribute.SCORE)));
        }

        {
            // Multiple fields.
            LogicalPlan plan = analyze("""
                FROM books METADATA _score
                | WHERE title:"food"
                | RERANK "food" ON title, description=SUBSTRING(description, 0, 100), yearRenamed=year
                  WITH { "inference_id" : "reranking-inference-id" }
                """, "mapping-books.json");

            Limit limit = as(plan, Limit.class); // Implicit limit added by AddImplicitLimit rule.
            Rerank rerank = as(limit.child(), Rerank.class);
            Filter filter = as(rerank.child(), Filter.class);
            EsRelation relation = as(filter.child(), EsRelation.class);

            assertThat(rerank.queryText(), equalTo(string("food")));
            assertThat(rerank.inferenceId(), equalTo(string("reranking-inference-id")));

            assertThat(rerank.rerankFields(), hasSize(3));
            Attribute titleAttribute = getAttributeByName(relation.output(), "title");
            assertThat(titleAttribute, notNullValue());
            assertThat(rerank.rerankFields().get(0), equalTo(alias("title", titleAttribute)));

            Attribute descriptionAttribute = getAttributeByName(relation.output(), "description");
            assertThat(descriptionAttribute, notNullValue());
            Alias descriptionAlias = rerank.rerankFields().get(1);
            assertThat(descriptionAlias.name(), equalTo("description"));
            assertThat(
                as(descriptionAlias.child(), Substring.class).children(),
                equalTo(List.of(descriptionAttribute, literal(0), literal(100)))
            );

            Attribute yearAttribute = getAttributeByName(relation.output(), "year");
            assertThat(yearAttribute, notNullValue());
            assertThat(rerank.rerankFields().get(2), equalTo(alias("yearRenamed", yearAttribute)));

            assertThat(rerank.scoreAttribute(), equalTo(getAttributeByName(relation.output(), MetadataAttribute.SCORE)));
        }

        {
            VerificationException ve = expectThrows(
                VerificationException.class,
                () -> analyze("""
                    FROM books METADATA _score
                    | RERANK \"italian food recipe\" ON missingField WITH { "inference_id" : "reranking-inference-id" }
                    """, "mapping-books.json")

            );
            assertThat(ve.getMessage(), containsString("Unknown column [missingField]"));
        }
    }

    public void testResolveRerankScoreField() {
        {
            // When the metadata field is required in FROM, it is reused.
            LogicalPlan plan = analyze("""
                FROM books METADATA _score
                | WHERE title:"italian food recipe" OR description:"italian food recipe"
                | RERANK "italian food recipe" ON title WITH { "inference_id" : "reranking-inference-id" }
                """, "mapping-books.json");

            Limit limit = as(plan, Limit.class); // Implicit limit added by AddImplicitLimit rule.
            Rerank rerank = as(limit.child(), Rerank.class);
            Filter filter = as(rerank.child(), Filter.class);
            EsRelation relation = as(filter.child(), EsRelation.class);

            Attribute metadataScoreAttribute = getAttributeByName(relation.output(), MetadataAttribute.SCORE);
            assertThat(rerank.scoreAttribute(), equalTo(metadataScoreAttribute));
            assertThat(rerank.output(), hasItem(metadataScoreAttribute));
        }

        {
            // When the metadata field is not required in FROM, it is added to the output of RERANK
            LogicalPlan plan = analyze("""
                FROM books
                | WHERE title:"italian food recipe" OR description:"italian food recipe"
                | RERANK "italian food recipe" ON title WITH { "inference_id" : "reranking-inference-id" }
                """, "mapping-books.json");

            Limit limit = as(plan, Limit.class); // Implicit limit added by AddImplicitLimit rule.
            Rerank rerank = as(limit.child(), Rerank.class);
            Filter filter = as(rerank.child(), Filter.class);
            EsRelation relation = as(filter.child(), EsRelation.class);

            assertThat(relation.output().stream().noneMatch(attr -> attr.name().equals(MetadataAttribute.SCORE)), is(true));
            assertThat(rerank.scoreAttribute(), equalTo(MetadataAttribute.create(EMPTY, MetadataAttribute.SCORE)));
            assertThat(rerank.output(), hasItem(rerank.scoreAttribute()));
        }

        {
            // When using a custom fields that does not exist
            LogicalPlan plan = analyze("""
                FROM books METADATA _score
                | WHERE title:"italian food recipe" OR description:"italian food recipe"
                | RERANK rerank_score = "italian food recipe" ON title WITH { "inference_id" : "reranking-inference-id" }
                """, "mapping-books.json");

            Limit limit = as(plan, Limit.class); // Implicit limit added by AddImplicitLimit rule.
            Rerank rerank = as(limit.child(), Rerank.class);

            Attribute scoreAttribute = rerank.scoreAttribute();
            assertThat(scoreAttribute.name(), equalTo("rerank_score"));
            assertThat(scoreAttribute.dataType(), equalTo(DOUBLE));
            assertThat(rerank.output(), hasItem(scoreAttribute));
        }

        {
            // When using a custom fields that already exists
            LogicalPlan plan = analyze("""
                FROM books METADATA _score
                | WHERE title:"italian food recipe" OR description:"italian food recipe"
                | EVAL rerank_score = _score
                | RERANK rerank_score = "italian food recipe" ON title WITH { "inference_id" : "reranking-inference-id" }
                """, "mapping-books.json");

            Limit limit = as(plan, Limit.class); // Implicit limit added by AddImplicitLimit rule.
            Rerank rerank = as(limit.child(), Rerank.class);

            Attribute scoreAttribute = rerank.scoreAttribute();
            assertThat(scoreAttribute.name(), equalTo("rerank_score"));
            assertThat(scoreAttribute.dataType(), equalTo(DOUBLE));
            assertThat(rerank.output(), hasItem(scoreAttribute));
            assertThat(rerank.child().output().stream().anyMatch(scoreAttribute::equals), is(true));
        }
    }

    public void testRerankInvalidQueryTypes() {
        assertError("""
            FROM books METADATA _score
            | RERANK rerank_score = 42 ON title WITH { "inference_id" : "reranking-inference-id" }
            """, "mapping-books.json", new QueryParams(), "query must be a valid string in RERANK, found [42]");

        assertError("""
            FROM books METADATA _score
            | RERANK rerank_score = null ON title WITH { "inference_id" : "reranking-inference-id" }
            """, "mapping-books.json", new QueryParams(), "query must be a valid string in RERANK, found [null]");
    }

    public void testRerankFieldsInvalidTypes() {
        List<String> invalidFieldNames = DENSE_VECTOR_FEATURE_FLAG.isEnabled()
            ? List.of("date", "date_nanos", "ip", "version", "dense_vector")
            : List.of("date", "date_nanos", "ip", "version");

        for (String fieldName : invalidFieldNames) {
            LogManager.getLogger(AnalyzerTests.class).warn("[{}]", fieldName);
            assertError(
                "FROM books METADATA _score | RERANK rerank_score = \"test query\" ON "
                    + fieldName
                    + " WITH { \"inference_id\" : \"reranking-inference-id\" }",
                "mapping-all-types.json",
                new QueryParams(),
                "rerank field must be a valid string, numeric or boolean expression, found [" + fieldName + "]"
            );
        }
    }

    public void testRerankFieldValidTypes() {
        List<String> validFieldNames = List.of(
            "boolean",
            "byte",
            "constant_keyword-foo",
            "double",
            "float",
            "half_float",
            "scaled_float",
            "integer",
            "keyword",
            "long",
            "unsigned_long",
            "short",
            "text",
            "wildcard"
        );

        for (String fieldName : validFieldNames) {
            LogicalPlan plan = analyze(
                "FROM books METADATA _score | RERANK rerank_score = \"test query\" ON `"
                    + fieldName
                    + "` WITH { \"inference_id\" : \"reranking-inference-id\" }",
                "mapping-all-types.json"
            );

            Rerank rerank = as(as(plan, Limit.class).child(), Rerank.class);
            EsRelation relation = as(rerank.child(), EsRelation.class);
            Attribute fieldAttribute = getAttributeByName(relation.output(), fieldName);
            if (DataType.isString(fieldAttribute.dataType())) {
                assertThat(rerank.rerankFields(), equalTo(List.of(alias(fieldName, fieldAttribute))));

            } else {
                assertThat(
                    rerank.rerankFields(),
                    equalTo(List.of(alias(fieldName, new ToString(fieldAttribute.source(), fieldAttribute))))
                );
            }
        }
    }

    public void testInvalidValidRerankQuery() {
        assertError("""
            FROM books METADATA _score
            | RERANK rerank_score = 42 ON title WITH { "inference_id" : "reranking-inference-id" }
            """, "mapping-books.json", new QueryParams(), "query must be a valid string in RERANK, found [42]");
    }

    public void testResolveCompletionInferenceId() {
        LogicalPlan plan = analyze("""
            FROM books METADATA _score
            | COMPLETION CONCAT("Translate this text in French\\n", description) WITH { "inference_id" : "completion-inference-id" }
            """, "mapping-books.json");

        Completion completion = as(as(plan, Limit.class).child(), Completion.class);
        assertThat(completion.inferenceId(), equalTo(string("completion-inference-id")));
    }

    public void testResolveCompletionInferenceIdInvalidTaskType() {
        assertError(
            """
                FROM books METADATA _score
                | COMPLETION CONCAT("Translate this text in French\\n", description) WITH { "inference_id" : "reranking-inference-id" }
                """,
            "mapping-books.json",
            new QueryParams(),
            "cannot use inference endpoint [reranking-inference-id] with task type [rerank] within a Completion command."
                + " Only inference endpoints with the task type [completion] are supported"
        );
    }

    public void testResolveCompletionInferenceMissingInferenceId() {
        assertError("""
            FROM books METADATA _score
            | COMPLETION CONCAT("Translate the following text in French\\n", description) WITH { "inference_id" : "unknown-inference-id" }
            """, "mapping-books.json", new QueryParams(), "unresolved inference [unknown-inference-id]");
    }

    public void testResolveCompletionInferenceIdResolutionError() {
        assertError("""
            FROM books METADATA _score
            | COMPLETION CONCAT("Translate the following text in French\\n", description) WITH { "inference_id" : "error-inference-id" }
            """, "mapping-books.json", new QueryParams(), "error with inference resolution");
    }

    public void testResolveCompletionTargetField() {
        LogicalPlan plan = analyze("""
            FROM books METADATA _score
            | COMPLETION translation = CONCAT("Translate the following text in French\\n", description)
              WITH { "inference_id" : "completion-inference-id" }
            """, "mapping-books.json");

        Completion completion = as(as(plan, Limit.class).child(), Completion.class);
        assertThat(completion.targetField(), equalTo(referenceAttribute("translation", DataType.KEYWORD)));
    }

    public void testResolveCompletionDefaultTargetField() {
        LogicalPlan plan = analyze("""
            FROM books METADATA _score
            | COMPLETION CONCAT("Translate this text in French\\n", description) WITH { "inference_id" : "completion-inference-id" }
            """, "mapping-books.json");

        Completion completion = as(as(plan, Limit.class).child(), Completion.class);
        assertThat(completion.targetField(), equalTo(referenceAttribute("completion", DataType.KEYWORD)));
    }

    public void testResolveCompletionPrompt() {
        LogicalPlan plan = analyze("""
            FROM books METADATA _score
            | COMPLETION CONCAT("Translate this text in French\\n", description) WITH { "inference_id" : "completion-inference-id" }
            """, "mapping-books.json");

        Completion completion = as(as(plan, Limit.class).child(), Completion.class);
        EsRelation esRelation = as(completion.child(), EsRelation.class);

        assertThat(
            as(completion.prompt(), Concat.class).children(),
            equalTo(List.of(string("Translate this text in French\n"), getAttributeByName(esRelation.output(), "description")))
        );
    }

    public void testResolveCompletionPromptInvalidType() {
        assertError("""
            FROM books METADATA _score
            | COMPLETION LENGTH(description) WITH { "inference_id" : "completion-inference-id" }
            """, "mapping-books.json", new QueryParams(), "prompt must be of type [text] but is [integer]");
    }

    public void testResolveCompletionOutputFieldOverwriteInputField() {
        LogicalPlan plan = analyze("""
            FROM books METADATA _score
            | COMPLETION description = CONCAT("Translate the following text in French\\n", description)
              WITH { "inference_id" : "completion-inference-id" }
            """, "mapping-books.json");

        Completion completion = as(as(plan, Limit.class).child(), Completion.class);
        assertThat(completion.targetField(), equalTo(referenceAttribute("description", DataType.KEYWORD)));

        EsRelation esRelation = as(completion.child(), EsRelation.class);
        assertThat(getAttributeByName(completion.output(), "description"), equalTo(completion.targetField()));
        assertThat(getAttributeByName(esRelation.output(), "description"), not(equalTo(completion.targetField())));
    }

    public void testResolveGroupingsBeforeResolvingImplicitReferencesToGroupings() {
        var plan = analyze("""
            FROM test
            | EVAL date = "2025-01-01"::datetime
            | STATS c = count(emp_no) BY d = (date == "2025-01-01")
            """, "mapping-default.json");

        var limit = as(plan, Limit.class);
        var agg = as(limit.child(), Aggregate.class);
        var aggregates = agg.aggregates();
        assertThat(aggregates, hasSize(2));
        Alias a = as(aggregates.get(0), Alias.class);
        assertEquals("c", a.name());
        Count c = as(a.child(), Count.class);
        FieldAttribute fa = as(c.field(), FieldAttribute.class);
        assertEquals("emp_no", fa.name());
        ReferenceAttribute ra = as(aggregates.get(1), ReferenceAttribute.class); // reference in aggregates is resolved
        assertEquals("d", ra.name());
        List<Expression> groupings = agg.groupings();
        assertEquals(1, groupings.size());
        a = as(groupings.get(0), Alias.class); // reference in groupings is resolved
        assertEquals("d", ra.name());
        Equals equals = as(a.child(), Equals.class);
        ra = as(equals.left(), ReferenceAttribute.class);
        assertEquals("date", ra.name());
        Literal literal = as(equals.right(), Literal.class);
        assertEquals("2025-01-01T00:00:00.000Z", dateTimeToString(Long.parseLong(literal.value().toString())));
        assertEquals(DATETIME, literal.dataType());
    }

    public void testResolveGroupingsBeforeResolvingExplicitReferencesToGroupings() {
        var plan = analyze("""
            FROM test
            | EVAL date = "2025-01-01"::datetime
            | STATS c = count(emp_no), x = d::int + 1 BY d = (date == "2025-01-01")
            """, "mapping-default.json");

        var limit = as(plan, Limit.class);
        var agg = as(limit.child(), Aggregate.class);
        var aggregates = agg.aggregates();
        assertThat(aggregates, hasSize(3));
        Alias a = as(aggregates.get(0), Alias.class);
        assertEquals("c", a.name());
        Count c = as(a.child(), Count.class);
        FieldAttribute fa = as(c.field(), FieldAttribute.class);
        assertEquals("emp_no", fa.name());
        a = as(aggregates.get(1), Alias.class); // explicit reference to groupings is resolved
        assertEquals("x", a.name());
        Add add = as(a.child(), Add.class);
        ToInteger toInteger = as(add.left(), ToInteger.class);
        ReferenceAttribute ra = as(toInteger.field(), ReferenceAttribute.class);
        assertEquals("d", ra.name());
        ra = as(aggregates.get(2), ReferenceAttribute.class); // reference in aggregates is resolved
        assertEquals("d", ra.name());
        List<Expression> groupings = agg.groupings();
        assertEquals(1, groupings.size());
        a = as(groupings.get(0), Alias.class); // reference in groupings is resolved
        assertEquals("d", ra.name());
        Equals equals = as(a.child(), Equals.class);
        ra = as(equals.left(), ReferenceAttribute.class);
        assertEquals("date", ra.name());
        Literal literal = as(equals.right(), Literal.class);
        assertEquals("2025-01-01T00:00:00.000Z", dateTimeToString(Long.parseLong(literal.value().toString())));
        assertEquals(DATETIME, literal.dataType());
    }

    public void testBucketWithIntervalInStringInBothAggregationAndGrouping() {
        var plan = analyze("""
            FROM test
            | STATS c = count(emp_no), b = BUCKET(hire_date, "1 year") + 1 year BY yr = BUCKET(hire_date, "1 year")
            """, "mapping-default.json");

        var limit = as(plan, Limit.class);
        var agg = as(limit.child(), Aggregate.class);
        var aggregates = agg.aggregates();
        assertThat(aggregates, hasSize(3));
        Alias a = as(aggregates.get(0), Alias.class);
        assertEquals("c", a.name());
        Count c = as(a.child(), Count.class);
        FieldAttribute fa = as(c.field(), FieldAttribute.class);
        assertEquals("emp_no", fa.name());
        a = as(aggregates.get(1), Alias.class); // explicit reference to groupings is resolved
        assertEquals("b", a.name());
        Add add = as(a.child(), Add.class);
        Bucket bucket = as(add.left(), Bucket.class);
        fa = as(bucket.field(), FieldAttribute.class);
        assertEquals("hire_date", fa.name());
        Literal literal = as(bucket.buckets(), Literal.class);
        Literal oneYear = new Literal(EMPTY, Period.ofYears(1), DATE_PERIOD);
        assertEquals(oneYear, literal);
        literal = as(add.right(), Literal.class);
        assertEquals(oneYear, literal);
        ReferenceAttribute ra = as(aggregates.get(2), ReferenceAttribute.class); // reference in aggregates is resolved
        assertEquals("yr", ra.name());
        List<Expression> groupings = agg.groupings();
        assertEquals(1, groupings.size());
        a = as(groupings.get(0), Alias.class); // reference in groupings is resolved
        assertEquals("yr", ra.name());
        bucket = as(a.child(), Bucket.class);
        fa = as(bucket.field(), FieldAttribute.class);
        assertEquals("hire_date", fa.name());
        literal = as(bucket.buckets(), Literal.class);
        assertEquals(oneYear, literal);
    }

    public void testBucketWithIntervalInStringInGroupingReferencedInAggregation() {
        var plan = analyze("""
            FROM test
            | STATS c = count(emp_no), b = yr + 1 year BY yr = BUCKET(hire_date, "1 year")
            """, "mapping-default.json");

        var limit = as(plan, Limit.class);
        var agg = as(limit.child(), Aggregate.class);
        var aggregates = agg.aggregates();
        assertThat(aggregates, hasSize(3));
        Alias a = as(aggregates.get(0), Alias.class);
        assertEquals("c", a.name());
        Count c = as(a.child(), Count.class);
        FieldAttribute fa = as(c.field(), FieldAttribute.class);
        assertEquals("emp_no", fa.name());
        a = as(aggregates.get(1), Alias.class); // explicit reference to groupings is resolved
        assertEquals("b", a.name());
        Add add = as(a.child(), Add.class);
        ReferenceAttribute ra = as(add.left(), ReferenceAttribute.class);
        assertEquals("yr", ra.name());
        Literal oneYear = new Literal(EMPTY, Period.ofYears(1), DATE_PERIOD);
        Literal literal = as(add.right(), Literal.class);
        assertEquals(oneYear, literal);
        ra = as(aggregates.get(2), ReferenceAttribute.class); // reference in aggregates is resolved
        assertEquals("yr", ra.name());
        List<Expression> groupings = agg.groupings();
        assertEquals(1, groupings.size());
        a = as(groupings.get(0), Alias.class); // reference in groupings is resolved
        assertEquals("yr", ra.name());
        Bucket bucket = as(a.child(), Bucket.class);
        fa = as(bucket.field(), FieldAttribute.class);
        assertEquals("hire_date", fa.name());
        literal = as(bucket.buckets(), Literal.class);
        assertEquals(oneYear, literal);
    }

    public void testImplicitCastingForDateAndDateNanosFields() {
        IndexResolution indexWithUnionTypedFields = indexWithDateDateNanosUnionType();
        Analyzer analyzer = AnalyzerTestUtils.analyzer(indexWithUnionTypedFields);

        // Validate if a union typed field is cast to a type explicitly, implicit casting won't be applied again, and include some cases of
        // nested casting as well.
        LogicalPlan plan = analyze("""
            FROM tests
            | Eval a = date_and_date_nanos, b = date_and_date_nanos::datetime, c = date_and_date_nanos::date_nanos,
                   d = date_and_date_nanos::datetime::datetime, e = date_and_date_nanos::datetime::date_nanos,
                   f = date_and_date_nanos::date_nanos::datetime, g = date_and_date_nanos::date_nanos::date_nanos,
                   h = date_and_date_nanos::datetime::long, i = date_and_date_nanos::date_nanos::long,
                   j = date_and_date_nanos::long::datetime, k = date_and_date_nanos::long::date_nanos
            """, analyzer);

        Project project = as(plan, Project.class);
        List<? extends NamedExpression> projections = project.projections();
        assertEquals(13, projections.size());
        // implicit casting
        FieldAttribute fa = as(projections.get(0), FieldAttribute.class);
        verifyNameAndTypeAndMultiTypeEsField(fa.name(), fa.dataType(), "date_and_date_nanos", DATE_NANOS, fa);
        // long is not cast to date_nanos
        UnsupportedAttribute ua = as(projections.get(1), UnsupportedAttribute.class);
        verifyNameAndType(ua.name(), ua.dataType(), "date_and_date_nanos_and_long", UNSUPPORTED);
        // implicit casting
        ReferenceAttribute ra = as(projections.get(2), ReferenceAttribute.class);
        verifyNameAndType(ra.name(), ra.dataType(), "a", DATE_NANOS);
        // explicit casting
        ra = as(projections.get(3), ReferenceAttribute.class);
        verifyNameAndType(ra.name(), ra.dataType(), "b", DATETIME);
        ra = as(projections.get(4), ReferenceAttribute.class);
        verifyNameAndType(ra.name(), ra.dataType(), "c", DATE_NANOS);
        ra = as(projections.get(5), ReferenceAttribute.class);
        verifyNameAndType(ra.name(), ra.dataType(), "d", DATETIME);
        ra = as(projections.get(6), ReferenceAttribute.class);
        verifyNameAndType(ra.name(), ra.dataType(), "e", DATE_NANOS);
        ra = as(projections.get(7), ReferenceAttribute.class);
        verifyNameAndType(ra.name(), ra.dataType(), "f", DATETIME);
        ra = as(projections.get(8), ReferenceAttribute.class);
        verifyNameAndType(ra.name(), ra.dataType(), "g", DATE_NANOS);
        ra = as(projections.get(9), ReferenceAttribute.class);
        verifyNameAndType(ra.name(), ra.dataType(), "h", LONG);
        ra = as(projections.get(10), ReferenceAttribute.class);
        verifyNameAndType(ra.name(), ra.dataType(), "i", LONG);
        ra = as(projections.get(11), ReferenceAttribute.class);
        verifyNameAndType(ra.name(), ra.dataType(), "j", DATETIME);
        ra = as(projections.get(12), ReferenceAttribute.class);
        verifyNameAndType(ra.name(), ra.dataType(), "k", DATE_NANOS);

        Limit limit = as(project.child(), Limit.class);
        // original Eval coded in the query
        Eval eval = as(limit.child(), Eval.class);
        List<Alias> aliases = eval.fields();
        assertEquals(11, aliases.size());
        // implicit casting
        Alias a = aliases.get(0); // a = date_and_date_nanos
        verifyNameAndTypeAndMultiTypeEsField(a.name(), a.dataType(), "a", DATE_NANOS, a.child());
        // explicit casting
        a = aliases.get(1); // b = date_and_date_nanos::datetime
        verifyNameAndTypeAndMultiTypeEsField(a.name(), a.dataType(), "b", DATETIME, a.child());
        a = aliases.get(2); // c = date_and_date_nanos::date_nanos
        verifyNameAndTypeAndMultiTypeEsField(a.name(), a.dataType(), "c", DATE_NANOS, a.child());
        a = aliases.get(3); // d = date_and_date_nanos::datetime::datetime
        verifyNameAndType(a.name(), a.dataType(), "d", DATETIME);
        ToDatetime toDatetime = as(a.child(), ToDatetime.class);
        fa = as(toDatetime.field(), FieldAttribute.class);
        verifyNameAndTypeAndMultiTypeEsField(
            fa.name(),
            fa.dataType(),
            "$$date_and_date_nanos$converted_to$datetime",
            DATETIME,
            toDatetime.field()
        );
        a = aliases.get(4); // e = date_and_date_nanos::datetime::date_nanos
        verifyNameAndType(a.name(), a.dataType(), "e", DATE_NANOS);
        ToDateNanos toDateNanos = as(a.child(), ToDateNanos.class);
        fa = as(toDateNanos.field(), FieldAttribute.class);
        verifyNameAndTypeAndMultiTypeEsField(
            fa.name(),
            fa.dataType(),
            "$$date_and_date_nanos$converted_to$datetime",
            DATETIME,
            toDateNanos.field()
        );
        a = aliases.get(5); // f = date_and_date_nanos::date_nanos::datetime
        verifyNameAndType(a.name(), a.dataType(), "f", DATETIME);
        toDatetime = as(a.child(), ToDatetime.class);
        fa = as(toDatetime.field(), FieldAttribute.class);
        verifyNameAndTypeAndMultiTypeEsField(fa.name(), fa.dataType(), "$$date_and_date_nanos$converted_to$date_nanos", DATE_NANOS, fa);
        a = aliases.get(6); // g = date_and_date_nanos::date_nanos::date_nanos
        verifyNameAndType(a.name(), a.dataType(), "g", DATE_NANOS);
        toDateNanos = as(a.child(), ToDateNanos.class);
        fa = as(toDateNanos.field(), FieldAttribute.class);
        verifyNameAndTypeAndMultiTypeEsField(fa.name(), fa.dataType(), "$$date_and_date_nanos$converted_to$date_nanos", DATE_NANOS, fa);
        a = aliases.get(7); // h = date_and_date_nanos::datetime::long
        verifyNameAndType(a.name(), a.dataType(), "h", LONG);
        ToLong toLong = as(a.child(), ToLong.class);
        fa = as(toLong.field(), FieldAttribute.class);
        verifyNameAndTypeAndMultiTypeEsField(fa.name(), fa.dataType(), "$$date_and_date_nanos$converted_to$datetime", DATETIME, fa);
        a = aliases.get(8); // i = date_and_date_nanos::date_nanos::long
        verifyNameAndType(a.name(), a.dataType(), "i", LONG);
        toLong = as(a.child(), ToLong.class);
        fa = as(toLong.field(), FieldAttribute.class);
        verifyNameAndTypeAndMultiTypeEsField(fa.name(), fa.dataType(), "$$date_and_date_nanos$converted_to$date_nanos", DATE_NANOS, fa);
        a = aliases.get(9); // j = date_and_date_nanos::long::datetime
        verifyNameAndType(a.name(), a.dataType(), "j", DATETIME);
        toDatetime = as(a.child(), ToDatetime.class);
        fa = as(toDatetime.field(), FieldAttribute.class);
        verifyNameAndTypeAndMultiTypeEsField(fa.name(), fa.dataType(), "$$date_and_date_nanos$converted_to$long", LONG, fa);
        a = aliases.get(10); // k = date_and_date_nanos::long::date_nanos
        verifyNameAndType(a.name(), a.dataType(), "k", DATE_NANOS);
        toDateNanos = as(a.child(), ToDateNanos.class);
        fa = as(toDateNanos.field(), FieldAttribute.class);
        verifyNameAndTypeAndMultiTypeEsField(fa.name(), fa.dataType(), "$$date_and_date_nanos$converted_to$long", LONG, fa);
        EsRelation esRelation = as(eval.child(), EsRelation.class);
        assertEquals("test*", esRelation.indexPattern());
    }

    public void testGroupingOverridesInStats() {
        verifyUnsupported("""
            from test
            | stats MIN(salary) BY x = languages, x = x + 1
            """, "Found 1 problem\n" + "line 2:43: Unknown column [x]", "mapping-default.json");
    }

    public void testGroupingOverridesInInlinestats() {
        assumeTrue("INLINESTATS required", EsqlCapabilities.Cap.INLINESTATS_V11.isEnabled());
        verifyUnsupported("""
            from test
            | inlinestats MIN(salary) BY x = languages, x = x + 1
            """, "Found 1 problem\n" + "line 2:49: Unknown column [x]", "mapping-default.json");
    }

    public void testTBucketWithDatePeriodInBothAggregationAndGrouping() {
        LogicalPlan plan = analyze("""
            FROM sample_data
            | STATS min = MIN(@timestamp), max = MAX(@timestamp) BY bucket = TBUCKET(1 week)
            | SORT min
            """, "mapping-sample_data.json");

        Limit limit = as(plan, Limit.class);
        OrderBy orderBy = as(limit.child(), OrderBy.class);
        Aggregate agg = as(orderBy.child(), Aggregate.class);

        List<? extends NamedExpression> aggregates = agg.aggregates();
        assertThat(aggregates, hasSize(3));
        Alias a = as(aggregates.get(0), Alias.class);
        assertEquals("min", a.name());
        Min min = as(a.child(), Min.class);
        FieldAttribute fa = as(min.field(), FieldAttribute.class);
        assertEquals("@timestamp", fa.name());
        a = as(aggregates.get(1), Alias.class);
        assertEquals("max", a.name());
        Max max = as(a.child(), Max.class);
        fa = as(max.field(), FieldAttribute.class);
        assertEquals("@timestamp", fa.name());
        ReferenceAttribute ra = as(aggregates.get(2), ReferenceAttribute.class);
        assertEquals("bucket", ra.name());

        List<Expression> groupings = agg.groupings();
        assertEquals(1, groupings.size());
        a = as(groupings.get(0), Alias.class); // reference in groupings is resolved
        TBucket tbucket = as(a.child(), TBucket.class);
        fa = as(tbucket.field(), FieldAttribute.class);
        assertEquals("@timestamp", fa.name());
        Literal literal = as(tbucket.buckets(), Literal.class);
        Literal oneWeek = new Literal(EMPTY, Period.ofWeeks(1), DATE_PERIOD);
        assertEquals(oneWeek, literal);
    }

    private void verifyNameAndType(String actualName, DataType actualType, String expectedName, DataType expectedType) {
        assertEquals(expectedName, actualName);
        assertEquals(expectedType, actualType);
    }

    public void testImplicitCastingForAggregateMetricDouble() {
        assumeTrue(
            "aggregate metric double implicit casting must be available",
            EsqlCapabilities.Cap.AGGREGATE_METRIC_DOUBLE_IMPLICIT_CASTING_IN_AGGS.isEnabled()
        );
        Map<String, EsField> mapping = Map.of(
            "@timestamp",
            new EsField("@timestamp", DATETIME, Map.of(), true, EsField.TimeSeriesFieldType.NONE),
            "cluster",
            new EsField("cluster", KEYWORD, Map.of(), true, EsField.TimeSeriesFieldType.DIMENSION),
            "metric_field",
            new InvalidMappedField("metric_field", Map.of("aggregate_metric_double", Set.of("k8s-downsampled"), "double", Set.of("k8s")))
        );

        var esIndex = new EsIndex(
            "k8s*",
            mapping,
            Map.of("k8s", IndexMode.TIME_SERIES, "k8s-downsampled", IndexMode.TIME_SERIES),
            Set.of()
        );
        var indexResolution = IndexResolution.valid(esIndex);
        var analyzer = new Analyzer(
            new AnalyzerContext(
                EsqlTestUtils.TEST_CFG,
                new EsqlFunctionRegistry(),
                indexResolution,
                defaultEnrichResolution(),
                defaultInferenceResolution()
            ),
            TEST_VERIFIER
        );
        var e = expectThrows(VerificationException.class, () -> analyze("""
            from k8s* | stats std_dev(metric_field)
            """, analyzer));
        assertThat(
            e.getMessage(),
            containsString("Cannot use field [metric_field] due to ambiguities being mapped as [2] incompatible types")
        );

        var plan = analyze("""
            from k8s* | stats max = max(metric_field),
            avg = avg(metric_field),
            sum = sum(metric_field),
            min = min(metric_field),
            count = count(metric_field)
            """, analyzer);
        assertProjection(plan, "max", "avg", "sum", "min", "count");

        assumeTrue("Metrics command must be available for TS", EsqlCapabilities.Cap.METRICS_COMMAND.isEnabled());
        var plan2 = analyze("""
            TS k8s* | stats s1 = sum(sum_over_time(metric_field)),
            s2 = sum(avg_over_time(metric_field)),
            min = min(max_over_time(metric_field)),
            count = count(count_over_time(metric_field)),
            avg = avg(min_over_time(metric_field))
            by cluster, time_bucket = bucket(@timestamp,1minute)
            """, analyzer);
        assertProjection(plan2, "s1", "s2", "min", "count", "avg", "cluster", "time_bucket");
    }

    private void verifyNameAndTypeAndMultiTypeEsField(
        String actualName,
        DataType actualType,
        String expectedName,
        DataType expectedType,
        Expression e
    ) {
        assertEquals(expectedName, actualName);
        assertEquals(expectedType, actualType);
        assertTrue(isMultiTypeEsField(e));
    }

    private boolean isMultiTypeEsField(Expression e) {
        return e instanceof FieldAttribute fa && fa.field() instanceof MultiTypeEsField;
    }

    @Override
    protected IndexAnalyzers createDefaultIndexAnalyzers() {
        return super.createDefaultIndexAnalyzers();
    }

    static Alias alias(String name, Expression value) {
        return new Alias(EMPTY, name, value);
    }

    static Literal string(String value) {
        return new Literal(EMPTY, BytesRefs.toBytesRef(value), DataType.KEYWORD);
    }

    static Literal literal(int value) {
        return new Literal(EMPTY, value, DataType.INTEGER);
    }
}<|MERGE_RESOLUTION|>--- conflicted
+++ resolved
@@ -2371,8 +2371,6 @@
     private static void checkDenseVectorCastingKnn(String fieldName) {
         var plan = analyze(String.format(Locale.ROOT, """
             from test | where knn(%s, [0, 1, 2])
-<<<<<<< HEAD
-=======
             """, fieldName), "mapping-dense_vector.json");
 
         var limit = as(plan, Limit.class);
@@ -2386,7 +2384,6 @@
     private static void checkDenseVectorCastingHexKnn(String fieldName) {
         var plan = analyze(String.format(Locale.ROOT, """
             from test | where knn(%s, "000102")
->>>>>>> fc358ebc
             """, fieldName), "mapping-dense_vector.json");
 
         var limit = as(plan, Limit.class);
@@ -2394,41 +2391,39 @@
         var knn = as(filter.condition(), Knn.class);
         var queryVector = as(knn.query(), Literal.class);
         assertEquals(DataType.DENSE_VECTOR, queryVector.dataType());
-<<<<<<< HEAD
-        assertThat(queryVector.value(), equalTo(List.of(0f, 1f, 2f)));
+        assertThat(queryVector.value(), equalTo(List.of(0.0f, 1.0f, 2.0f)));
+    }
+
+    private static void checkDenseVectorEvalCastingKnn(String fieldName) {
+        var plan = analyze(String.format(Locale.ROOT, """
+            from test | eval query = to_dense_vector([0, 1, 2]) | where knn(%s, query)
+            """, fieldName), "mapping-dense_vector.json");
+
+        var limit = as(plan, Limit.class);
+        var filter = as(limit.child(), Filter.class);
+        var knn = as(filter.condition(), Knn.class);
+        var queryVector = as(knn.query(), ReferenceAttribute.class);
+        assertEquals(DataType.DENSE_VECTOR, queryVector.dataType());
+        assertThat(queryVector.name(), is("query"));
     }
 
     public void testDenseVectorImplicitCastingKnnQueryParams() {
         checkDenseVectorCastingKnnQueryParams("float_vector");
         checkDenseVectorCastingKnnQueryParams("byte_vector");
+        checkDenseVectorCastingKnnQueryParams("bit_vector");
     }
 
     private void checkDenseVectorCastingKnnQueryParams(String fieldName) {
         var plan = analyze(String.format(Locale.ROOT, """
             from test | where knn(%s, ?query_vector)
             """, fieldName), "mapping-dense_vector.json", new QueryParams(List.of(paramAsConstant("query_vector", List.of(0, 1, 2)))));
-=======
-        assertThat(queryVector.value(), equalTo(List.of(0.0f, 1.0f, 2.0f)));
-    }
-
-    private static void checkDenseVectorEvalCastingKnn(String fieldName) {
-        var plan = analyze(String.format(Locale.ROOT, """
-            from test | eval query = to_dense_vector([0, 1, 2]) | where knn(%s, query)
-            """, fieldName), "mapping-dense_vector.json");
->>>>>>> fc358ebc
 
         var limit = as(plan, Limit.class);
         var filter = as(limit.child(), Filter.class);
         var knn = as(filter.condition(), Knn.class);
-<<<<<<< HEAD
         var queryVector = as(knn.query(), Literal.class);
         assertEquals(DataType.DENSE_VECTOR, queryVector.dataType());
         assertThat(queryVector.value(), equalTo(List.of(0f, 1f, 2f)));
-=======
-        var queryVector = as(knn.query(), ReferenceAttribute.class);
-        assertEquals(DataType.DENSE_VECTOR, queryVector.dataType());
-        assertThat(queryVector.name(), is("query"));
->>>>>>> fc358ebc
     }
 
     public void testDenseVectorImplicitCastingSimilarityFunctions() {

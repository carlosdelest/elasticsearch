--- conflicted
+++ resolved
@@ -386,15 +386,11 @@
 
     private static FunctionDefinition[][] snapshotFunctions() {
         return new FunctionDefinition[][] {
-<<<<<<< HEAD
-            new FunctionDefinition[] { def(Rate.class, Rate::withUnresolvedTimestamp, "rate") },
-            // Full text functions
-            new FunctionDefinition[] { def(QueryStringFunction.class, QueryStringFunction::new, "qstr") } };
-=======
             new FunctionDefinition[] {
                 def(Categorize.class, Categorize::new, "categorize"),
-                def(Rate.class, Rate::withUnresolvedTimestamp, "rate") } };
->>>>>>> c66c00df
+                def(Rate.class, Rate::withUnresolvedTimestamp, "rate"),
+                // Full text functions
+                def(QueryStringFunction.class, QueryStringFunction::new, "qstr") } };
     }
 
     public EsqlFunctionRegistry snapshotRegistry() {

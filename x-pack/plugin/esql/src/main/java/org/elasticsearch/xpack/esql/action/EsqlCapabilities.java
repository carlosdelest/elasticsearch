--- conflicted
+++ resolved
@@ -21,7 +21,6 @@
 import java.util.Set;
 
 import static org.elasticsearch.xpack.esql.core.plugin.EsqlCorePlugin.AGGREGATE_METRIC_DOUBLE_FEATURE_FLAG;
-import static org.elasticsearch.xpack.esql.core.plugin.EsqlCorePlugin.DENSE_VECTOR_FEATURE_FLAG;
 
 /**
  * A {@link Set} of "capabilities" supported by the {@link RestEsqlQueryAction}
@@ -1065,16 +1064,6 @@
         SAMPLE(Build.current().isSnapshot()),
 
         /**
-<<<<<<< HEAD
-         * Support for dense_vector field type
-         */
-        DENSE_VECTOR_SUPPORT(DENSE_VECTOR_FEATURE_FLAG),
-
-        /**
-         * Support knn function
-         */
-        KNN_FUNCTION(Build.current().isSnapshot());
-=======
          * The {@code _query} API now gives a cast recommendation if multiple types are found in certain instances.
          */
         SUGGESTED_CAST,
@@ -1151,7 +1140,6 @@
          * Dense vector field type support
          */
         DENSE_VECTOR_FIELD_TYPE(EsqlCorePlugin.DENSE_VECTOR_FEATURE_FLAG);
->>>>>>> e5cdc581
 
         private final boolean enabled;
 

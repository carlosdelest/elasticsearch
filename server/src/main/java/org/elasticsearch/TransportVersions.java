--- conflicted
+++ resolved
@@ -199,9 +199,6 @@
     public static final TransportVersion VERTEX_AI_INPUT_TYPE_ADDED = def(8_790_00_0);
     public static final TransportVersion SKIP_INNER_HITS_SEARCH_SOURCE = def(8_791_00_0);
     public static final TransportVersion QUERY_RULES_LIST_INCLUDES_TYPES = def(8_792_00_0);
-<<<<<<< HEAD
-    public static final TransportVersion KNN_QUERY_RESCORE_OVERSAMPLE = def(8_793_00_0);
-=======
     public static final TransportVersion INDEX_STATS_ADDITIONAL_FIELDS = def(8_793_00_0);
     public static final TransportVersion INDEX_STATS_ADDITIONAL_FIELDS_REVERT = def(8_794_00_0);
     public static final TransportVersion FAST_REFRESH_RCO_2 = def(8_795_00_0);
@@ -215,7 +212,7 @@
     public static final TransportVersion LOGSDB_TELEMETRY_CUSTOM_CUTOFF_DATE = def(8_801_00_0);
     public static final TransportVersion SOURCE_MODE_TELEMETRY = def(8_802_00_0);
     public static final TransportVersion NEW_REFRESH_CLUSTER_BLOCK = def(8_803_00_0);
->>>>>>> 49b707b1
+    public static final TransportVersion KNN_QUERY_RESCORE_OVERSAMPLE = def(8_804_00_0);
 
     /*
      * STOP! READ THIS FIRST! No, really,

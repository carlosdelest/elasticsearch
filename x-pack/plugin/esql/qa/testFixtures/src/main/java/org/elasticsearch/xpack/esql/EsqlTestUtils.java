/*
 * Copyright Elasticsearch B.V. and/or licensed to Elasticsearch B.V. under one
 * or more contributor license agreements. Licensed under the Elastic License
 * 2.0; you may not use this file except in compliance with the Elastic License
 * 2.0.
 */

package org.elasticsearch.xpack.esql;

import org.apache.lucene.document.InetAddressPoint;
import org.apache.lucene.sandbox.document.HalfFloatPoint;
import org.apache.lucene.util.BytesRef;
import org.elasticsearch.ExceptionsHelper;
import org.elasticsearch.common.Strings;
import org.elasticsearch.common.breaker.CircuitBreaker;
import org.elasticsearch.common.breaker.NoopCircuitBreaker;
import org.elasticsearch.common.bytes.BytesReference;
import org.elasticsearch.common.regex.Regex;
import org.elasticsearch.common.settings.Settings;
import org.elasticsearch.common.util.BigArrays;
import org.elasticsearch.compute.data.BlockFactory;
import org.elasticsearch.compute.data.BlockUtils;
import org.elasticsearch.compute.data.BytesRefBlock;
import org.elasticsearch.compute.data.DoubleBlock;
import org.elasticsearch.compute.data.IntBlock;
import org.elasticsearch.compute.data.LongBlock;
import org.elasticsearch.core.PathUtils;
import org.elasticsearch.core.SuppressForbidden;
import org.elasticsearch.core.Tuple;
import org.elasticsearch.geo.GeometryTestUtils;
import org.elasticsearch.geo.ShapeTestUtils;
import org.elasticsearch.index.IndexMode;
import org.elasticsearch.license.XPackLicenseState;
import org.elasticsearch.tasks.TaskCancelledException;
import org.elasticsearch.test.ESTestCase;
import org.elasticsearch.transport.RemoteTransportException;
import org.elasticsearch.xcontent.json.JsonXContent;
import org.elasticsearch.xpack.esql.action.EsqlQueryResponse;
import org.elasticsearch.xpack.esql.analysis.EnrichResolution;
import org.elasticsearch.xpack.esql.analysis.Verifier;
import org.elasticsearch.xpack.esql.core.expression.Attribute;
import org.elasticsearch.xpack.esql.core.expression.Expression;
import org.elasticsearch.xpack.esql.core.expression.FieldAttribute;
import org.elasticsearch.xpack.esql.core.expression.Literal;
import org.elasticsearch.xpack.esql.core.expression.ReferenceAttribute;
import org.elasticsearch.xpack.esql.core.expression.predicate.Range;
import org.elasticsearch.xpack.esql.core.expression.predicate.regex.RLikePattern;
import org.elasticsearch.xpack.esql.core.expression.predicate.regex.WildcardPattern;
import org.elasticsearch.xpack.esql.core.tree.Source;
import org.elasticsearch.xpack.esql.core.type.DataType;
import org.elasticsearch.xpack.esql.core.type.EsField;
import org.elasticsearch.xpack.esql.core.util.DateUtils;
import org.elasticsearch.xpack.esql.core.util.StringUtils;
import org.elasticsearch.xpack.esql.expression.function.EsqlFunctionRegistry;
import org.elasticsearch.xpack.esql.expression.function.scalar.string.RLike;
import org.elasticsearch.xpack.esql.expression.function.scalar.string.WildcardLike;
import org.elasticsearch.xpack.esql.expression.predicate.operator.comparison.Equals;
import org.elasticsearch.xpack.esql.expression.predicate.operator.comparison.GreaterThan;
import org.elasticsearch.xpack.esql.expression.predicate.operator.comparison.GreaterThanOrEqual;
import org.elasticsearch.xpack.esql.expression.predicate.operator.comparison.LessThan;
import org.elasticsearch.xpack.esql.expression.predicate.operator.comparison.LessThanOrEqual;
import org.elasticsearch.xpack.esql.expression.predicate.operator.comparison.NotEquals;
import org.elasticsearch.xpack.esql.index.EsIndex;
import org.elasticsearch.xpack.esql.parser.QueryParam;
import org.elasticsearch.xpack.esql.plan.logical.Enrich;
import org.elasticsearch.xpack.esql.plan.logical.EsRelation;
import org.elasticsearch.xpack.esql.plan.logical.LogicalPlan;
import org.elasticsearch.xpack.esql.plan.logical.local.LocalRelation;
import org.elasticsearch.xpack.esql.plan.logical.local.LocalSupplier;
import org.elasticsearch.xpack.esql.plugin.EsqlPlugin;
import org.elasticsearch.xpack.esql.plugin.QueryPragmas;
import org.elasticsearch.xpack.esql.session.Configuration;
import org.elasticsearch.xpack.esql.stats.Metrics;
import org.elasticsearch.xpack.esql.stats.SearchStats;
import org.elasticsearch.xpack.versionfield.Version;
import org.junit.Assert;

import java.io.BufferedReader;
import java.io.IOException;
import java.io.InputStream;
import java.io.InputStreamReader;
import java.io.UncheckedIOException;
import java.net.URL;
import java.net.URLConnection;
import java.nio.charset.StandardCharsets;
import java.nio.file.FileVisitOption;
import java.nio.file.FileVisitResult;
import java.nio.file.Files;
import java.nio.file.Path;
import java.nio.file.SimpleFileVisitor;
import java.nio.file.attribute.BasicFileAttributes;
import java.time.Duration;
import java.time.Period;
import java.util.ArrayList;
import java.util.EnumSet;
import java.util.HashMap;
import java.util.HashSet;
import java.util.Iterator;
import java.util.LinkedHashMap;
import java.util.List;
import java.util.Locale;
import java.util.Map;
import java.util.Set;
import java.util.TreeMap;
import java.util.jar.JarInputStream;
import java.util.zip.ZipEntry;

import static java.util.Collections.emptyList;
import static java.util.Collections.emptyMap;
import static java.util.Collections.unmodifiableMap;
import static org.elasticsearch.test.ESTestCase.between;
import static org.elasticsearch.test.ESTestCase.randomAlphaOfLength;
import static org.elasticsearch.test.ESTestCase.randomBoolean;
import static org.elasticsearch.test.ESTestCase.randomByte;
import static org.elasticsearch.test.ESTestCase.randomDouble;
import static org.elasticsearch.test.ESTestCase.randomFloat;
import static org.elasticsearch.test.ESTestCase.randomFrom;
import static org.elasticsearch.test.ESTestCase.randomInt;
import static org.elasticsearch.test.ESTestCase.randomIntBetween;
import static org.elasticsearch.test.ESTestCase.randomIp;
import static org.elasticsearch.test.ESTestCase.randomLong;
import static org.elasticsearch.test.ESTestCase.randomLongBetween;
import static org.elasticsearch.test.ESTestCase.randomMillisUpToYear9999;
import static org.elasticsearch.test.ESTestCase.randomNonNegativeLong;
import static org.elasticsearch.test.ESTestCase.randomShort;
import static org.elasticsearch.test.ESTestCase.randomZone;
import static org.elasticsearch.xpack.esql.core.tree.Source.EMPTY;
import static org.elasticsearch.xpack.esql.core.type.DataType.INTEGER;
import static org.elasticsearch.xpack.esql.core.type.DataType.NULL;
import static org.elasticsearch.xpack.esql.core.util.SpatialCoordinateTypes.CARTESIAN;
import static org.elasticsearch.xpack.esql.core.util.SpatialCoordinateTypes.GEO;
import static org.elasticsearch.xpack.esql.parser.ParserUtils.ParamClassification.IDENTIFIER;
import static org.elasticsearch.xpack.esql.parser.ParserUtils.ParamClassification.PATTERN;
import static org.elasticsearch.xpack.esql.parser.ParserUtils.ParamClassification.VALUE;
import static org.hamcrest.Matchers.instanceOf;
import static org.junit.Assert.assertNotNull;
import static org.junit.Assert.assertNull;

public final class EsqlTestUtils {

    public static final Literal ONE = new Literal(Source.EMPTY, 1, DataType.INTEGER);
    public static final Literal TWO = new Literal(Source.EMPTY, 2, DataType.INTEGER);
    public static final Literal THREE = new Literal(Source.EMPTY, 3, DataType.INTEGER);
    public static final Literal FOUR = new Literal(Source.EMPTY, 4, DataType.INTEGER);
    public static final Literal FIVE = new Literal(Source.EMPTY, 5, DataType.INTEGER);
    public static final Literal SIX = new Literal(Source.EMPTY, 6, DataType.INTEGER);

    public static Equals equalsOf(Expression left, Expression right) {
        return new Equals(EMPTY, left, right, null);
    }

    public static LessThan lessThanOf(Expression left, Expression right) {
        return new LessThan(EMPTY, left, right, null);
    }

    public static GreaterThan greaterThanOf(Expression left, Expression right) {
        return new GreaterThan(EMPTY, left, right, ESTestCase.randomZone());
    }

    public static NotEquals notEqualsOf(Expression left, Expression right) {
        return new NotEquals(EMPTY, left, right, ESTestCase.randomZone());
    }

    public static LessThanOrEqual lessThanOrEqualOf(Expression left, Expression right) {
        return new LessThanOrEqual(EMPTY, left, right, ESTestCase.randomZone());
    }

    public static GreaterThanOrEqual greaterThanOrEqualOf(Expression left, Expression right) {
        return new GreaterThanOrEqual(EMPTY, left, right, ESTestCase.randomZone());
    }

    public static FieldAttribute getFieldAttribute() {
        return getFieldAttribute("a");
    }

    public static FieldAttribute getFieldAttribute(String name) {
        return getFieldAttribute(name, INTEGER);
    }

    public static FieldAttribute getFieldAttribute(String name, DataType dataType) {
        return new FieldAttribute(EMPTY, name, new EsField(name + "f", dataType, emptyMap(), true));
    }

    public static FieldAttribute fieldAttribute() {
        return fieldAttribute(randomAlphaOfLength(10), randomFrom(DataType.types()));
    }

    public static FieldAttribute fieldAttribute(String name, DataType type) {
        return new FieldAttribute(EMPTY, name, new EsField(name, type, emptyMap(), randomBoolean()));
    }

    public static Literal of(Object value) {
        return of(Source.EMPTY, value);
    }

    /**
     * Utility method for creating 'in-line' Literals (out of values instead of expressions).
     */
    public static Literal of(Source source, Object value) {
        if (value instanceof Literal) {
            return (Literal) value;
        }
        return new Literal(source, value, DataType.fromJava(value));
    }

    public static ReferenceAttribute referenceAttribute(String name, DataType type) {
        return new ReferenceAttribute(EMPTY, name, type);
    }

    public static Range rangeOf(Expression value, Expression lower, boolean includeLower, Expression upper, boolean includeUpper) {
        return new Range(EMPTY, value, lower, includeLower, upper, includeUpper, randomZone());
    }

    public static EsRelation relation() {
        return new EsRelation(EMPTY, new EsIndex(randomAlphaOfLength(8), emptyMap()), IndexMode.STANDARD, randomBoolean());
    }

    /**
     * This version of SearchStats always returns true for all fields for all boolean methods.
     * For custom behaviour either use {@link TestConfigurableSearchStats} or override the specific methods.
     */
    public static class TestSearchStats implements SearchStats {

        @Override
        public boolean exists(String field) {
            return true;
        }

        @Override
        public boolean isIndexed(String field) {
            return exists(field);
        }

        @Override
        public boolean hasDocValues(String field) {
            return exists(field);
        }

        @Override
        public boolean hasExactSubfield(String field) {
            return exists(field);
        }

        @Override
        public long count() {
            return -1;
        }

        @Override
        public long count(String field) {
            return exists(field) ? -1 : 0;
        }

        @Override
        public long count(String field, BytesRef value) {
            return exists(field) ? -1 : 0;
        }

        @Override
        public byte[] min(String field, DataType dataType) {
            return null;
        }

        @Override
        public byte[] max(String field, DataType dataType) {
            return null;
        }

        @Override
        public boolean isSingleValue(String field) {
            return false;
        }
    }

    /**
     * This version of SearchStats can be preconfigured to return true/false for various combinations of the four field settings:
     * <ol>
     *     <li>exists</li>
     *     <li>isIndexed</li>
     *     <li>hasDocValues</li>
     *     <li>hasExactSubfield</li>
     * </ol>
     * The default will return true for all fields. The include/exclude methods can be used to configure the settings for specific fields.
     * If you call 'include' with no fields, it will switch to return false for all fields.
     */
    public static class TestConfigurableSearchStats extends TestSearchStats {
        public enum Config {
            EXISTS,
            INDEXED,
            DOC_VALUES,
            EXACT_SUBFIELD
        }

        private final Map<Config, Set<String>> includes = new HashMap<>();
        private final Map<Config, Set<String>> excludes = new HashMap<>();

        public TestConfigurableSearchStats include(Config key, String... fields) {
            // If this method is called with no fields, it is interpreted to mean include none, so we include a dummy field
            for (String field : fields.length == 0 ? new String[] { "-" } : fields) {
                includes.computeIfAbsent(key, k -> new HashSet<>()).add(field);
                excludes.computeIfAbsent(key, k -> new HashSet<>()).remove(field);
            }
            return this;
        }

        public TestConfigurableSearchStats exclude(Config key, String... fields) {
            for (String field : fields) {
                includes.computeIfAbsent(key, k -> new HashSet<>()).remove(field);
                excludes.computeIfAbsent(key, k -> new HashSet<>()).add(field);
            }
            return this;
        }

        private boolean isConfigationSet(Config config, String field) {
            Set<String> in = includes.getOrDefault(config, Set.of());
            Set<String> ex = excludes.getOrDefault(config, Set.of());
            return (in.isEmpty() || in.contains(field)) && ex.contains(field) == false;
        }

        @Override
        public boolean exists(String field) {
            return isConfigationSet(Config.EXISTS, field);
        }

        @Override
        public boolean isIndexed(String field) {
            return isConfigationSet(Config.INDEXED, field);
        }

        @Override
        public boolean hasDocValues(String field) {
            return isConfigationSet(Config.DOC_VALUES, field);
        }

        @Override
        public boolean hasExactSubfield(String field) {
            return isConfigationSet(Config.EXACT_SUBFIELD, field);
        }

        @Override
        public String toString() {
            return "TestConfigurableSearchStats{" + "includes=" + includes + ", excludes=" + excludes + '}';
        }
    }

    public static final TestSearchStats TEST_SEARCH_STATS = new TestSearchStats();

    private static final Map<String, Map<String, Column>> TABLES = tables();

    public static final Configuration TEST_CFG = configuration(new QueryPragmas(Settings.EMPTY));

    public static final Verifier TEST_VERIFIER = new Verifier(new Metrics(new EsqlFunctionRegistry()), new XPackLicenseState(() -> 0L));

    private EsqlTestUtils() {}

    public static Configuration configuration(QueryPragmas pragmas, String query) {
        return new Configuration(
            DateUtils.UTC,
            Locale.US,
            null,
            null,
            pragmas,
            EsqlPlugin.QUERY_RESULT_TRUNCATION_MAX_SIZE.getDefault(Settings.EMPTY),
            EsqlPlugin.QUERY_RESULT_TRUNCATION_DEFAULT_SIZE.getDefault(Settings.EMPTY),
            query,
            false,
            TABLES,
            System.nanoTime()
        );
    }

    public static Configuration configuration(QueryPragmas pragmas) {
        return configuration(pragmas, StringUtils.EMPTY);
    }

    public static Configuration configuration(String query) {
        return configuration(new QueryPragmas(Settings.EMPTY), query);
    }

    public static Literal L(Object value) {
        return of(value);
    }

    public static LogicalPlan emptySource() {
        return new LocalRelation(Source.EMPTY, emptyList(), LocalSupplier.EMPTY);
    }

    public static LogicalPlan localSource(BlockFactory blockFactory, List<Attribute> fields, List<Object> row) {
        return new LocalRelation(Source.EMPTY, fields, LocalSupplier.of(BlockUtils.fromListRow(blockFactory, row)));
    }

    public static <T> T as(Object node, Class<T> type) {
        Assert.assertThat(node, instanceOf(type));
        return type.cast(node);
    }

    public static Map<String, EsField> loadMapping(String name) {
        return LoadMapping.loadMapping(name);
    }

    public static String loadUtf8TextFile(String name) {
        try (InputStream textStream = EsqlTestUtils.class.getResourceAsStream(name)) {
            return new String(textStream.readAllBytes(), StandardCharsets.UTF_8);
        } catch (IOException ex) {
            throw new RuntimeException(ex);
        }
    }

    public static EnrichResolution emptyPolicyResolution() {
        return new EnrichResolution();
    }

    public static SearchStats statsForExistingField(String... names) {
        return fieldMatchingExistOrMissing(true, names);
    }

    public static SearchStats statsForMissingField(String... names) {
        return fieldMatchingExistOrMissing(false, names);
    }

    private static SearchStats fieldMatchingExistOrMissing(boolean exists, String... names) {
        return new TestSearchStats() {
            private final Set<String> fields = Set.of(names);

            @Override
            public boolean exists(String field) {
                return fields.contains(field) == exists;
            }
        };
    }

    public static List<List<Object>> getValuesList(EsqlQueryResponse results) {
        return getValuesList(results.values());
    }

    public static List<List<Object>> getValuesList(Iterator<Iterator<Object>> values) {
        var valuesList = new ArrayList<List<Object>>();
        values.forEachRemaining(row -> {
            var rowValues = new ArrayList<>();
            row.forEachRemaining(rowValues::add);
            valuesList.add(rowValues);
        });
        return valuesList;
    }

    public static List<List<Object>> getValuesList(Iterable<Iterable<Object>> values) {
        var valuesList = new ArrayList<List<Object>>();
        values.iterator().forEachRemaining(row -> {
            var rowValues = new ArrayList<>();
            row.iterator().forEachRemaining(rowValues::add);
            valuesList.add(rowValues);
        });
        return valuesList;
    }

    public static List<String> withDefaultLimitWarning(List<String> warnings) {
        List<String> result = warnings == null ? new ArrayList<>() : new ArrayList<>(warnings);
        result.add("No limit defined, adding default limit of [1000]");
        return result;
    }

    /**
     * Generates a random enrich command with or without explicit parameters
     */
    public static String randomEnrichCommand(String name, Enrich.Mode mode, String matchField, List<String> enrichFields) {
        String onField = " ";
        String withFields = " ";

        List<String> before = new ArrayList<>();
        List<String> after = new ArrayList<>();

        if (randomBoolean()) {
            // => RENAME new_match_field=match_field | ENRICH name ON new_match_field | RENAME new_match_field AS match_field
            String newMatchField = "my_" + matchField;
            before.add("RENAME " + matchField + " AS " + newMatchField);
            onField = " ON " + newMatchField;
            after.add("RENAME " + newMatchField + " AS " + matchField);
        } else if (randomBoolean()) {
            onField = " ON " + matchField;
        }
        if (randomBoolean()) {
            List<String> fields = new ArrayList<>();
            for (String f : enrichFields) {
                if (randomBoolean()) {
                    fields.add(f);
                } else {
                    // ENRICH name WITH new_a=a,b|new_c=c | RENAME new_a AS a | RENAME new_c AS c
                    fields.add("new_" + f + "=" + f);
                    after.add("RENAME new_" + f + " AS " + f);
                }
            }
            withFields = " WITH " + String.join(",", fields);
        }
        String enrich = "ENRICH ";
        if (mode != Enrich.Mode.ANY || randomBoolean()) {
            enrich += " _" + mode + ":";
        }
        enrich += name;
        enrich += onField;
        enrich += withFields;
        List<String> all = new ArrayList<>(before);
        all.add(enrich);
        all.addAll(after);
        return String.join(" | ", all);
    }

    /**
     * "tables" provided in the context for the LOOKUP command. If you
     * add to this, you must also add to {@code EsqlSpecTestCase#tables};
     */
    public static Map<String, Map<String, Column>> tables() {
        BlockFactory factory = new BlockFactory(new NoopCircuitBreaker(CircuitBreaker.REQUEST), BigArrays.NON_RECYCLING_INSTANCE);
        Map<String, Map<String, Column>> tables = new TreeMap<>();
        try (
            IntBlock.Builder ints = factory.newIntBlockBuilder(10);
            LongBlock.Builder longs = factory.newLongBlockBuilder(10);
            BytesRefBlock.Builder names = factory.newBytesRefBlockBuilder(10);
        ) {
            for (int i = 0; i < 10; i++) {
                ints.appendInt(i);
                longs.appendLong(i);
                names.appendBytesRef(new BytesRef(numberName(i)));
            }

            IntBlock intsBlock = ints.build();
            LongBlock longsBlock = longs.build();
            BytesRefBlock namesBlock = names.build();
            tables.put(
                "int_number_names",
                table(
                    Map.entry("int", new Column(DataType.INTEGER, intsBlock)),
                    Map.entry("name", new Column(DataType.KEYWORD, namesBlock))
                )
            );
            tables.put(
                "long_number_names",
                table(Map.entry("long", new Column(DataType.LONG, longsBlock)), Map.entry("name", new Column(DataType.KEYWORD, namesBlock)))
            );
        }
        for (boolean hasNull : new boolean[] { true, false }) {
            try (
                DoubleBlock.Builder doubles = factory.newDoubleBlockBuilder(2);
                BytesRefBlock.Builder names = factory.newBytesRefBlockBuilder(2);
            ) {
                doubles.appendDouble(2.03);
                names.appendBytesRef(new BytesRef("two point zero three"));
                doubles.appendDouble(2.08);
                names.appendBytesRef(new BytesRef("two point zero eight"));
                if (hasNull) {
                    doubles.appendDouble(0.0);
                    names.appendNull();
                }
                tables.put(
                    "double_number_names" + (hasNull ? "_with_null" : ""),
                    table(
                        Map.entry("double", new Column(DataType.DOUBLE, doubles.build())),
                        Map.entry("name", new Column(DataType.KEYWORD, names.build()))
                    )
                );
            }
        }
        try (
            BytesRefBlock.Builder aa = factory.newBytesRefBlockBuilder(3);
            BytesRefBlock.Builder ab = factory.newBytesRefBlockBuilder(3);
            IntBlock.Builder na = factory.newIntBlockBuilder(3);
            IntBlock.Builder nb = factory.newIntBlockBuilder(3);
        ) {
            aa.appendBytesRef(new BytesRef("foo"));
            ab.appendBytesRef(new BytesRef("zoo"));
            na.appendInt(1);
            nb.appendInt(-1);

            aa.appendBytesRef(new BytesRef("bar"));
            ab.appendBytesRef(new BytesRef("zop"));
            na.appendInt(10);
            nb.appendInt(-10);

            aa.appendBytesRef(new BytesRef("baz"));
            ab.appendBytesRef(new BytesRef("zoi"));
            na.appendInt(100);
            nb.appendInt(-100);

            aa.appendBytesRef(new BytesRef("foo"));
            ab.appendBytesRef(new BytesRef("foo"));
            na.appendInt(2);
            nb.appendInt(-2);

            tables.put(
                "big",
                table(
                    Map.entry("aa", new Column(DataType.KEYWORD, aa.build())),
                    Map.entry("ab", new Column(DataType.KEYWORD, ab.build())),
                    Map.entry("na", new Column(DataType.INTEGER, na.build())),
                    Map.entry("nb", new Column(DataType.INTEGER, nb.build()))
                )
            );
        }

        return unmodifiableMap(tables);
    }

    /**
     * Builds a table from the provided parameters. This isn't just a call to
     * {@link Map#of} because we want to maintain sort order of the columns
     */
    @SafeVarargs
    public static <T> Map<String, T> table(Map.Entry<String, T>... kv) {
        Map<String, T> table = new LinkedHashMap<>();
        for (Map.Entry<String, T> stringTEntry : kv) {
            table.put(stringTEntry.getKey(), stringTEntry.getValue());
        }
        return table;
    }

    public static String numberName(int i) {
        return switch (i) {
            case 0 -> "zero";
            case 1 -> "one";
            case 2 -> "two";
            case 3 -> "three";
            case 4 -> "four";
            case 5 -> "five";
            case 6 -> "six";
            case 7 -> "seven";
            case 8 -> "eight";
            case 9 -> "nine";
            default -> throw new IllegalArgumentException();
        };
    }

    @SuppressForbidden(reason = "need to open stream")
    public static InputStream inputStream(URL resource) throws IOException {
        URLConnection con = resource.openConnection();
        // do not to cache files (to avoid keeping file handles around)
        con.setUseCaches(false);
        return con.getInputStream();
    }

    public static BufferedReader reader(URL resource) throws IOException {
        return new BufferedReader(new InputStreamReader(inputStream(resource), StandardCharsets.UTF_8));
    }

    /**
     * Returns the classpath resources matching a simple pattern ("*.csv").
     * It supports folders separated by "/" (e.g. "/some/folder/*.txt").
     *
     * Currently able to resolve resources inside the classpath either from:
     * folders in the file-system (typically IDEs) or
     * inside jars (gradle).
     */
    @SuppressForbidden(reason = "classpath discovery")
    public static List<URL> classpathResources(String pattern) throws IOException {
        while (pattern.startsWith("/")) {
            pattern = pattern.substring(1);
        }

        Tuple<String, String> split = pathAndName(pattern);

        // the root folder searched inside the classpath - default is the root classpath
        // default file match
        final String root = split.v1();
        final String filePattern = split.v2();

        String[] resources = System.getProperty("java.class.path").split(System.getProperty("path.separator"));

        List<URL> matches = new ArrayList<>();

        for (String resource : resources) {
            Path path = PathUtils.get(resource);

            // check whether we're dealing with a jar
            // Java 7 java.nio.fileFileSystem can be used on top of ZIPs/JARs but consumes more memory
            // hence the use of the JAR API
            if (path.toString().endsWith(".jar")) {
                try (JarInputStream jar = jarInputStream(path.toUri().toURL())) {
                    ZipEntry entry = null;
                    while ((entry = jar.getNextEntry()) != null) {
                        String name = entry.getName();
                        Tuple<String, String> entrySplit = pathAndName(name);
                        if (root.equals(entrySplit.v1()) && Regex.simpleMatch(filePattern, entrySplit.v2())) {
                            matches.add(new URL("jar:" + path.toUri() + "!/" + name));
                        }
                    }
                }
            }
            // normal file access
            else if (Files.isDirectory(path)) {
                Files.walkFileTree(path, EnumSet.allOf(FileVisitOption.class), 1, new SimpleFileVisitor<>() {
                    @Override
                    public FileVisitResult visitFile(Path file, BasicFileAttributes attrs) throws IOException {
                        // remove the path folder from the URL
                        String name = Strings.replace(file.toUri().toString(), path.toUri().toString(), StringUtils.EMPTY);
                        Tuple<String, String> entrySplit = pathAndName(name);
                        if (root.equals(entrySplit.v1()) && Regex.simpleMatch(filePattern, entrySplit.v2())) {
                            matches.add(file.toUri().toURL());
                        }
                        return FileVisitResult.CONTINUE;
                    }
                });
            }
        }
        return matches;
    }

    @SuppressForbidden(reason = "need to open jar")
    public static JarInputStream jarInputStream(URL resource) throws IOException {
        return new JarInputStream(inputStream(resource));
    }

    public static Tuple<String, String> pathAndName(String string) {
        String folder = StringUtils.EMPTY;
        String file = string;
        int lastIndexOf = string.lastIndexOf('/');
        if (lastIndexOf > 0) {
            folder = string.substring(0, lastIndexOf - 1);
            if (lastIndexOf + 1 < string.length()) {
                file = string.substring(lastIndexOf + 1);
            }
        }
        return new Tuple<>(folder, file);
    }

    /**
     * Generate a random value of the appropriate type to fit into blocks of {@code e}.
     */
    public static Literal randomLiteral(DataType type) {
        return new Literal(Source.EMPTY, switch (type) {
            case BOOLEAN -> randomBoolean();
            case BYTE -> randomByte();
            case SHORT -> randomShort();
            case INTEGER, COUNTER_INTEGER -> randomInt();
            case LONG, COUNTER_LONG -> randomLong();
            case UNSIGNED_LONG, DATE_NANOS -> randomNonNegativeLong();
            case DATE_PERIOD -> Period.of(randomIntBetween(-1000, 1000), randomIntBetween(-13, 13), randomIntBetween(-32, 32));
            case DATETIME -> randomMillisUpToYear9999();
<<<<<<< HEAD
=======
            case DATE_NANOS -> randomLongBetween(0, Long.MAX_VALUE);
>>>>>>> 6bb07998
            case DOUBLE, SCALED_FLOAT, COUNTER_DOUBLE -> randomDouble();
            case FLOAT -> randomFloat();
            case HALF_FLOAT -> HalfFloatPoint.sortableShortToHalfFloat(HalfFloatPoint.halfFloatToSortableShort(randomFloat()));
            case KEYWORD -> new BytesRef(randomAlphaOfLength(5));
            case IP -> new BytesRef(InetAddressPoint.encode(randomIp(randomBoolean())));
            case TIME_DURATION -> Duration.ofMillis(randomLongBetween(-604800000L, 604800000L)); // plus/minus 7 days
            case TEXT, SEMANTIC_TEXT -> new BytesRef(randomAlphaOfLength(50));
            case VERSION -> randomVersion().toBytesRef();
            case GEO_POINT -> GEO.asWkb(GeometryTestUtils.randomPoint());
            case CARTESIAN_POINT -> CARTESIAN.asWkb(ShapeTestUtils.randomPoint());
            case GEO_SHAPE -> GEO.asWkb(GeometryTestUtils.randomGeometry(randomBoolean()));
            case CARTESIAN_SHAPE -> CARTESIAN.asWkb(ShapeTestUtils.randomGeometry(randomBoolean()));
            case NULL -> null;
            case SOURCE -> {
                try {
                    yield BytesReference.bytes(
                        JsonXContent.contentBuilder().startObject().field(randomAlphaOfLength(3), randomAlphaOfLength(10)).endObject()
                    ).toBytesRef();
                } catch (IOException e) {
                    throw new UncheckedIOException(e);
                }
            }
            case UNSUPPORTED, OBJECT, DOC_DATA_TYPE, TSID_DATA_TYPE, PARTIAL_AGG -> throw new IllegalArgumentException(
                "can't make random values for [" + type.typeName() + "]"
            );
        }, type);
    }

    static Version randomVersion() {
        // TODO degenerate versions and stuff
        return switch (between(0, 2)) {
            case 0 -> new Version(Integer.toString(between(0, 100)));
            case 1 -> new Version(between(0, 100) + "." + between(0, 100));
            case 2 -> new Version(between(0, 100) + "." + between(0, 100) + "." + between(0, 100));
            default -> throw new IllegalArgumentException();
        };
    }

    public static WildcardLike wildcardLike(Expression left, String exp) {
        return new WildcardLike(EMPTY, left, new WildcardPattern(exp));
    }

    public static RLike rlike(Expression left, String exp) {
        return new RLike(EMPTY, left, new RLikePattern(exp));
    }

    public static QueryParam paramAsConstant(String name, Object value) {
        return new QueryParam(name, value, DataType.fromJava(value), VALUE);
    }

    public static QueryParam paramAsIdentifier(String name, Object value) {
        return new QueryParam(name, value, NULL, IDENTIFIER);
    }

    public static QueryParam paramAsPattern(String name, Object value) {
        return new QueryParam(name, value, NULL, PATTERN);
    }

    /**
     * Asserts that:
     * 1. Cancellation exceptions are ignored when more relevant exceptions exist.
     * 2. Transport exceptions are unwrapped, and the actual causes are reported to users.
     */
    public static void assertEsqlFailure(Exception e) {
        assertNotNull(e);
        var cancellationFailure = ExceptionsHelper.unwrapCausesAndSuppressed(e, t -> t instanceof TaskCancelledException).orElse(null);
        assertNull("cancellation exceptions must be ignored", cancellationFailure);
        ExceptionsHelper.unwrapCausesAndSuppressed(e, t -> t instanceof RemoteTransportException)
            .ifPresent(transportFailure -> assertNull("remote transport exception must be unwrapped", transportFailure.getCause()));
    }
}<|MERGE_RESOLUTION|>--- conflicted
+++ resolved
@@ -733,10 +733,7 @@
             case UNSIGNED_LONG, DATE_NANOS -> randomNonNegativeLong();
             case DATE_PERIOD -> Period.of(randomIntBetween(-1000, 1000), randomIntBetween(-13, 13), randomIntBetween(-32, 32));
             case DATETIME -> randomMillisUpToYear9999();
-<<<<<<< HEAD
-=======
             case DATE_NANOS -> randomLongBetween(0, Long.MAX_VALUE);
->>>>>>> 6bb07998
             case DOUBLE, SCALED_FLOAT, COUNTER_DOUBLE -> randomDouble();
             case FLOAT -> randomFloat();
             case HALF_FLOAT -> HalfFloatPoint.sortableShortToHalfFloat(HalfFloatPoint.halfFloatToSortableShort(randomFloat()));

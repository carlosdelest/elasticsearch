/*
 * Copyright Elasticsearch B.V. and/or licensed to Elasticsearch B.V. under one
 * or more contributor license agreements. Licensed under the Elastic License
 * 2.0; you may not use this file except in compliance with the Elastic License
 * 2.0.
 */

package org.elasticsearch.xpack.esql.analysis;

import org.elasticsearch.Build;
import org.elasticsearch.action.fieldcaps.FieldCapabilitiesIndexResponse;
import org.elasticsearch.action.fieldcaps.FieldCapabilitiesResponse;
import org.elasticsearch.action.fieldcaps.IndexFieldCapabilities;
import org.elasticsearch.action.fieldcaps.IndexFieldCapabilitiesBuilder;
import org.elasticsearch.common.hash.MessageDigests;
import org.elasticsearch.common.lucene.BytesRefs;
import org.elasticsearch.common.settings.Settings;
import org.elasticsearch.index.IndexMode;
import org.elasticsearch.index.analysis.IndexAnalyzers;
import org.elasticsearch.logging.LogManager;
import org.elasticsearch.test.ESTestCase;
import org.elasticsearch.xpack.esql.EsqlTestUtils;
import org.elasticsearch.xpack.esql.LoadMapping;
import org.elasticsearch.xpack.esql.VerificationException;
import org.elasticsearch.xpack.esql.action.EsqlCapabilities;
import org.elasticsearch.xpack.esql.core.expression.Alias;
import org.elasticsearch.xpack.esql.core.expression.Attribute;
import org.elasticsearch.xpack.esql.core.expression.AttributeSet;
import org.elasticsearch.xpack.esql.core.expression.EntryExpression;
import org.elasticsearch.xpack.esql.core.expression.Expression;
import org.elasticsearch.xpack.esql.core.expression.Expressions;
import org.elasticsearch.xpack.esql.core.expression.FieldAttribute;
import org.elasticsearch.xpack.esql.core.expression.Literal;
import org.elasticsearch.xpack.esql.core.expression.MapExpression;
import org.elasticsearch.xpack.esql.core.expression.MetadataAttribute;
import org.elasticsearch.xpack.esql.core.expression.NamedExpression;
import org.elasticsearch.xpack.esql.core.expression.ReferenceAttribute;
import org.elasticsearch.xpack.esql.core.expression.UnresolvedAttribute;
import org.elasticsearch.xpack.esql.core.tree.Source;
import org.elasticsearch.xpack.esql.core.type.DataType;
import org.elasticsearch.xpack.esql.core.type.EsField;
import org.elasticsearch.xpack.esql.core.type.InvalidMappedField;
import org.elasticsearch.xpack.esql.core.type.MultiTypeEsField;
import org.elasticsearch.xpack.esql.core.type.PotentiallyUnmappedKeywordEsField;
import org.elasticsearch.xpack.esql.enrich.ResolvedEnrichPolicy;
import org.elasticsearch.xpack.esql.expression.function.EsqlFunctionRegistry;
import org.elasticsearch.xpack.esql.expression.function.UnsupportedAttribute;
import org.elasticsearch.xpack.esql.expression.function.aggregate.Count;
import org.elasticsearch.xpack.esql.expression.function.aggregate.FilteredExpression;
import org.elasticsearch.xpack.esql.expression.function.aggregate.Max;
import org.elasticsearch.xpack.esql.expression.function.aggregate.Min;
import org.elasticsearch.xpack.esql.expression.function.fulltext.Match;
import org.elasticsearch.xpack.esql.expression.function.fulltext.MatchOperator;
import org.elasticsearch.xpack.esql.expression.function.fulltext.MultiMatch;
import org.elasticsearch.xpack.esql.expression.function.fulltext.QueryString;
import org.elasticsearch.xpack.esql.expression.function.grouping.Bucket;
import org.elasticsearch.xpack.esql.expression.function.grouping.TBucket;
import org.elasticsearch.xpack.esql.expression.function.scalar.convert.ToDateNanos;
import org.elasticsearch.xpack.esql.expression.function.scalar.convert.ToDatetime;
import org.elasticsearch.xpack.esql.expression.function.scalar.convert.ToInteger;
import org.elasticsearch.xpack.esql.expression.function.scalar.convert.ToLong;
import org.elasticsearch.xpack.esql.expression.function.scalar.convert.ToString;
import org.elasticsearch.xpack.esql.expression.function.scalar.string.Concat;
import org.elasticsearch.xpack.esql.expression.function.scalar.string.Substring;
import org.elasticsearch.xpack.esql.expression.function.vector.Knn;
import org.elasticsearch.xpack.esql.expression.function.vector.Magnitude;
import org.elasticsearch.xpack.esql.expression.function.vector.VectorSimilarityFunction;
import org.elasticsearch.xpack.esql.expression.predicate.operator.arithmetic.Add;
import org.elasticsearch.xpack.esql.expression.predicate.operator.comparison.Equals;
import org.elasticsearch.xpack.esql.expression.predicate.operator.comparison.GreaterThan;
import org.elasticsearch.xpack.esql.index.EsIndex;
import org.elasticsearch.xpack.esql.index.IndexResolution;
import org.elasticsearch.xpack.esql.parser.ParsingException;
import org.elasticsearch.xpack.esql.parser.QueryParams;
import org.elasticsearch.xpack.esql.plan.IndexPattern;
import org.elasticsearch.xpack.esql.plan.logical.Aggregate;
import org.elasticsearch.xpack.esql.plan.logical.Dissect;
import org.elasticsearch.xpack.esql.plan.logical.Enrich;
import org.elasticsearch.xpack.esql.plan.logical.EsRelation;
import org.elasticsearch.xpack.esql.plan.logical.Eval;
import org.elasticsearch.xpack.esql.plan.logical.Filter;
import org.elasticsearch.xpack.esql.plan.logical.Fork;
import org.elasticsearch.xpack.esql.plan.logical.Insist;
import org.elasticsearch.xpack.esql.plan.logical.Limit;
import org.elasticsearch.xpack.esql.plan.logical.LogicalPlan;
import org.elasticsearch.xpack.esql.plan.logical.Lookup;
import org.elasticsearch.xpack.esql.plan.logical.OrderBy;
import org.elasticsearch.xpack.esql.plan.logical.Project;
import org.elasticsearch.xpack.esql.plan.logical.Row;
import org.elasticsearch.xpack.esql.plan.logical.UnresolvedRelation;
import org.elasticsearch.xpack.esql.plan.logical.fuse.FuseScoreEval;
import org.elasticsearch.xpack.esql.plan.logical.inference.Completion;
import org.elasticsearch.xpack.esql.plan.logical.inference.Rerank;
import org.elasticsearch.xpack.esql.plan.logical.local.EsqlProject;
import org.elasticsearch.xpack.esql.plugin.EsqlPlugin;
import org.elasticsearch.xpack.esql.session.IndexResolver;

import java.io.IOException;
import java.nio.charset.StandardCharsets;
import java.time.Period;
import java.util.ArrayList;
import java.util.List;
import java.util.Locale;
import java.util.Map;
import java.util.Set;
import java.util.function.Function;
import java.util.function.Supplier;
import java.util.stream.Collectors;
import java.util.stream.IntStream;

import static org.elasticsearch.test.ListMatcher.matchesList;
import static org.elasticsearch.test.MapMatcher.assertMap;
import static org.elasticsearch.xpack.esql.EsqlTestUtils.TEST_VERIFIER;
import static org.elasticsearch.xpack.esql.EsqlTestUtils.as;
import static org.elasticsearch.xpack.esql.EsqlTestUtils.configuration;
import static org.elasticsearch.xpack.esql.EsqlTestUtils.emptyInferenceResolution;
import static org.elasticsearch.xpack.esql.EsqlTestUtils.getAttributeByName;
import static org.elasticsearch.xpack.esql.EsqlTestUtils.paramAsConstant;
import static org.elasticsearch.xpack.esql.EsqlTestUtils.paramAsIdentifier;
import static org.elasticsearch.xpack.esql.EsqlTestUtils.paramAsPattern;
import static org.elasticsearch.xpack.esql.EsqlTestUtils.referenceAttribute;
import static org.elasticsearch.xpack.esql.EsqlTestUtils.withDefaultLimitWarning;
import static org.elasticsearch.xpack.esql.analysis.Analyzer.NO_FIELDS;
import static org.elasticsearch.xpack.esql.analysis.AnalyzerTestUtils.analyze;
import static org.elasticsearch.xpack.esql.analysis.AnalyzerTestUtils.analyzer;
import static org.elasticsearch.xpack.esql.analysis.AnalyzerTestUtils.analyzerDefaultMapping;
import static org.elasticsearch.xpack.esql.analysis.AnalyzerTestUtils.defaultEnrichResolution;
import static org.elasticsearch.xpack.esql.analysis.AnalyzerTestUtils.defaultInferenceResolution;
import static org.elasticsearch.xpack.esql.analysis.AnalyzerTestUtils.indexWithDateDateNanosUnionType;
import static org.elasticsearch.xpack.esql.analysis.AnalyzerTestUtils.loadMapping;
import static org.elasticsearch.xpack.esql.analysis.AnalyzerTestUtils.tsdbIndexResolution;
import static org.elasticsearch.xpack.esql.core.plugin.EsqlCorePlugin.DENSE_VECTOR_FEATURE_FLAG;
import static org.elasticsearch.xpack.esql.core.tree.Source.EMPTY;
import static org.elasticsearch.xpack.esql.core.type.DataType.DATETIME;
import static org.elasticsearch.xpack.esql.core.type.DataType.DATE_NANOS;
import static org.elasticsearch.xpack.esql.core.type.DataType.DATE_PERIOD;
import static org.elasticsearch.xpack.esql.core.type.DataType.DENSE_VECTOR;
import static org.elasticsearch.xpack.esql.core.type.DataType.DOUBLE;
import static org.elasticsearch.xpack.esql.core.type.DataType.KEYWORD;
import static org.elasticsearch.xpack.esql.core.type.DataType.LONG;
import static org.elasticsearch.xpack.esql.core.type.DataType.UNSUPPORTED;
import static org.elasticsearch.xpack.esql.type.EsqlDataTypeConverter.dateTimeToString;
import static org.hamcrest.Matchers.contains;
import static org.hamcrest.Matchers.containsString;
import static org.hamcrest.Matchers.empty;
import static org.hamcrest.Matchers.equalTo;
import static org.hamcrest.Matchers.hasItem;
import static org.hamcrest.Matchers.hasSize;
import static org.hamcrest.Matchers.instanceOf;
import static org.hamcrest.Matchers.is;
import static org.hamcrest.Matchers.matchesRegex;
import static org.hamcrest.Matchers.not;
import static org.hamcrest.Matchers.notNullValue;
import static org.hamcrest.Matchers.startsWith;

//@TestLogging(value = "org.elasticsearch.xpack.esql.analysis:TRACE", reason = "debug")
public class AnalyzerTests extends ESTestCase {

    private static final UnresolvedRelation UNRESOLVED_RELATION = new UnresolvedRelation(
        EMPTY,
        new IndexPattern(EMPTY, "idx"),
        false,
        List.of(),
        IndexMode.STANDARD,
        null,
        "FROM"
    );

    private static final int MAX_LIMIT = EsqlPlugin.QUERY_RESULT_TRUNCATION_MAX_SIZE.getDefault(Settings.EMPTY);
    private static final int DEFAULT_LIMIT = EsqlPlugin.QUERY_RESULT_TRUNCATION_DEFAULT_SIZE.getDefault(Settings.EMPTY);

    public void testIndexResolution() {
        EsIndex idx = new EsIndex("idx", Map.of());
        Analyzer analyzer = analyzer(IndexResolution.valid(idx));
        var plan = analyzer.analyze(UNRESOLVED_RELATION);
        var limit = as(plan, Limit.class);

        assertEquals(new EsRelation(EMPTY, idx.name(), IndexMode.STANDARD, idx.indexNameWithModes(), NO_FIELDS), limit.child());
    }

    public void testFailOnUnresolvedIndex() {
        Analyzer analyzer = analyzer(IndexResolution.invalid("Unknown index [idx]"));

        VerificationException e = expectThrows(VerificationException.class, () -> analyzer.analyze(UNRESOLVED_RELATION));

        assertThat(e.getMessage(), containsString("Unknown index [idx]"));
    }

    public void testIndexWithClusterResolution() {
        EsIndex idx = new EsIndex("cluster:idx", Map.of());
        Analyzer analyzer = analyzer(IndexResolution.valid(idx));

        var plan = analyzer.analyze(UNRESOLVED_RELATION);
        var limit = as(plan, Limit.class);

        assertEquals(new EsRelation(EMPTY, idx.name(), IndexMode.STANDARD, idx.indexNameWithModes(), NO_FIELDS), limit.child());
    }

    public void testAttributeResolution() {
        EsIndex idx = new EsIndex("idx", LoadMapping.loadMapping("mapping-one-field.json"));
        Analyzer analyzer = analyzer(IndexResolution.valid(idx));

        var plan = analyzer.analyze(
            new Eval(EMPTY, UNRESOLVED_RELATION, List.of(new Alias(EMPTY, "e", new UnresolvedAttribute(EMPTY, "emp_no"))))
        );

        var limit = as(plan, Limit.class);
        var eval = as(limit.child(), Eval.class);
        assertEquals(1, eval.fields().size());
        assertEquals(new Alias(EMPTY, "e", new FieldAttribute(EMPTY, "emp_no", idx.mapping().get("emp_no"))), eval.fields().get(0));

        assertEquals(2, eval.output().size());
        Attribute empNo = eval.output().get(0);
        assertEquals("emp_no", empNo.name());
        assertThat(empNo, instanceOf(FieldAttribute.class));
        Attribute e = eval.output().get(1);
        assertEquals("e", e.name());
        assertThat(e, instanceOf(ReferenceAttribute.class));
    }

    public void testAttributeResolutionOfChainedReferences() {
        Analyzer analyzer = analyzer(loadMapping("mapping-one-field.json", "idx"));

        var plan = analyzer.analyze(
            new Eval(
                EMPTY,
                new Eval(EMPTY, UNRESOLVED_RELATION, List.of(new Alias(EMPTY, "e", new UnresolvedAttribute(EMPTY, "emp_no")))),
                List.of(new Alias(EMPTY, "ee", new UnresolvedAttribute(EMPTY, "e")))
            )
        );

        var limit = as(plan, Limit.class);
        var eval = as(limit.child(), Eval.class);

        assertEquals(1, eval.fields().size());
        Alias eeField = eval.fields().get(0);
        assertEquals("ee", eeField.name());
        assertEquals("e", ((ReferenceAttribute) eeField.child()).name());

        assertEquals(3, eval.output().size());
        Attribute empNo = eval.output().get(0);
        assertEquals("emp_no", empNo.name());
        assertThat(empNo, instanceOf(FieldAttribute.class));
        Attribute e = eval.output().get(1);
        assertEquals("e", e.name());
        assertThat(e, instanceOf(ReferenceAttribute.class));
        Attribute ee = eval.output().get(2);
        assertEquals("ee", ee.name());
        assertThat(ee, instanceOf(ReferenceAttribute.class));
    }

    public void testRowAttributeResolution() {
        EsIndex idx = new EsIndex("idx", Map.of());
        Analyzer analyzer = analyzer(IndexResolution.valid(idx));

        var plan = analyzer.analyze(
            new Eval(
                EMPTY,
                new Row(EMPTY, List.of(new Alias(EMPTY, "emp_no", new Literal(EMPTY, 1, DataType.INTEGER)))),
                List.of(new Alias(EMPTY, "e", new UnresolvedAttribute(EMPTY, "emp_no")))
            )
        );

        var limit = as(plan, Limit.class);
        var eval = as(limit.child(), Eval.class);
        assertEquals(1, eval.fields().size());
        assertEquals(new Alias(EMPTY, "e", new ReferenceAttribute(EMPTY, "emp_no", DataType.INTEGER)), eval.fields().get(0));

        assertEquals(2, eval.output().size());
        Attribute empNo = eval.output().get(0);
        assertEquals("emp_no", empNo.name());
        assertThat(empNo, instanceOf(ReferenceAttribute.class));
        Attribute e = eval.output().get(1);
        assertEquals("e", e.name());
        assertThat(e, instanceOf(ReferenceAttribute.class));

        Row row = (Row) eval.child();
        ReferenceAttribute rowEmpNo = (ReferenceAttribute) row.output().get(0);
        assertEquals(rowEmpNo.id(), empNo.id());
    }

    public void testUnresolvableAttribute() {
        Analyzer analyzer = analyzer(loadMapping("mapping-one-field.json", "idx"));

        VerificationException ve = expectThrows(
            VerificationException.class,
            () -> analyzer.analyze(
                new Eval(EMPTY, UNRESOLVED_RELATION, List.of(new Alias(EMPTY, "e", new UnresolvedAttribute(EMPTY, "emp_nos"))))
            )
        );

        assertThat(ve.getMessage(), containsString("Unknown column [emp_nos], did you mean [emp_no]?"));
    }

    public void testProjectBasic() {
        assertProjection("""
            from test
            | keep first_name
            """, "first_name");
    }

    public void testProjectBasicPattern() {
        assertProjection("""
            from test
            | keep first*name
            """, "first_name");
        assertProjectionTypes("""
            from test
            | keep first*name
            """, DataType.KEYWORD);
    }

    public void testProjectIncludePattern() {
        assertProjection("""
            from test
            | keep *name
            """, "first_name", "last_name");
    }

    public void testProjectIncludeMultiStarPattern() {
        assertProjection("""
            from test
            | keep *t*name
            """, "first_name", "last_name");
    }

    public void testProjectStar() {
        assertProjection(
            """
                from test
                | keep *
                """,
            "_meta_field",
            "emp_no",
            "first_name",
            "gender",
            "hire_date",
            "job",
            "job.raw",
            "languages",
            "last_name",
            "long_noidx",
            "salary"
        );
    }

    public void testEscapedStar() {
        assertProjection("""
            from test
            | eval a = 1, `a*` = 2
            | keep `a*`
            """, "a*");
    }

    public void testEscapeStarPlusPattern() {
        assertProjection("""
            row a = 0, `a*` = 1, `ab*` = 2, `ab*cd` = 3, `abc*de` = 4
            | keep `a*`*, abc*
            """, "a*", "abc*de");
    }

    public void testBacktickPlusPattern() {
        assertProjection("""
            row a = 0, `a``` = 1, `a``b*` = 2, `ab*cd` = 3, `abc*de` = 4
            | keep a*, a````b`*`
            """, "a", "a`", "ab*cd", "abc*de", "a`b*");
    }

    public void testRenameBacktickPlusPattern() {
        assertProjection("""
            row a = 0, `a*` = 1, `ab*` = 2, `ab*cd` = 3, `abc*de` = 4
            | rename `ab*` as `xx*`
            """, "a", "a*", "xx*", "ab*cd", "abc*de");
    }

    public void testNoProjection() {
        assertProjection(
            """
                from test
                """,
            "_meta_field",
            "emp_no",
            "first_name",
            "gender",
            "hire_date",
            "job",
            "job.raw",
            "languages",
            "last_name",
            "long_noidx",
            "salary"
        );
        assertProjectionTypes(
            """
                from test
                """,
            DataType.KEYWORD,
            DataType.INTEGER,
            DataType.KEYWORD,
            DataType.TEXT,
            DATETIME,
            DataType.TEXT,
            DataType.KEYWORD,
            DataType.INTEGER,
            DataType.KEYWORD,
            DataType.LONG,
            DataType.INTEGER
        );
    }

    public void testDuplicateProjections() {
        assertProjection("""
            from test
            | keep first_name, first_name
            """, "first_name");
        assertProjection("""
            from test
            | keep first_name, first_name, last_name, first_name
            """, "last_name", "first_name");
    }

    public void testProjectWildcard() {
        assertProjection(
            """
                from test
                | keep first_name, *, last_name
                """,
            "first_name",
            "_meta_field",
            "emp_no",
            "gender",
            "hire_date",
            "job",
            "job.raw",
            "languages",
            "long_noidx",
            "salary",
            "last_name"
        );
        assertProjection(
            """
                from test
                | keep first_name, last_name, *
                """,
            "first_name",
            "last_name",
            "_meta_field",
            "emp_no",
            "gender",
            "hire_date",
            "job",
            "job.raw",
            "languages",
            "long_noidx",
            "salary"
        );
        assertProjection(
            """
                from test
                | keep *, first_name, last_name
                """,
            "_meta_field",
            "emp_no",
            "gender",
            "hire_date",
            "job",
            "job.raw",
            "languages",
            "long_noidx",
            "salary",
            "first_name",
            "last_name"
        );

        var e = expectThrows(ParsingException.class, () -> analyze("""
            from test
            | keep *, first_name, last_name, *
            """));
        assertThat(e.getMessage(), containsString("Cannot specify [*] more than once"));

    }

    public void testProjectMixedWildcard() {
        assertProjection("""
            from test
            | keep *name, first*
            """, "last_name", "first_name");
        assertProjection("""
            from test
            | keep first_name, *name, first*
            """, "first_name", "last_name");
        assertProjection("""
            from test
            | keep *ob*, first_name, *name, first*
            """, "job", "job.raw", "first_name", "last_name");
        assertProjection(
            """
                from test
                | keep first_name, *, *name
                """,
            "first_name",
            "_meta_field",
            "emp_no",
            "gender",
            "hire_date",
            "job",
            "job.raw",
            "languages",
            "long_noidx",
            "salary",
            "last_name"
        );
        assertProjection(
            """
                from test
                | keep first*, *, last_name, first_name
                """,
            "_meta_field",
            "emp_no",
            "gender",
            "hire_date",
            "job",
            "job.raw",
            "languages",
            "long_noidx",
            "salary",
            "last_name",
            "first_name"
        );
        assertProjection(
            """
                from test
                | keep first*, *, last_name, fir*
                """,
            "_meta_field",
            "emp_no",
            "gender",
            "hire_date",
            "job",
            "job.raw",
            "languages",
            "long_noidx",
            "salary",
            "last_name",
            "first_name"
        );
        assertProjection(
            """
                from test
                | keep *, job*
                """,
            "_meta_field",
            "emp_no",
            "first_name",
            "gender",
            "hire_date",
            "languages",
            "last_name",
            "long_noidx",
            "salary",
            "job",
            "job.raw"
        );
    }

    public void testProjectThenDropName() {
        assertProjection("""
            from test
            | keep *name
            | drop first_name
            """, "last_name");
    }

    public void testProjectAfterDropName() {
        assertProjection("""
            from test
            | drop first_name
            | keep *name
            """, "last_name");
    }

    public void testProjectKeepAndDropName() {
        assertProjection("""
            from test
            | drop first_name
            | keep last_name
            """, "last_name");
    }

    public void testProjectDropPattern() {
        assertProjection("""
            from test
            | keep *
            | drop *_name
            """, "_meta_field", "emp_no", "gender", "hire_date", "job", "job.raw", "languages", "long_noidx", "salary");
    }

    public void testProjectDropNoStarPattern() {
        assertProjection("""
            from test
            | drop *_name
            """, "_meta_field", "emp_no", "gender", "hire_date", "job", "job.raw", "languages", "long_noidx", "salary");
    }

    public void testProjectOrderPatternWithRest() {
        assertProjection(
            """
                from test
                | keep *name, *, emp_no
                """,
            "first_name",
            "last_name",
            "_meta_field",
            "gender",
            "hire_date",
            "job",
            "job.raw",
            "languages",
            "long_noidx",
            "salary",
            "emp_no"
        );
    }

    public void testProjectDropPatternAndKeepOthers() {
        assertProjection("""
            from test
            | drop l*
            | keep first_name, salary
            """, "first_name", "salary");
    }

    public void testErrorOnNoMatchingPatternInclusion() {
        var e = expectThrows(VerificationException.class, () -> analyze("""
            from test
            | keep *nonExisting
            """));
        assertThat(e.getMessage(), containsString("No matches found for pattern [*nonExisting]"));
    }

    public void testErrorOnNoMatchingPatternExclusion() {
        var e = expectThrows(VerificationException.class, () -> analyze("""
            from test
            | drop *nonExisting
            """));
        assertThat(e.getMessage(), containsString("No matches found for pattern [*nonExisting]"));
    }

    //
    // Unsupported field
    //

    public void testIncludeUnsupportedFieldExplicit() {
        assertProjectionWithMapping("""
            from test
            | keep unsupported
            """, "mapping-multi-field-variation.json", "unsupported");
    }

    public void testUnsupportedFieldAfterProject() {
        var errorMessage = "Cannot use field [unsupported] with unsupported type [ip_range]";

        verifyUnsupported("""
            from test
            | keep unsupported
            | eval x = unsupported
            """, errorMessage);
    }

    public void testUnsupportedFieldEvalAfterProject() {
        var errorMessage = "Cannot use field [unsupported] with unsupported type [ip_range]";

        verifyUnsupported("""
            from test
            | keep unsupported
            | eval x = unsupported + 1
            """, errorMessage);
    }

    public void testUnsupportedFieldFilterAfterProject() {
        var errorMessage = "Cannot use field [unsupported] with unsupported type [ip_range]";

        verifyUnsupported("""
            from test
            | keep unsupported
            | where unsupported == null
            """, errorMessage);
    }

    public void testUnsupportedFieldFunctionAfterProject() {
        var errorMessage = "Cannot use field [unsupported] with unsupported type [ip_range]";

        verifyUnsupported("""
            from test
            | keep unsupported
            | where length(unsupported) > 0
            """, errorMessage);
    }

    public void testUnsupportedFieldSortAfterProject() {
        var errorMessage = "Cannot use field [unsupported] with unsupported type [ip_range]";

        verifyUnsupported("""
            from test
            | keep unsupported
            | sort unsupported
            """, errorMessage);
    }

    public void testIncludeUnsupportedFieldPattern() {
        var e = expectThrows(VerificationException.class, () -> analyze("""
            from test
            | keep un*
            """));
        assertThat(e.getMessage(), containsString("No matches found for pattern [un*]"));
    }

    public void testDropUnsupportedFieldExplicit() {
        assertProjectionWithMapping(
            """
                from test
                | drop unsupported
                """,
            "mapping-multi-field-variation.json",
            "bool",
            "date",
            "date_nanos",
            "float",
            "foo_type",
            "int",
            "ip",
            "keyword",
            "long",
            "point",
            "shape",
            "some.ambiguous",
            "some.ambiguous.normalized",
            "some.ambiguous.one",
            "some.ambiguous.two",
            "some.dotted.field",
            "some.string",
            "some.string.normalized",
            "some.string.typical",
            "text",
            "unsigned_long",
            "version"
        );
    }

    public void testDropMultipleUnsupportedFieldsExplicitly() {
        verifyUnsupported("""
            from test
            | drop languages, gender
            """, "Unknown column [languages]");
    }

    public void testDropPatternUnsupportedFields() {
        assertProjection("""
            from test
            | drop *ala*
            """, "_meta_field", "emp_no", "first_name", "gender", "hire_date", "job", "job.raw", "languages", "last_name", "long_noidx");
    }

    public void testDropUnsupportedPattern() {
        assertProjectionWithMapping(
            """
                from test
                | drop un*
                """,
            "mapping-multi-field-variation.json",
            "bool",
            "date",
            "date_nanos",
            "float",
            "foo_type",
            "int",
            "ip",
            "keyword",
            "long",
            "point",
            "shape",
            "some.ambiguous",
            "some.ambiguous.normalized",
            "some.ambiguous.one",
            "some.ambiguous.two",
            "some.dotted.field",
            "some.string",
            "some.string.normalized",
            "some.string.typical",
            "text",
            "version"
        );
    }

    public void testRename() {
        assertProjection("""
            from test
            | rename emp_no as e
            | keep first_name, e
            """, "first_name", "e");
    }

    public void testChainedRename() {
        assertProjection("""
            from test
            | rename emp_no as r1, r1 as r2, r2 as r3
            | keep first_name, r3
            """, "first_name", "r3");
    }

    public void testChainedRenameReuse() {
        assertProjection("""
            from test
            | rename emp_no as r1, r1 as r2, r2 as r3, first_name as r1
            | keep r1, r3
            """, "r1", "r3");
    }

    public void testRenameBackAndForth() {
        assertProjection("""
            from test
            | rename emp_no as r1, r1 as emp_no
            | keep emp_no
            """, "emp_no");
    }

    public void testRenameReuseAlias() {
        assertProjection("""
            from test
            | rename emp_no as e, first_name as e
            """, "_meta_field", "e", "gender", "hire_date", "job", "job.raw", "languages", "last_name", "long_noidx", "salary");
    }

    public void testRenameUnsupportedSubFieldAndResolved() {
        assertProjectionWithMapping("""
            from test
            | rename some.string as ss, float as f
            | keep int, ss, f
            """, "mapping-multi-field-variation.json", "int", "ss", "f");
    }

    public void testRenameUnsupportedAndUnknown() {
        verifyUnsupported("""
            from test
            | rename text as t, doesnotexist as d
            """, "Found 1 problem\n" + "line 2:21: Unknown column [doesnotexist]");
    }

    public void testRenameResolvedAndUnknown() {
        verifyUnsupported("""
            from test
            | rename int as i, doesnotexist as d
            """, "Found 1 problem\n" + "line 2:20: Unknown column [doesnotexist]");
    }

    public void testUnsupportedFieldUsedExplicitly() {
        assertProjectionWithMapping("""
            from test
            | keep foo_type
            """, "mapping-multi-field-variation.json", "foo_type");
    }

    public void testUnsupportedFieldTypes() {
        assertProjectionWithMapping("""
            from test
            | keep unsigned_long, date, date_nanos, unsupported, point, version
            """, "mapping-multi-field-variation.json", "unsigned_long", "date", "date_nanos", "unsupported", "point", "version");
    }

    public void testUnsupportedDottedFieldUsedExplicitly() {
        assertProjectionWithMapping("""
            from test
            | keep some.string
            """, "mapping-multi-field-variation.json", "some.string");
    }

    public void testUnsupportedParentField() {
        verifyUnsupported(
            """
                from test
                | keep text, text.keyword
                """,
            "Found 1 problem\n" + "line 2:14: Unknown column [text.keyword], did you mean any of [text.wildcard, text.raw]?",
            "mapping-multi-field.json"
        );
    }

    public void testUnsupportedParentFieldAndItsSubField() {
        assertProjectionWithMapping("""
            from test
            | keep text, text.english
            """, "mapping-multi-field.json", "text", "text.english");
    }

    public void testUnsupportedDeepHierarchy() {
        assertProjectionWithMapping("""
            from test
            | keep x.y.z.w, x.y.z, x.y, x
            """, "mapping-multi-field-with-nested.json", "x.y.z.w", "x.y.z", "x.y", "x");
    }

    /**
     * Here x.y.z.v is of type "keyword" but its parent is of unsupported type "foobar".
     */
    public void testUnsupportedValidFieldTypeInDeepHierarchy() {
        assertProjectionWithMapping("""
            from test
            | keep x.y.z.v
            """, "mapping-multi-field-with-nested.json", "x.y.z.v");
    }

    public void testUnsupportedValidFieldTypeInNestedParentField() {
        verifyUnsupported("""
            from test
            | keep dep.dep_id.keyword
            """, "Found 1 problem\n" + "line 2:8: Unknown column [dep.dep_id.keyword]", "mapping-multi-field-with-nested.json");
    }

    public void testUnsupportedObjectAndNested() {
        verifyUnsupported(
            """
                from test
                | keep dep, some
                """,
            "Found 2 problems\n" + "line 2:8: Unknown column [dep]\n" + "line 2:13: Unknown column [some]",
            "mapping-multi-field-with-nested.json"
        );
    }

    public void testDropNestedField() {
        verifyUnsupported(
            """
                from test
                | drop dep, dep.dep_id.keyword
                """,
            "Found 2 problems\n" + "line 2:8: Unknown column [dep]\n" + "line 2:13: Unknown column [dep.dep_id.keyword]",
            "mapping-multi-field-with-nested.json"
        );
    }

    public void testDropNestedWildcardField() {
        verifyUnsupported("""
            from test
            | drop dep.*
            """, "Found 1 problem\n" + "line 2:8: No matches found for pattern [dep.*]", "mapping-multi-field-with-nested.json");
    }

    public void testSupportedDeepHierarchy() {
        assertProjectionWithMapping("""
            from test
            | keep some.dotted.field, some.string.normalized
            """, "mapping-multi-field-with-nested.json", "some.dotted.field", "some.string.normalized");
    }

    public void testDropSupportedDottedField() {
        assertProjectionWithMapping(
            """
                from test
                | drop some.dotted.field
                """,
            "mapping-multi-field-variation.json",
            "bool",
            "date",
            "date_nanos",
            "float",
            "foo_type",
            "int",
            "ip",
            "keyword",
            "long",
            "point",
            "shape",
            "some.ambiguous",
            "some.ambiguous.normalized",
            "some.ambiguous.one",
            "some.ambiguous.two",
            "some.string",
            "some.string.normalized",
            "some.string.typical",
            "text",
            "unsigned_long",
            "unsupported",
            "version"
        );
    }

    public void testImplicitProjectionOfDeeplyComplexMapping() {
        assertProjectionWithMapping(
            "from test",
            "mapping-multi-field-with-nested.json",
            "binary",
            "binary_stored",
            "bool",
            "date",
            "date_nanos",
            "geo_shape",
            "int",
            "keyword",
            "shape",
            "some.ambiguous",
            "some.ambiguous.normalized",
            "some.ambiguous.one",
            "some.ambiguous.two",
            "some.dotted.field",
            "some.string",
            "some.string.normalized",
            "some.string.typical",
            "text",
            "unsigned_long",
            "unsupported",
            "x",
            "x.y",
            "x.y.z",
            "x.y.z.v",
            "x.y.z.w"
        );
    }

    public void testDropWildcardDottedField() {
        assertProjectionWithMapping(
            """
                from test
                | drop some.ambiguous.*
                """,
            "mapping-multi-field-with-nested.json",
            "binary",
            "binary_stored",
            "bool",
            "date",
            "date_nanos",
            "geo_shape",
            "int",
            "keyword",
            "shape",
            "some.ambiguous",
            "some.dotted.field",
            "some.string",
            "some.string.normalized",
            "some.string.typical",
            "text",
            "unsigned_long",
            "unsupported",
            "x",
            "x.y",
            "x.y.z",
            "x.y.z.v",
            "x.y.z.w"
        );
    }

    public void testDropWildcardDottedField2() {
        assertProjectionWithMapping(
            """
                from test
                | drop some.*
                """,
            "mapping-multi-field-with-nested.json",
            "binary",
            "binary_stored",
            "bool",
            "date",
            "date_nanos",
            "geo_shape",
            "int",
            "keyword",
            "shape",
            "text",
            "unsigned_long",
            "unsupported",
            "x",
            "x.y",
            "x.y.z",
            "x.y.z.v",
            "x.y.z.w"
        );
    }

    public void testProjectOrderPatternWithDottedFields() {
        assertProjectionWithMapping(
            """
                from test
                | keep *some.string*, *, some.ambiguous.two, keyword
                """,
            "mapping-multi-field-with-nested.json",
            "some.string",
            "some.string.normalized",
            "some.string.typical",
            "binary",
            "binary_stored",
            "bool",
            "date",
            "date_nanos",
            "geo_shape",
            "int",
            "shape",
            "some.ambiguous",
            "some.ambiguous.normalized",
            "some.ambiguous.one",
            "some.dotted.field",
            "text",
            "unsigned_long",
            "unsupported",
            "x",
            "x.y",
            "x.y.z",
            "x.y.z.v",
            "x.y.z.w",
            "some.ambiguous.two",
            "keyword"
        );
    }

    public void testUnsupportedFieldUsedExplicitly2() {
        assertProjectionWithMapping("""
            from test
            | keep keyword, point
            """, "mapping-multi-field-variation.json", "keyword", "point");
    }

    public void testCantFilterAfterDrop() {
        verifyUnsupported("""
            from test
            | stats c = avg(float) by int
            | drop int
            | where int > 0
            """, "Unknown column [int]");
    }

    public void testProjectAggGroupsRefs() {
        assertProjection("""
            from test
            | stats c = count(salary) by last_name
            | eval d = c + 1
            | keep d, last_name
            """, "d", "last_name");
    }

    public void testImplicitLimit() {
        var plan = analyze("""
            from test
            """);
        var limit = as(plan, Limit.class);
        assertThat(as(limit.limit(), Literal.class).value(), equalTo(DEFAULT_LIMIT));
        as(limit.child(), EsRelation.class);
    }

    public void testImplicitMaxLimitAfterLimit() {
        for (int i = -1; i <= 1; i++) {
            var plan = analyze("from test | limit " + (MAX_LIMIT + i));
            var limit = as(plan, Limit.class);
            assertThat(as(limit.limit(), Literal.class).value(), equalTo(MAX_LIMIT));
            limit = as(limit.child(), Limit.class);
            as(limit.child(), EsRelation.class);
        }
    }

    /*
    Limit[10000[INTEGER]]
    \_Filter[s{r}#3 > 0[INTEGER]]
      \_Eval[[salary{f}#10 * 10[INTEGER] AS s]]
        \_Limit[10000[INTEGER]]
          \_EsRelation[test][_meta_field{f}#11, emp_no{f}#5, first_name{f}#6, ge..]
     */
    public void testImplicitMaxLimitAfterLimitAndNonLimit() {
        for (int i = -1; i <= 1; i++) {
            var plan = analyze("from test | limit " + (MAX_LIMIT + i) + " | eval s = salary * 10 | where s > 0");
            var limit = as(plan, Limit.class);
            assertThat(as(limit.limit(), Literal.class).value(), equalTo(MAX_LIMIT));
            var filter = as(limit.child(), Filter.class);
            var eval = as(filter.child(), Eval.class);
            limit = as(eval.child(), Limit.class);
            as(limit.child(), EsRelation.class);
        }
    }

    public void testImplicitDefaultLimitAfterLimitAndBreaker() {
        for (var breaker : List.of("stats c = count(salary) by last_name", "sort salary")) {
            var plan = analyze("from test | limit 100000 | " + breaker);
            var limit = as(plan, Limit.class);
            assertThat(as(limit.limit(), Literal.class).value(), equalTo(MAX_LIMIT));
        }
    }

    public void testImplicitDefaultLimitAfterBreakerAndNonBreakers() {
        for (var breaker : List.of("stats c = count(salary) by last_name", "eval c = salary | sort c")) {
            var plan = analyze("from test | " + breaker + " | eval cc = c * 10 | where cc > 0");
            var limit = as(plan, Limit.class);
            assertThat(as(limit.limit(), Literal.class).value(), equalTo(DEFAULT_LIMIT));
        }
    }

    private static final String[] COMPARISONS = new String[] { "==", "!=", "<", "<=", ">", ">=" };

    public void testCompareIntToString() {
        for (String comparison : COMPARISONS) {
            var e = expectThrows(VerificationException.class, () -> analyze("""
                from test
                | where emp_no COMPARISON "foo"
                """.replace("COMPARISON", comparison)));
            assertThat(
                e.getMessage(),
                containsString(
                    "first argument of [emp_no COMPARISON \"foo\"] is [numeric] so second argument must also be [numeric] but was [keyword]"
                        .replace("COMPARISON", comparison)
                )
            );
        }
    }

    public void testCompareStringToInt() {
        for (String comparison : COMPARISONS) {
            var e = expectThrows(VerificationException.class, () -> analyze("""
                from test
                | where "foo" COMPARISON emp_no
                """.replace("COMPARISON", comparison)));
            assertThat(
                e.getMessage(),
                containsString(
                    "first argument of [\"foo\" COMPARISON emp_no] is [keyword] so second argument must also be [keyword] but was [integer]"
                        .replace("COMPARISON", comparison)
                )
            );
        }
    }

    public void testCompareDateToString() {
        for (String comparison : COMPARISONS) {
            assertProjectionWithMapping("""
                from test
                | where date COMPARISON "1985-01-01T00:00:00Z"
                | keep date
                """.replace("COMPARISON", comparison), "mapping-multi-field-variation.json", "date");
        }
    }

    public void testCompareStringToDate() {
        for (String comparison : COMPARISONS) {
            assertProjectionWithMapping("""
                from test
                | where "1985-01-01T00:00:00Z" COMPARISON date
                | keep date
                """.replace("COMPARISON", comparison), "mapping-multi-field-variation.json", "date");
        }
    }

    public void testCompareDateToStringFails() {
        for (String comparison : COMPARISONS) {
            verifyUnsupported(
                """
                    from test
                    | where date COMPARISON "not-a-date"
                    | keep date
                    """.replace("COMPARISON", comparison),
                "Cannot convert string [not-a-date] to [DATETIME]",
                "mapping-multi-field-variation.json"
            );
        }
    }

    public void testDateFormatOnInt() {
        verifyUnsupported("""
            from test
            | eval date_format(int)
            """, "first argument of [date_format(int)] must be [datetime or date_nanos], found value [int] type [integer]");
    }

    public void testDateFormatOnFloat() {
        verifyUnsupported("""
            from test
            | eval date_format(float)
            """, "first argument of [date_format(float)] must be [datetime or date_nanos], found value [float] type [double]");
    }

    public void testDateFormatOnText() {
        verifyUnsupported("""
            from test
            | eval date_format(keyword)
            """, "first argument of [date_format(keyword)] must be [datetime or date_nanos], found value [keyword] type [keyword]");
    }

    public void testDateFormatWithNumericFormat() {
        verifyUnsupported("""
            from test
            | eval date_format(1, date)
            """, "first argument of [date_format(1, date)] must be [string], found value [1] type [integer]");
    }

    public void testDateFormatWithDateFormat() {
        verifyUnsupported("""
            from test
            | eval date_format(date, date)
            """, "first argument of [date_format(date, date)] must be [string], found value [date] type [datetime]");
    }

    public void testDateParseOnInt() {
        verifyUnsupported("""
            from test
            | eval date_parse(keyword, int)
            """, "second argument of [date_parse(keyword, int)] must be [string], found value [int] type [integer]");
    }

    public void testDateParseOnDate() {
        verifyUnsupported("""
            from test
            | eval date_parse(keyword, date)
            """, "second argument of [date_parse(keyword, date)] must be [string], found value [date] type [datetime]");
    }

    public void testDateParseOnIntPattern() {
        verifyUnsupported("""
            from test
            | eval date_parse(int, keyword)
            """, "first argument of [date_parse(int, keyword)] must be [string], found value [int] type [integer]");
    }

    public void testDateTruncOnInt() {
        verifyUnsupported("""
            from test
            | eval date_trunc(1 month, int)
            """, "second argument of [date_trunc(1 month, int)] must be [date_nanos or datetime], found value [int] type [integer]");
    }

    public void testDateTruncOnFloat() {
        verifyUnsupported("""
            from test
            | eval date_trunc(1 month, float)
            """, "second argument of [date_trunc(1 month, float)] must be [date_nanos or datetime], found value [float] type [double]");
    }

    public void testDateTruncOnText() {
        verifyUnsupported(
            """
                from test
                | eval date_trunc(1 month, keyword)
                """,
            "second argument of [date_trunc(1 month, keyword)] must be [date_nanos or datetime], found value [keyword] type [keyword]"
        );
    }

    public void testDateTruncWithNumericInterval() {
        verifyUnsupported("""
            from test
            | eval date_trunc(1, date)
            """, "first argument of [date_trunc(1, date)] must be [dateperiod or timeduration], found value [1] type [integer]");
    }

    public void testDateTruncWithDateInterval() {
        verifyUnsupported("""
            from test
            | eval date_trunc(date, date)
            """, "first argument of [date_trunc(date, date)] must be [dateperiod or timeduration], found value [date] type [datetime]");
    }

    // check field declaration is validated even across duplicated declarations
    public void testAggsWithDuplicatesAndNonExistingFunction() throws Exception {
        verifyUnsupported("""
            row a = 1, b = 2
            | stats x = non_existing(a), x = count(a) by b
            """, "Unknown function [non_existing]");
    }

    // check field declaration is validated even across duplicated declarations
    public void testAggsWithDuplicatesAndNonExistingField() throws Exception {
        verifyUnsupported("""
            row a = 1, b = 2
            | stats x = max(non_existing), x = count(a) by b
            """, "Unknown column [non_existing]");
    }

    // duplicates get merged after stats and do not prevent following commands to blow up
    // due to ambiguity
    public void testAggsWithDuplicates() throws Exception {
        var plan = analyze("""
            row a = 1, b = 2
            | stats x = count(a), x = min(a), x = max(a) by b
            | sort x
            """);

        var limit = as(plan, Limit.class);
        var order = as(limit.child(), OrderBy.class);
        var agg = as(order.child(), Aggregate.class);
        var aggregates = agg.aggregates();
        var output = agg.output();
        assertThat(output, hasSize(2));
        assertThat(Expressions.names(output), contains("x", "b"));
        var alias = as(aggregates.get(0), Alias.class);
        var count = as(alias.child(), Count.class);
        alias = as(aggregates.get(1), Alias.class);
        var min = as(alias.child(), Min.class);
        alias = as(aggregates.get(2), Alias.class);
        var max = as(alias.child(), Max.class);
    }

    // expected stats b by b (grouping overrides the rest of the aggs)
    public void testAggsWithOverridingInputAndGrouping() throws Exception {
        var plan = analyze("""
            row a = 1, b = 2
            | stats b = count(a), b = max(a) by b
            | sort b
            """);
        var limit = as(plan, Limit.class);
        var order = as(limit.child(), OrderBy.class);
        var agg = as(order.child(), Aggregate.class);
        var output = agg.output();
        assertThat(output, hasSize(1));
        assertThat(Expressions.names(output), contains("b"));
    }

    /**
     * Expects
     * Limit[1000[INTEGER]]
     * \_EsqlAggregate[[emp_no{f}#9 + languages{f}#12 AS emp_no + languages],[MIN(emp_no{f}#9 + languages{f}#12) AS min(emp_no + langu
     * ages), emp_no + languages{r}#7]]
     *   \_EsRelation[test][_meta_field{f}#15, emp_no{f}#9, first_name{f}#10, g..]
     */
    public void testAggsOverGroupingKey() throws Exception {
        var plan = analyze("""
            from test
            | stats min(emp_no + languages) by emp_no + languages
            """);
        var limit = as(plan, Limit.class);
        var agg = as(limit.child(), Aggregate.class);
        var output = agg.output();
        assertThat(output, hasSize(2));
        var aggs = agg.aggregates();
        var min = as(Alias.unwrap(aggs.get(0)), Min.class);
        assertThat(min.arguments(), hasSize(2));    // field + filter
        var group = Alias.unwrap(agg.groupings().get(0));
        assertEquals(min.arguments().get(0), group);
    }

    /**
     * Expects
     * Limit[1000[INTEGER]]
     * \_EsqlAggregate[[emp_no{f}#9 + languages{f}#12 AS a],[MIN(a{r}#7) AS min(a), a{r}#7]]
     *   \_EsRelation[test][_meta_field{f}#15, emp_no{f}#9, first_name{f}#10, g..]
     */
    public void testAggsOverGroupingKeyWithAlias() throws Exception {
        var plan = analyze("""
            from test
            | stats min(a) by a = emp_no + languages
            """);
        var limit = as(plan, Limit.class);
        var agg = as(limit.child(), Aggregate.class);
        var output = agg.output();
        assertThat(output, hasSize(2));
        var aggs = agg.aggregates();
        var min = as(Alias.unwrap(aggs.get(0)), Min.class);
        assertThat(min.arguments(), hasSize(2));    // field + filter
        assertEquals(Expressions.attribute(min.arguments().get(0)), Expressions.attribute(agg.groupings().get(0)));
    }

    public void testAggsWithoutAgg() throws Exception {
        var plan = analyze("""
            row a = 1, b = 2
            | stats by a
            """);

        var limit = as(plan, Limit.class);
        var agg = as(limit.child(), Aggregate.class);
        var aggregates = agg.aggregates();
        assertThat(aggregates, hasSize(1));
        assertThat(Expressions.names(aggregates), contains("a"));
        assertThat(Expressions.names(agg.groupings()), contains("a"));
        assertEquals(agg.groupings(), agg.aggregates());
    }

    public void testAggsWithoutAggAndFollowingCommand() throws Exception {
        var plan = analyze("""
            row a = 1, b = 2
            | stats by a
            | sort a
            """);

        var limit = as(plan, Limit.class);
        var order = as(limit.child(), OrderBy.class);
        var agg = as(order.child(), Aggregate.class);
        var aggregates = agg.aggregates();
        assertThat(aggregates, hasSize(1));
        assertThat(Expressions.names(aggregates), contains("a"));
        assertThat(Expressions.names(agg.groupings()), contains("a"));
        assertEquals(agg.groupings(), agg.aggregates());
    }

    public void testEmptyEsRelationOnLimitZeroWithCount() throws IOException {
        var query = """
            from test*
            | stats count=count(*)
            | sort count desc
            | limit 0""";
        var plan = analyzeWithEmptyFieldCapsResponse(query);
        var limit = as(plan, Limit.class);
        limit = as(limit.child(), Limit.class);
        assertThat(as(limit.limit(), Literal.class).value(), equalTo(0));
        var orderBy = as(limit.child(), OrderBy.class);
        var agg = as(orderBy.child(), Aggregate.class);
        assertEmptyEsRelation(agg.child());
    }

    public void testEmptyEsRelationOnConstantEvalAndKeep() throws IOException {
        var query = """
            from test*
            | eval c = 1
            | keep c
            | limit 2""";
        var plan = analyzeWithEmptyFieldCapsResponse(query);
        var limit = as(plan, Limit.class);
        limit = as(limit.child(), Limit.class);
        assertThat(as(limit.limit(), Literal.class).value(), equalTo(2));
        var project = as(limit.child(), EsqlProject.class);
        var eval = as(project.child(), Eval.class);
        assertEmptyEsRelation(eval.child());
    }

    public void testEmptyEsRelationOnConstantEvalAndStats() throws IOException {
        var query = """
            from test*
            | limit 10
            | eval x = 1
            | stats c = count(x)""";
        var plan = analyzeWithEmptyFieldCapsResponse(query);
        var limit = as(plan, Limit.class);
        var agg = as(limit.child(), Aggregate.class);
        var eval = as(agg.child(), Eval.class);
        limit = as(eval.child(), Limit.class);
        assertThat(as(limit.limit(), Literal.class).value(), equalTo(10));
        assertEmptyEsRelation(limit.child());
    }

    public void testEmptyEsRelationOnCountStar() throws IOException {
        var query = """
            from test*
            | stats c = count(*)""";
        var plan = analyzeWithEmptyFieldCapsResponse(query);
        var limit = as(plan, Limit.class);
        var agg = as(limit.child(), Aggregate.class);
        assertEmptyEsRelation(agg.child());
    }

    public void testUnsupportedFieldsInStats() {
        var errorMsg = "Cannot use field [unsupported] with unsupported type [ip_range]";

        verifyUnsupported("""
            from test
            | stats max(unsupported)
            """, errorMsg);
        verifyUnsupported("""
            from test
            | stats max(int) by unsupported
            """, errorMsg);
        verifyUnsupported("""
            from test
            | stats max(int) by bool, unsupported
            """, errorMsg);
    }

    public void testUnsupportedFieldsInEval() {
        var errorMsg = "Cannot use field [unsupported] with unsupported type [ip_range]";

        verifyUnsupported("""
            from test
            | eval x = unsupported
            """, errorMsg);
        verifyUnsupported("""
            from test
            | eval foo = 1, x = unsupported
            """, errorMsg);
        verifyUnsupported("""
            from test
            | eval x = 1 + unsupported
            """, errorMsg);
    }

    public void testUnsupportedFieldsInWhere() {
        var errorMsg = "Cannot use field [unsupported] with unsupported type [ip_range]";

        verifyUnsupported("""
            from test
            | where unsupported == "[1.0, 1.0]"
            """, errorMsg);
        verifyUnsupported("""
            from test
            | where int > 2 and unsupported == "[1.0, 1.0]"
            """, errorMsg);
    }

    public void testUnsupportedFieldsInSort() {
        var errorMsg = "Cannot use field [unsupported] with unsupported type [ip_range]";

        verifyUnsupported("""
            from test
            | sort unsupported
            """, errorMsg);
        verifyUnsupported("""
            from test
            | sort int, unsupported
            """, errorMsg);
    }

    public void testUnsupportedFieldsInDissect() {
        var errorMsg = "Cannot use field [unsupported] with unsupported type [ip_range]";
        verifyUnsupported("""
            from test
            | dissect unsupported \"%{foo}\"
            """, errorMsg);
    }

    public void testUnsupportedFieldsInGrok() {
        var errorMsg = "Cannot use field [unsupported] with unsupported type [ip_range]";
        verifyUnsupported("""
            from test
            | grok unsupported \"%{WORD:foo}\"
            """, errorMsg);
    }

    public void testRegexOnInt() {
        for (String op : new String[] { "like", "rlike" }) {
            var e = expectThrows(VerificationException.class, () -> analyze("""
                from test
                | where emp_no COMPARISON "foo"
                """.replace("COMPARISON", op)));
            assertThat(
                e.getMessage(),
                containsString(
                    "argument of [emp_no COMPARISON \"foo\"] must be [string], found value [emp_no] type [integer]".replace(
                        "COMPARISON",
                        op
                    )
                )
            );
        }
    }

    public void testUnsupportedTypesWithToString() {
        // DATE_PERIOD and TIME_DURATION types have been added, but not really patched through the engine; i.e. supported.
        final String supportedTypes = "aggregate_metric_double or boolean or cartesian_point or cartesian_shape or date_nanos or datetime "
            + "or geo_point or geo_shape or geohash or geohex or geotile or ip or numeric or string or version";
        verifyUnsupported(
            "row period = 1 year | eval to_string(period)",
            "line 1:28: argument of [to_string(period)] must be [" + supportedTypes + "], found value [period] type [date_period]"
        );
        verifyUnsupported(
            "row duration = 1 hour | eval to_string(duration)",
            "line 1:30: argument of [to_string(duration)] must be [" + supportedTypes + "], found value [duration] type [time_duration]"
        );
        verifyUnsupported(
            "from test | eval to_string(unsupported)",
            "line 1:28: Cannot use field [unsupported] with unsupported type [ip_range]"
        );
    }

    public void testEnrichPolicyWithError() {
        IndexResolution testIndex = loadMapping("mapping-basic.json", "test");
        IndexResolution languageIndex = loadMapping("mapping-languages.json", "languages");
        EnrichResolution enrichResolution = new EnrichResolution();
        Map<String, String> enrichIndices = Map.of("", "languages");
        enrichResolution.addResolvedPolicy(
            "languages",
            Enrich.Mode.COORDINATOR,
            new ResolvedEnrichPolicy(
                "language_code",
                "match",
                List.of("language_code", "language_name"),
                enrichIndices,
                languageIndex.get().mapping()
            )
        );
        enrichResolution.addError("languages", Enrich.Mode.REMOTE, "error-1");
        enrichResolution.addError("languages", Enrich.Mode.ANY, "error-2");
        enrichResolution.addError("foo", Enrich.Mode.ANY, "foo-error-101");

        AnalyzerContext context = new AnalyzerContext(
            configuration("from test"),
            new EsqlFunctionRegistry(),
            testIndex,
            enrichResolution,
            emptyInferenceResolution()
        );
        Analyzer analyzer = new Analyzer(context, TEST_VERIFIER);
        {
            LogicalPlan plan = analyze("from test | EVAL x = to_string(languages) | ENRICH _coordinator:languages ON x", analyzer);
            List<Enrich> resolved = new ArrayList<>();
            plan.forEachDown(Enrich.class, resolved::add);
            assertThat(resolved, hasSize(1));
        }
        var e = expectThrows(
            VerificationException.class,
            () -> analyze("from test | EVAL x = to_string(languages) | ENRICH _any:languages ON x", analyzer)
        );
        assertThat(e.getMessage(), containsString("error-2"));
        e = expectThrows(
            VerificationException.class,
            () -> analyze("from test | EVAL x = to_string(languages) | ENRICH languages ON xs", analyzer)
        );
        assertThat(e.getMessage(), containsString("error-2"));
        e = expectThrows(
            VerificationException.class,
            () -> analyze("from test | EVAL x = to_string(languages) | ENRICH _remote:languages ON x", analyzer)
        );
        assertThat(e.getMessage(), containsString("error-1"));

        e = expectThrows(VerificationException.class, () -> analyze("from test | ENRICH foo", analyzer));
        assertThat(e.getMessage(), containsString("foo-error-101"));
    }

    public void testEnrichPolicyMatchFieldName() {
        verifyUnsupported("from test | enrich languages on bar", "Unknown column [bar]");
        verifyUnsupported("from test | enrich languages on keywords", "Unknown column [keywords], did you mean [keyword]?");
        verifyUnsupported("from test | enrich languages on keyword with foo", "Enrich field [foo] not found in enrich policy [languages]");
        verifyUnsupported(
            "from test | enrich languages on keyword with language_namez",
            "Enrich field [language_namez] not found in enrich policy [languages], did you mean [language_name]"
        );
        verifyUnsupported(
            "from test | enrich languages on keyword with x = language_namez",
            "Enrich field [language_namez] not found in enrich policy [languages], did you mean [language_name]"
        );
    }

    public void testEnrichWrongMatchFieldType() {
        var e = expectThrows(VerificationException.class, () -> analyze("""
            from test
            | eval x = to_boolean(languages)
            | enrich languages on x
            | keep first_name, language_name, id
            """));
        assertThat(e.getMessage(), containsString("Unsupported type [boolean] for enrich matching field [x]; only [keyword, "));

        e = expectThrows(VerificationException.class, () -> analyze("""
            FROM airports
            | EVAL x = to_string(city_location)
            | ENRICH city_boundaries ON x
            | KEEP abbrev, airport, region
            """, "airports", "mapping-airports.json"));
        assertThat(e.getMessage(), containsString("Unsupported type [keyword] for enrich matching field [x]; only [geo_point, "));
    }

    public void testValidEnrich() {
        assertProjection("""
            from test
            | eval x = to_string(languages)
            | enrich languages on x
            | keep first_name, language_name
            """, "first_name", "language_name");

        assertProjection("""
            from test
            | eval x = to_string(languages)
            | enrich languages on x with language_name
            | keep first_name, language_name
            """, "first_name", "language_name");

        assertProjection("""
            from test
            | eval x = to_string(languages)
            | enrich languages on x with y = language_name
            | keep first_name, y
            """, "first_name", "y");

        assertProjection(analyze("""
            FROM sample_data
            | ENRICH client_cidr ON client_ip WITH env
            | KEEP client_ip, env
            """, "sample_data", "mapping-sample_data.json"), "client_ip", "env");

        assertProjection(analyze("""
            FROM employees
            | WHERE birth_date > "1960-01-01"
            | EVAL birth_year = DATE_EXTRACT("year", birth_date)
            | EVAL age = 2022 - birth_year
            | ENRICH ages_policy ON age WITH age_group = description
            | KEEP first_name, last_name, age, age_group
            """, "employees", "mapping-default.json"), "first_name", "last_name", "age", "age_group");

        assertProjection(analyze("""
            FROM employees
            | ENRICH heights_policy ON height WITH height_group = description
            | KEEP first_name, last_name, height, height_group
            """, "employees", "mapping-default.json"), "first_name", "last_name", "height", "height_group");

        assertProjection(analyze("""
            FROM employees
            | ENRICH decades_policy ON birth_date WITH birth_decade = decade, birth_description = description
            | ENRICH decades_policy ON hire_date WITH hire_decade = decade
            | KEEP first_name, last_name, birth_decade, hire_decade, birth_description
            """, "employees", "mapping-default.json"), "first_name", "last_name", "birth_decade", "hire_decade", "birth_description");

        assertProjection(analyze("""
            FROM airports
            | WHERE abbrev == "CPH"
            | ENRICH city_boundaries ON city_location WITH airport, region
            | KEEP abbrev, airport, region
            """, "airports", "mapping-airports.json"), "abbrev", "airport", "region");
    }

    public void testEnrichExcludesPolicyKey() {
        var e = expectThrows(VerificationException.class, () -> analyze("""
            from test
            | eval x = to_string(languages)
            | enrich languages on x
            | keep first_name, language_name, id
            """));
        assertThat(e.getMessage(), containsString("Unknown column [id]"));
    }

    public void testEnrichFieldsIncludeMatchField() {
        String query = """
            FROM test
            | EVAL x = to_string(languages)
            | ENRICH languages ON x
            | KEEP language_name, language_code
            """;
        IndexResolution testIndex = loadMapping("mapping-basic.json", "test");
        IndexResolution languageIndex = loadMapping("mapping-languages.json", "languages");
        EnrichResolution enrichResolution = new EnrichResolution();
        Map<String, String> enrichIndices = Map.of("", "languages");
        enrichResolution.addResolvedPolicy(
            "languages",
            Enrich.Mode.ANY,
            new ResolvedEnrichPolicy(
                "language_code",
                "match",
                List.of("language_code", "language_name"),
                enrichIndices,
                languageIndex.get().mapping()
            )
        );
        AnalyzerContext context = new AnalyzerContext(
            configuration(query),
            new EsqlFunctionRegistry(),
            testIndex,
            enrichResolution,
            emptyInferenceResolution()
        );
        Analyzer analyzer = new Analyzer(context, TEST_VERIFIER);
        LogicalPlan plan = analyze(query, analyzer);
        var limit = as(plan, Limit.class);
        assertThat(Expressions.names(limit.output()), contains("language_name", "language_code"));
    }

    public void testChainedEvalFieldsUse() {
        var query = "from test | eval x0 = pow(salary, 1), x1 = pow(x0, 2), x2 = pow(x1, 3)";
        int additionalEvals = randomIntBetween(0, 5);
        for (int i = 0, j = 3; i < additionalEvals; i++, j++) {
            query += ", x" + j + " = pow(x" + (j - 1) + ", " + i + ")";
        }
        assertProjection(query + " | keep x*", IntStream.range(0, additionalEvals + 3).mapToObj(v -> "x" + v).toArray(String[]::new));
    }

    public void testCounterTypes() {
        var query = "FROM test | KEEP network.* | LIMIT 10";
        Analyzer analyzer = analyzer(tsdbIndexResolution());
        LogicalPlan plan = analyze(query, analyzer);
        var limit = as(plan, Limit.class);
        var attributes = limit.output().stream().collect(Collectors.toMap(NamedExpression::name, a -> a));
        assertThat(
            attributes.keySet(),
            equalTo(Set.of("network.connections", "network.bytes_in", "network.bytes_out", "network.message_in", "network.message_out"))
        );
        assertThat(attributes.get("network.connections").dataType(), equalTo(DataType.LONG));
        assertThat(attributes.get("network.bytes_in").dataType(), equalTo(DataType.COUNTER_LONG));
        assertThat(attributes.get("network.bytes_out").dataType(), equalTo(DataType.COUNTER_LONG));
        assertThat(attributes.get("network.message_in").dataType(), equalTo(DataType.COUNTER_DOUBLE));
    }

    public void testMissingAttributeException_InChainedEval() {
        var e = expectThrows(VerificationException.class, () -> analyze("""
            from test
            | eval x1 = concat(first_name, "."), x2 = concat(x1, last_name), x3 = concat(x2, x1), x4 = concat(x3, x5)
            | keep x*
            """));
        assertThat(e.getMessage(), containsString("Unknown column [x5], did you mean any of [x1, x2, x3]?"));
    }

    @AwaitsFix(bugUrl = "https://github.com/elastic/elasticsearch/issues/103599")
    public void testInsensitiveEqualsWrongType() {
        var e = expectThrows(VerificationException.class, () -> analyze("""
            from test
            | where first_name =~ 12
            """));
        assertThat(
            e.getMessage(),
            containsString("second argument of [first_name =~ 12] must be [string], found value [12] type [integer]")
        );

        e = expectThrows(VerificationException.class, () -> analyze("""
            from test
            | where first_name =~ languages
            """));
        assertThat(
            e.getMessage(),
            containsString("second argument of [first_name =~ languages] must be [string], found value [languages] type [integer]")
        );

        e = expectThrows(VerificationException.class, () -> analyze("""
            from test
            | where languages =~ "foo"
            """));
        assertThat(
            e.getMessage(),
            containsString("first argument of [languages =~ \"foo\"] must be [string], found value [languages] type [integer]")
        );
    }

    public void testUnresolvedMvExpand() {
        var e = expectThrows(VerificationException.class, () -> analyze("row foo = 1 | mv_expand bar"));
        assertThat(e.getMessage(), containsString("Unknown column [bar]"));
    }

    public void testRegularStats() {
        var plan = analyze("""
            from tests
            | stats by salary
            """);

        var limit = as(plan, Limit.class);
    }

    public void testLiteralInAggregateNoGrouping() {
        var e = expectThrows(VerificationException.class, () -> analyze("""
             from test
            |stats 1
            """));

        assertThat(e.getMessage(), containsString("expected an aggregate function but found [1]"));
    }

    public void testLiteralBehindEvalInAggregateNoGrouping() {
        var e = expectThrows(VerificationException.class, () -> analyze("""
             from test
            |eval x = 1
            |stats x
            """));

        assertThat(e.getMessage(), containsString("column [x] must appear in the STATS BY clause or be used in an aggregate function"));
    }

    public void testLiteralsInAggregateNoGrouping() {
        var e = expectThrows(VerificationException.class, () -> analyze("""
             from test
            |stats 1 + 2
            """));

        assertThat(e.getMessage(), containsString("expected an aggregate function but found [1 + 2]"));
    }

    public void testLiteralsBehindEvalInAggregateNoGrouping() {
        var e = expectThrows(VerificationException.class, () -> analyze("""
             from test
            |eval x = 1 + 2
            |stats x
            """));

        assertThat(e.getMessage(), containsString("column [x] must appear in the STATS BY clause or be used in an aggregate function"));
    }

    public void testFoldableInAggregateWithGrouping() {
        var e = expectThrows(VerificationException.class, () -> analyze("""
             from test
            |stats 1 + 2 by languages
            """));

        assertThat(e.getMessage(), containsString("expected an aggregate function but found [1 + 2]"));
    }

    public void testLiteralsInAggregateWithGrouping() {
        var e = expectThrows(VerificationException.class, () -> analyze("""
             from test
            |stats "a" by languages
            """));

        assertThat(e.getMessage(), containsString("expected an aggregate function but found [\"a\"]"));
    }

    public void testFoldableBehindEvalInAggregateWithGrouping() {
        var e = expectThrows(VerificationException.class, () -> analyze("""
             from test
            |eval x = 1 + 2
            |stats x by languages
            """));

        assertThat(e.getMessage(), containsString("column [x] must appear in the STATS BY clause or be used in an aggregate function"));
    }

    public void testFoldableInGrouping() {
        var e = expectThrows(VerificationException.class, () -> analyze("""
             from test
            |stats x by 1
            """));

        assertThat(e.getMessage(), containsString("Unknown column [x]"));
    }

    public void testScalarFunctionsInStats() {
        var e = expectThrows(VerificationException.class, () -> analyze("""
             from test
            |stats salary % 3 by languages
            """));

        assertThat(
            e.getMessage(),
            containsString("column [salary] must appear in the STATS BY clause or be used in an aggregate function")
        );
    }

    public void testDeferredGroupingInStats() {
        var e = expectThrows(VerificationException.class, () -> analyze("""
             from test
             |eval x = first_name
             |stats x by first_name
            """));

        assertThat(e.getMessage(), containsString("column [x] must appear in the STATS BY clause or be used in an aggregate function"));
    }

    public void testUnsupportedTypesInStats() {
        verifyUnsupported("""
              row x = to_unsigned_long(\"10\")
              | stats  avg(x), count_distinct(x), max(x), median(x), median_absolute_deviation(x), min(x), percentile(x, 10), sum(x)
            """, """
            Found 6 problems
            line 2:12: argument of [avg(x)] must be [aggregate_metric_double or numeric except unsigned_long or counter types],\
             found value [x] type [unsigned_long]
            line 2:20: argument of [count_distinct(x)] must be [any exact type except unsigned_long, _source, or counter types],\
             found value [x] type [unsigned_long]
            line 2:47: argument of [median(x)] must be [numeric except unsigned_long or counter types],\
             found value [x] type [unsigned_long]
            line 2:58: argument of [median_absolute_deviation(x)] must be [numeric except unsigned_long or counter types],\
             found value [x] type [unsigned_long]
            line 2:96: first argument of [percentile(x, 10)] must be [numeric except unsigned_long],\
             found value [x] type [unsigned_long]
            line 2:115: argument of [sum(x)] must be [aggregate_metric_double or numeric except unsigned_long or counter types],\
             found value [x] type [unsigned_long]""");

        verifyUnsupported("""
            row x = to_version("1.2")
            | stats  avg(x), median(x), median_absolute_deviation(x), percentile(x, 10), sum(x)
            """, """
            Found 5 problems
            line 2:10: argument of [avg(x)] must be [aggregate_metric_double or numeric except unsigned_long or counter types],\
             found value [x] type [version]
            line 2:18: argument of [median(x)] must be [numeric except unsigned_long or counter types],\
             found value [x] type [version]
            line 2:29: argument of [median_absolute_deviation(x)] must be [numeric except unsigned_long or counter types],\
             found value [x] type [version]
            line 2:59: first argument of [percentile(x, 10)] must be [numeric except unsigned_long], found value [x] type [version]
            line 2:78: argument of [sum(x)] must be [aggregate_metric_double or numeric except unsigned_long or counter types],\
             found value [x] type [version]""");
    }

    public void testInOnText() {
        assertProjectionWithMapping("""
            from a_index
            | eval text in (\"a\", \"b\", \"c\")
            | keep text
            """, "mapping-multi-field-variation.json", "text");

        assertProjectionWithMapping("""
            from a_index
            | eval text in (\"a\", \"b\", \"c\", text)
            | keep text
            """, "mapping-multi-field-variation.json", "text");

        assertProjectionWithMapping("""
            from a_index
            | eval text not in (\"a\", \"b\", \"c\")
            | keep text
            """, "mapping-multi-field-variation.json", "text");

        assertProjectionWithMapping("""
            from a_index
            | eval text not in (\"a\", \"b\", \"c\", text)
            | keep text
            """, "mapping-multi-field-variation.json", "text");
    }

    public void testMvAppendValidation() {
        String[][] fields = {
            { "bool", "boolean" },
            { "int", "integer" },
            { "unsigned_long", "unsigned_long" },
            { "float", "double" },
            { "text", "text" },
            { "keyword", "keyword" },
            { "date", "datetime" },
            { "point", "geo_point" },
            { "shape", "geo_shape" },
            { "long", "long" },
            { "ip", "ip" },
            { "version", "version" } };

        Supplier<Integer> supplier = () -> randomInt(fields.length - 1);
        int first = supplier.get();
        int second = randomValueOtherThan(first, supplier);
        Function<String, String> noText = (type) -> type.equals("text") ? "keyword" : type;
        assumeTrue(
            "Ignore tests with TEXT and KEYWORD combinations because they are now valid",
            noText.apply(fields[first][0]).equals(noText.apply(fields[second][0])) == false
        );

        String signature = "mv_append(" + fields[first][0] + ", " + fields[second][0] + ")";
        verifyUnsupported(
            " from test | eval " + signature,
            "second argument of ["
                + signature
                + "] must be ["
                + noText.apply(fields[first][1])
                + "], found value ["
                + fields[second][0]
                + "] type ["
                + fields[second][1]
                + "]"
        );
    }

    public void testLookup() {
        String query = """
              FROM test
            | RENAME languages AS int
            | LOOKUP_🐔 int_number_names ON int
            """;
        if (Build.current().isSnapshot() == false) {
            var e = expectThrows(ParsingException.class, () -> analyze(query));
            assertThat(e.getMessage(), containsString("line 3:3: mismatched input 'LOOKUP_🐔' expecting {"));
            return;
        }
        LogicalPlan plan = analyze(query);
        var limit = as(plan, Limit.class);
        assertThat(as(limit.limit(), Literal.class).value(), equalTo(1000));

        var lookup = as(limit.child(), Lookup.class);
        assertThat(as(lookup.tableName(), Literal.class).value(), equalTo(BytesRefs.toBytesRef("int_number_names")));
        assertMap(lookup.matchFields().stream().map(Object::toString).toList(), matchesList().item(startsWith("int{r}")));
        assertThat(
            lookup.localRelation().output().stream().map(Object::toString).toList(),
            matchesList().item(startsWith("int{f}")).item(startsWith("name{f}"))
        );

        var project = as(lookup.child(), EsqlProject.class);
        assertThat(project.projections().stream().map(Object::toString).toList(), hasItem(matchesRegex("languages\\{f}#\\d+ AS int#\\d+")));

        var esRelation = as(project.child(), EsRelation.class);
        assertThat(esRelation.indexPattern(), equalTo("test"));

        // Lookup's output looks sensible too
        assertMap(
            lookup.output().stream().map(Object::toString).toList(),
            matchesList().item(startsWith("_meta_field{f}"))
                // TODO prune unused columns down through the join
                .item(startsWith("emp_no{f}"))
                .item(startsWith("first_name{f}"))
                .item(startsWith("gender{f}"))
                .item(startsWith("hire_date{f}"))
                .item(startsWith("job{f}"))
                .item(startsWith("job.raw{f}"))
                /*
                 * Int is a reference here because we renamed it in project.
                 * If we hadn't it'd be a field and that'd be fine.
                 */
                .item(containsString("int{r}"))
                .item(startsWith("last_name{f}"))
                .item(startsWith("long_noidx{f}"))
                .item(startsWith("salary{f}"))
                /*
                 * As is the name column from the right side.
                 */
                .item(containsString("name{f}"))
        );
    }

    public void testLookupMissingField() {
        String query = """
              FROM test
            | LOOKUP_🐔 int_number_names ON garbage
            """;
        if (Build.current().isSnapshot() == false) {
            var e = expectThrows(ParsingException.class, () -> analyze(query));
            assertThat(e.getMessage(), containsString("line 2:3: mismatched input 'LOOKUP_🐔' expecting {"));
            return;
        }
        var e = expectThrows(VerificationException.class, () -> analyze(query));
        assertThat(e.getMessage(), containsString("Unknown column in lookup target [garbage]"));
    }

    public void testLookupMissingTable() {
        String query = """
              FROM test
            | LOOKUP_🐔 garbage ON a
            """;
        if (Build.current().isSnapshot() == false) {
            var e = expectThrows(ParsingException.class, () -> analyze(query));
            assertThat(e.getMessage(), containsString("line 2:3: mismatched input 'LOOKUP_🐔' expecting {"));
            return;
        }
        var e = expectThrows(VerificationException.class, () -> analyze(query));
        assertThat(e.getMessage(), containsString("Unknown table [garbage]"));
    }

    public void testLookupMatchTypeWrong() {
        String query = """
              FROM test
            | RENAME last_name AS int
            | LOOKUP_🐔 int_number_names ON int
            """;
        if (Build.current().isSnapshot() == false) {
            var e = expectThrows(ParsingException.class, () -> analyze(query));
            assertThat(e.getMessage(), containsString("line 3:3: mismatched input 'LOOKUP_🐔' expecting {"));
            return;
        }
        var e = expectThrows(VerificationException.class, () -> analyze(query));
        assertThat(e.getMessage(), containsString("column type mismatch, table column was [integer] and original column was [keyword]"));
    }

    public void testLookupJoinUnknownIndex() {
        assumeTrue("requires LOOKUP JOIN capability", EsqlCapabilities.Cap.JOIN_LOOKUP_V12.isEnabled());

        String errorMessage = "Unknown index [foobar]";
        IndexResolution missingLookupIndex = IndexResolution.invalid(errorMessage);

        Analyzer analyzerMissingLookupIndex = new Analyzer(
            new AnalyzerContext(
                EsqlTestUtils.TEST_CFG,
                new EsqlFunctionRegistry(),
                analyzerDefaultMapping(),
                Map.of("foobar", missingLookupIndex),
                defaultEnrichResolution(),
                emptyInferenceResolution()
            ),
            TEST_VERIFIER
        );

        String query = "FROM test | LOOKUP JOIN foobar ON last_name";

        VerificationException e = expectThrows(VerificationException.class, () -> analyze(query, analyzerMissingLookupIndex));
        assertThat(e.getMessage(), containsString("1:25: " + errorMessage));

        String query2 = "FROM test | LOOKUP JOIN foobar ON missing_field";

        e = expectThrows(VerificationException.class, () -> analyze(query2, analyzerMissingLookupIndex));
        assertThat(e.getMessage(), containsString("1:25: " + errorMessage));
        assertThat(e.getMessage(), not(containsString("[missing_field]")));
    }

    public void testLookupJoinUnknownField() {
        assumeTrue("requires LOOKUP JOIN capability", EsqlCapabilities.Cap.JOIN_LOOKUP_V12.isEnabled());

        String query = "FROM test | LOOKUP JOIN languages_lookup ON last_name";
        String errorMessage = "1:45: Unknown column [last_name] in right side of join";

        VerificationException e = expectThrows(VerificationException.class, () -> analyze(query));
        assertThat(e.getMessage(), containsString(errorMessage));

        String query2 = "FROM test | LOOKUP JOIN languages_lookup ON language_code";
        String errorMessage2 = "1:45: Unknown column [language_code] in left side of join";

        e = expectThrows(VerificationException.class, () -> analyze(query2));
        assertThat(e.getMessage(), containsString(errorMessage2));

        String query3 = "FROM test | LOOKUP JOIN languages_lookup ON missing_altogether";
        String errorMessage3 = "1:45: Unknown column [missing_altogether] in ";

        e = expectThrows(VerificationException.class, () -> analyze(query3));
        assertThat(e.getMessage(), containsString(errorMessage3 + "left side of join"));
        assertThat(e.getMessage(), containsString(errorMessage3 + "right side of join"));
    }

    public void testMultipleLookupJoinsGiveDifferentAttributes() {
        assumeTrue("requires LOOKUP JOIN capability", EsqlCapabilities.Cap.JOIN_LOOKUP_V12.isEnabled());

        // The field attributes that get contributed by different LOOKUP JOIN commands must have different name ids,
        // even if they have the same names. Otherwise, things like dependency analysis - like in PruneColumns - cannot work based on
        // name ids and shadowing semantics proliferate into all kinds of optimizer code.

        String query = "FROM test"
            + "| EVAL language_code = languages"
            + "| LOOKUP JOIN languages_lookup ON language_code"
            + "| LOOKUP JOIN languages_lookup ON language_code";
        LogicalPlan analyzedPlan = analyze(query);

        List<AttributeSet> lookupFields = new ArrayList<>();
        List<Set<String>> lookupFieldNames = new ArrayList<>();
        analyzedPlan.forEachUp(EsRelation.class, esRelation -> {
            if (esRelation.indexMode() == IndexMode.LOOKUP) {
                lookupFields.add(esRelation.outputSet());
                lookupFieldNames.add(esRelation.outputSet().stream().map(NamedExpression::name).collect(Collectors.toSet()));
            }
        });

        assertEquals(lookupFieldNames.size(), 2);
        assertEquals(lookupFieldNames.get(0), lookupFieldNames.get(1));

        assertEquals(lookupFields.size(), 2);
        AttributeSet intersection = lookupFields.get(0).intersect(lookupFields.get(1));
        assertEquals(AttributeSet.EMPTY, intersection);
    }

    // Lookup modes are now tested on index resulution

    public void testImplicitCasting() {
        var e = expectThrows(VerificationException.class, () -> analyze("""
             from test | eval x = concat("2024", "-04", "-01") + 1 day
            """));

        assertThat(
            e.getMessage(),
            containsString("first argument of [concat(\"2024\", \"-04\", \"-01\") + 1 day] must be [date_nanos, datetime or numeric]")
        );

        e = expectThrows(VerificationException.class, () -> analyze("""
             from test | eval x = to_string(null) - 1 day
            """));

        assertThat(e.getMessage(), containsString("first argument of [to_string(null) - 1 day] must be [date_nanos, datetime or numeric]"));

        e = expectThrows(VerificationException.class, () -> analyze("""
             from test | eval x = concat("2024", "-04", "-01") + "1 day"
            """));

        assertThat(
            e.getMessage(),
            containsString("first argument of [concat(\"2024\", \"-04\", \"-01\") + \"1 day\"] must be [date_nanos, datetime or numeric]")
        );

        e = expectThrows(VerificationException.class, () -> analyze("""
             from test | eval x = 1 year - "2024-01-01" + 1 day
            """));

        assertThat(
            e.getMessage(),
            containsString(
                "arguments are in unsupported order: cannot subtract a [DATETIME] value [\"2024-01-01\"] "
                    + "from a [DATE_PERIOD] amount [1 year]"
            )
        );

        e = expectThrows(VerificationException.class, () -> analyze("""
             from test | eval x = "2024-01-01" - 1 day - "2023-12-31"
            """));

        assertThat(e.getMessage(), containsString("[-] has arguments with incompatible types [datetime] and [datetime]"));

        e = expectThrows(VerificationException.class, () -> analyze("""
             from test | eval x = "2024-01-01" - 1 day + "2023-12-31"
            """));

        assertThat(e.getMessage(), containsString("[+] has arguments with incompatible types [datetime] and [datetime]"));
    }

    public void testDenseVectorImplicitCastingKnn() {
        assumeTrue("dense_vector capability not available", EsqlCapabilities.Cap.DENSE_VECTOR_FIELD_TYPE.isEnabled());
        assumeTrue("dense_vector capability not available", EsqlCapabilities.Cap.KNN_FUNCTION_V5.isEnabled());

        checkDenseVectorCastingKnn("float_vector");
<<<<<<< HEAD
        checkDenseVectorCastingKnn("byte_vector");
=======

        if (EsqlCapabilities.Cap.DENSE_VECTOR_FIELD_TYPE_BYTE_ELEMENTS.isEnabled()) {
            checkDenseVectorCastingKnn("byte_vector");
        }

        if (EsqlCapabilities.Cap.DENSE_VECTOR_FIELD_TYPE_BIT_ELEMENTS.isEnabled()) {
            checkDenseVectorCastingKnn("bit_vector");
        }
>>>>>>> ecf7eae2
    }

    private static void checkDenseVectorCastingKnn(String fieldName) {
        var plan = analyze(String.format(Locale.ROOT, """
            from test | where knn(%s, [0, 1, 2])
            """, fieldName), "mapping-dense_vector.json");

        var limit = as(plan, Limit.class);
        var filter = as(limit.child(), Filter.class);
        var knn = as(filter.condition(), Knn.class);
        var queryVector = as(knn.query(), Literal.class);
        assertEquals(DataType.DENSE_VECTOR, queryVector.dataType());
        assertThat(queryVector.value(), equalTo(List.of(0f, 1f, 2f)));
    }

    public void testDenseVectorImplicitCastingKnnQueryParams() {
        assumeTrue(
            "multi values for query params capability must be available",
            EsqlCapabilities.Cap.QUERY_PARAMS_MULTI_VALUES.isEnabled()
        );

        checkDenseVectorCastingKnnQueryParams("float_vector");
        checkDenseVectorCastingKnnQueryParams("byte_vector");
    }

    private void checkDenseVectorCastingKnnQueryParams(String fieldName) {
        var plan = analyze(String.format(Locale.ROOT, """
            from test | where knn(%s, ?query_vector)
            """, fieldName), "mapping-dense_vector.json", new QueryParams(List.of(paramAsConstant("query_vector", List.of(0, 1, 2)))));

        var limit = as(plan, Limit.class);
        var filter = as(limit.child(), Filter.class);
        var knn = as(filter.condition(), Knn.class);
        var queryVector = as(knn.query(), Literal.class);
        assertEquals(DataType.DENSE_VECTOR, queryVector.dataType());
        assertThat(queryVector.value(), equalTo(List.of(0f, 1f, 2f)));
    }

    public void testDenseVectorImplicitCastingSimilarityFunctions() {
        if (EsqlCapabilities.Cap.COSINE_VECTOR_SIMILARITY_FUNCTION.isEnabled()) {
            checkDenseVectorImplicitCastingSimilarityFunction(
                "v_cosine(float_vector, [0.342, 0.164, 0.234])",
                List.of(0.342f, 0.164f, 0.234f)
            );
            checkDenseVectorImplicitCastingSimilarityFunction("v_cosine(byte_vector, [1, 2, 3])", List.of(1f, 2f, 3f));
        }
        if (EsqlCapabilities.Cap.DOT_PRODUCT_VECTOR_SIMILARITY_FUNCTION.isEnabled()) {
            checkDenseVectorImplicitCastingSimilarityFunction(
                "v_dot_product(float_vector, [0.342, 0.164, 0.234])",
                List.of(0.342f, 0.164f, 0.234f)
            );
            checkDenseVectorImplicitCastingSimilarityFunction("v_dot_product(byte_vector, [1, 2, 3])", List.of(1f, 2f, 3f));
        }
        if (EsqlCapabilities.Cap.L1_NORM_VECTOR_SIMILARITY_FUNCTION.isEnabled()) {
            checkDenseVectorImplicitCastingSimilarityFunction(
                "v_l1_norm(float_vector, [0.342, 0.164, 0.234])",
                List.of(0.342f, 0.164f, 0.234f)
            );
            checkDenseVectorImplicitCastingSimilarityFunction("v_l1_norm(byte_vector, [1, 2, 3])", List.of(1f, 2f, 3f));
        }
        if (EsqlCapabilities.Cap.L2_NORM_VECTOR_SIMILARITY_FUNCTION.isEnabled()) {
            checkDenseVectorImplicitCastingSimilarityFunction(
                "v_l2_norm(float_vector, [0.342, 0.164, 0.234])",
                List.of(0.342f, 0.164f, 0.234f)
            );
            checkDenseVectorImplicitCastingSimilarityFunction("v_l2_norm(float_vector, [1, 2, 3])", List.of(1f, 2f, 3f));
            checkDenseVectorImplicitCastingSimilarityFunction("v_l2_norm(byte_vector, [1, 2, 3])", List.of(1f, 2f, 3f));
            if (EsqlCapabilities.Cap.DENSE_VECTOR_FIELD_TYPE_BIT_ELEMENTS.isEnabled()) {
                checkDenseVectorImplicitCastingSimilarityFunction("v_l2_norm(bit_vector, [1, 2])", List.of(1f, 2f));
            }
        }
        if (EsqlCapabilities.Cap.HAMMING_VECTOR_SIMILARITY_FUNCTION.isEnabled()) {
            checkDenseVectorImplicitCastingSimilarityFunction(
                "v_hamming(byte_vector, [0.342, 0.164, 0.234])",
                List.of(0.342f, 0.164f, 0.234f)
            );
            checkDenseVectorImplicitCastingSimilarityFunction("v_hamming(byte_vector, [1, 2, 3])", List.of(1f, 2f, 3f));
            if (EsqlCapabilities.Cap.DENSE_VECTOR_FIELD_TYPE_BIT_ELEMENTS.isEnabled()) {
                checkDenseVectorImplicitCastingSimilarityFunction("v_hamming(bit_vector, [1, 2])", List.of(1f, 2f));
            }
        }
    }

    private void checkDenseVectorImplicitCastingSimilarityFunction(String similarityFunction, List<Number> expectedElems) {
        var plan = analyze(String.format(Locale.ROOT, """
            from test | eval similarity = %s
            """, similarityFunction), "mapping-dense_vector.json");

        var limit = as(plan, Limit.class);
        var eval = as(limit.child(), Eval.class);
        var alias = as(eval.fields().get(0), Alias.class);
        assertEquals("similarity", alias.name());
        var similarity = as(alias.child(), VectorSimilarityFunction.class);
        var left = as(similarity.left(), FieldAttribute.class);
        assertThat(List.of("float_vector", "byte_vector", "bit_vector"), hasItem(left.name()));
        var right = as(similarity.right(), Literal.class);
        assertThat(right.dataType(), is(DENSE_VECTOR));
        assertThat(right.value(), equalTo(expectedElems));
    }

    public void testNoDenseVectorFailsSimilarityFunction() {
        if (EsqlCapabilities.Cap.COSINE_VECTOR_SIMILARITY_FUNCTION.isEnabled()) {
            checkNoDenseVectorFailsSimilarityFunction("v_cosine([0, 1, 2], 0.342)");
        }
        if (EsqlCapabilities.Cap.DOT_PRODUCT_VECTOR_SIMILARITY_FUNCTION.isEnabled()) {
            checkNoDenseVectorFailsSimilarityFunction("v_dot_product([0, 1, 2], 0.342)");
        }
        if (EsqlCapabilities.Cap.L1_NORM_VECTOR_SIMILARITY_FUNCTION.isEnabled()) {
            checkNoDenseVectorFailsSimilarityFunction("v_l1_norm([0, 1, 2], 0.342)");
        }
        if (EsqlCapabilities.Cap.L2_NORM_VECTOR_SIMILARITY_FUNCTION.isEnabled()) {
            checkNoDenseVectorFailsSimilarityFunction("v_l2_norm([0, 1, 2], 0.342)");
        }
        if (EsqlCapabilities.Cap.HAMMING_VECTOR_SIMILARITY_FUNCTION.isEnabled()) {
            checkNoDenseVectorFailsSimilarityFunction("v_hamming([0, 1, 2], 0.342)");
        }
    }

    private void checkNoDenseVectorFailsSimilarityFunction(String similarityFunction) {
        var query = String.format(Locale.ROOT, "row a = 1 |  eval similarity = %s", similarityFunction);
        VerificationException error = expectThrows(VerificationException.class, () -> analyze(query));
        assertThat(
            error.getMessage(),
            containsString("second argument of [" + similarityFunction + "] must be" + " [dense_vector], found value [0.342] type [double]")
        );
    }

    public void testMagnitudePlanWithDenseVectorImplicitCasting() {
        assumeTrue("v_magnitude not available", EsqlCapabilities.Cap.MAGNITUDE_SCALAR_VECTOR_FUNCTION.isEnabled());

        var plan = analyze(String.format(Locale.ROOT, """
            from test | eval scalar = v_magnitude([1, 2, 3])
            """), "mapping-dense_vector.json");

        var limit = as(plan, Limit.class);
        var eval = as(limit.child(), Eval.class);
        var alias = as(eval.fields().get(0), Alias.class);
        assertEquals("scalar", alias.name());
        var scalar = as(alias.child(), Magnitude.class);
        var child = as(scalar.field(), Literal.class);
        assertThat(child.dataType(), is(DENSE_VECTOR));
        assertThat(child.value(), equalTo(List.of(1.0f, 2.0f, 3.0f)));
    }

    public void testNoDenseVectorFailsForMagnitude() {
        assumeTrue("v_magnitude not available", EsqlCapabilities.Cap.MAGNITUDE_SCALAR_VECTOR_FUNCTION.isEnabled());

        var query = String.format(Locale.ROOT, "row a = 1 |  eval scalar = v_magnitude(0.342)");
        VerificationException error = expectThrows(VerificationException.class, () -> analyze(query));
        assertThat(
            error.getMessage(),
            containsString("first argument of [v_magnitude(0.342)] must be [dense_vector], found value [0.342] type [double]")
        );
    }

    public void testRateRequiresCounterTypes() {
        assumeTrue("rate requires snapshot builds", EsqlCapabilities.Cap.METRICS_COMMAND.isEnabled());
        Analyzer analyzer = analyzer(tsdbIndexResolution());
        var query = "TS test | STATS avg(rate(network.connections))";
        VerificationException error = expectThrows(VerificationException.class, () -> analyze(query, analyzer));
        assertThat(
            error.getMessage(),
            containsString(
                "first argument of [rate(network.connections)] must be"
                    + " [counter_long, counter_integer or counter_double], found value [network.connections] type [long]"
            )
        );
    }

    public void testConditionalFunctionsWithMixedNumericTypes() {
        LogicalPlan plan = analyze("""
            from test
            | eval x = coalesce(salary_change, null, 0), y = coalesce(languages, null, 0), z = coalesce(languages.long, null, 0)
            , w = coalesce(salary_change, null, 0::long)
            | keep x, y, z, w
            """, "mapping-default.json");
        validateConditionalFunctions(plan);

        plan = analyze("""
            from test
            | eval x = case(languages == 1, salary_change, languages == 2, salary, languages == 3, salary_change.long, 0)
                   , y = case(languages == 1, salary_change.int, languages == 2, salary, 0)
                   , z = case(languages == 1, salary_change.long, languages == 2, salary, 0::long)
                   , w = case(languages == 1, salary_change, languages == 2, salary, languages == 3, salary_change.long, null)
            | keep x, y, z, w
            """, "mapping-default.json");
        validateConditionalFunctions(plan);

        plan = analyze("""
            from test
            | eval x = greatest(salary_change, salary, salary_change.long)
                   , y = least(salary_change.int, salary)
                   , z = greatest(salary_change.long, salary, null)
                   , w = least(null, salary_change, salary_change.long, salary, null)
            | keep x, y, z, w
            """, "mapping-default.json");
        validateConditionalFunctions(plan);
    }

    private void validateConditionalFunctions(LogicalPlan plan) {
        var limit = as(plan, Limit.class);
        var esqlProject = as(limit.child(), EsqlProject.class);
        List<?> projections = esqlProject.projections();
        var projection = as(projections.get(0), ReferenceAttribute.class);
        assertEquals(projection.name(), "x");
        assertEquals(projection.dataType(), DataType.DOUBLE);
        projection = as(projections.get(1), ReferenceAttribute.class);
        assertEquals(projection.name(), "y");
        assertEquals(projection.dataType(), DataType.INTEGER);
        projection = as(projections.get(2), ReferenceAttribute.class);
        assertEquals(projection.name(), "z");
        assertEquals(projection.dataType(), DataType.LONG);
        projection = as(projections.get(3), ReferenceAttribute.class);
        assertEquals(projection.name(), "w");
        assertEquals(projection.dataType(), DataType.DOUBLE);
        assertThat(as(limit.limit(), Literal.class).value(), equalTo(1000));
    }

    public void testNamedParamsForIdentifiers() {
        assertProjectionWithMapping(
            """
                from test
                | eval ?f1 = ?fn1(?f2)
                | where ?f1 == ?f2
                | stats ?f8 = ?fn2(?f3.?f4.?f5) by ?f3.?f6.?f7
                | sort ?f36.?f7, ?f8
                | keep ?f367, ?f8
                """,
            "mapping-multi-field-with-nested.json",
            new QueryParams(
                List.of(
                    paramAsIdentifier("f1", "a"),
                    paramAsIdentifier("f2", "keyword"),
                    paramAsIdentifier("f3", "some"),
                    paramAsIdentifier("f4", "dotted"),
                    paramAsIdentifier("f5", "field"),
                    paramAsIdentifier("f6", "string"),
                    paramAsIdentifier("f7", "typical"),
                    paramAsIdentifier("f8", "y"),
                    paramAsIdentifier("f36", "some.string"),
                    paramAsIdentifier("f367", "some.string.typical"),
                    paramAsIdentifier("fn1", "trim"),
                    paramAsIdentifier("fn2", "count")
                )
            ),
            "some.string.typical",
            "y"
        );

        assertProjectionWithMapping(
            """
                from test
                | eval ?f1 = ?fn1(?f2)
                | where ?f1 == ?f2
                | mv_expand ?f3.?f4.?f5
                | dissect ?f8 "%{bar}"
                | grok ?f2 "%{WORD:foo}"
                | rename ?f9 as ?f10
                | sort ?f3.?f6.?f7
                | drop ?f11
                """,
            "mapping-multi-field-with-nested.json",
            new QueryParams(
                List.of(
                    paramAsIdentifier("f1", "a"),
                    paramAsIdentifier("f2", "keyword"),
                    paramAsIdentifier("f3", "some"),
                    paramAsIdentifier("f4", "dotted"),
                    paramAsIdentifier("f5", "field"),
                    paramAsIdentifier("f6", "string"),
                    paramAsIdentifier("f7", "typical"),
                    paramAsIdentifier("f8", "text"),
                    paramAsIdentifier("f9", "date"),
                    paramAsIdentifier("f10", "datetime"),
                    paramAsIdentifier("f11", "bool"),
                    paramAsIdentifier("fn1", "trim")
                )
            ),
            "binary",
            "binary_stored",
            "datetime",
            "date_nanos",
            "geo_shape",
            "int",
            "keyword",
            "shape",
            "some.ambiguous",
            "some.ambiguous.normalized",
            "some.ambiguous.one",
            "some.ambiguous.two",
            "some.dotted.field",
            "some.string",
            "some.string.normalized",
            "some.string.typical",
            "text",
            "unsigned_long",
            "unsupported",
            "x",
            "x.y",
            "x.y.z",
            "x.y.z.v",
            "x.y.z.w",
            "a",
            "bar",
            "foo"
        );
    }

    public void testInvalidNamedParamsForIdentifiers() {
        // missing field
        assertError(
            """
                from test
                | eval ?f1 = ?fn1(?f2)
                | keep ?f3
                """,
            "mapping-multi-field-with-nested.json",
            new QueryParams(
                List.of(
                    paramAsIdentifier("f1", "a"),
                    paramAsIdentifier("f2", "keyword"),
                    paramAsIdentifier("f3", "some.string.nonexisting"),
                    paramAsIdentifier("fn1", "trim")
                )
            ),
            "Unknown column [some.string.nonexisting]"
        );

        // field name pattern is not supported in where/stats/sort/dissect/grok, they only take identifier
        // eval/rename/enrich/mvexpand are covered in StatementParserTests
        for (String invalidParam : List.of(
            "where ?f1 == \"a\"",
            "stats x = count(?f1)",
            "sort ?f1",
            "dissect ?f1 \"%{bar}\"",
            "grok ?f1 \"%{WORD:foo}\""
        )) {
            for (String pattern : List.of("keyword*", "*")) {
                assertError(
                    "from test | " + invalidParam,
                    "mapping-multi-field-with-nested.json",
                    new QueryParams(List.of(paramAsPattern("f1", pattern))),
                    "Unresolved pattern [" + pattern + "]"
                );
            }
        }

        // pattern and constant for function are covered in StatementParserTests
        for (String pattern : List.of("count*", "*")) {
            assertError(
                "from test | stats x = ?fn1(*)",
                "mapping-multi-field-with-nested.json",
                new QueryParams(List.of(paramAsIdentifier("fn1", pattern))),
                "Unknown function [" + pattern + "]"
            );
        }

        // identifier provided in param is not expected to be in backquote
        List<String> commands = List.of(
            "eval x = ?f1",
            "where ?f1 == \"a\"",
            "stats x = count(?f1)",
            "sort ?f1",
            "dissect ?f1 \"%{bar}\"",
            "grok ?f1 \"%{WORD:foo}\"",
            "mv_expand ?f1"
        );
        for (Object command : commands) {
            assertError(
                "from test | " + command,
                "mapping-multi-field-with-nested.json",
                new QueryParams(List.of(paramAsIdentifier("f1", "`keyword`"))),
                "Unknown column [`keyword`]"
            );
        }
    }

    public void testNamedDoubleParamsForIdentifiers() {
        assumeTrue("double parameters markers for identifiers", EsqlCapabilities.Cap.DOUBLE_PARAMETER_MARKERS_FOR_IDENTIFIERS.isEnabled());
        assertProjectionWithMapping(
            """
                from test
                | eval ??f1 = ??fn1(??f2)
                | where ??f1 == ??f2
                | stats ??f8 = ??fn2(??f3.??f4.??f5) by ??f3.??f6.??f7
                | sort ??f36.??f7, ??f8
                | keep ??f367, ??f8
                """,
            "mapping-multi-field-with-nested.json",
            new QueryParams(
                List.of(
                    paramAsConstant("f1", "a"),
                    paramAsConstant("f2", "keyword"),
                    paramAsConstant("f3", "some"),
                    paramAsConstant("f4", "dotted"),
                    paramAsConstant("f5", "field"),
                    paramAsConstant("f6", "string"),
                    paramAsConstant("f7", "typical"),
                    paramAsConstant("f8", "y"),
                    paramAsConstant("f36", "some.string"),
                    paramAsConstant("f367", "some.string.typical"),
                    paramAsConstant("fn1", "trim"),
                    paramAsConstant("fn2", "count")
                )
            ),
            "some.string.typical",
            "y"
        );

        assertProjectionWithMapping(
            """
                from test
                | eval ??f1 = ??fn1(??f2)
                | where ??f1 == ??f2
                | mv_expand ??f3.??f4.??f5
                | dissect ??f8 "%{bar}"
                | grok ??f2 "%{WORD:foo}"
                | rename ??f9 as ??f10
                | sort ??f3.??f6.??f7
                | drop ??f11
                """,
            "mapping-multi-field-with-nested.json",
            new QueryParams(
                List.of(
                    paramAsConstant("f1", "a"),
                    paramAsConstant("f2", "keyword"),
                    paramAsConstant("f3", "some"),
                    paramAsConstant("f4", "dotted"),
                    paramAsConstant("f5", "field"),
                    paramAsConstant("f6", "string"),
                    paramAsConstant("f7", "typical"),
                    paramAsConstant("f8", "text"),
                    paramAsConstant("f9", "date"),
                    paramAsConstant("f10", "datetime"),
                    paramAsConstant("f11", "bool"),
                    paramAsConstant("fn1", "trim")
                )
            ),
            "binary",
            "binary_stored",
            "datetime",
            "date_nanos",
            "geo_shape",
            "int",
            "keyword",
            "shape",
            "some.ambiguous",
            "some.ambiguous.normalized",
            "some.ambiguous.one",
            "some.ambiguous.two",
            "some.dotted.field",
            "some.string",
            "some.string.normalized",
            "some.string.typical",
            "text",
            "unsigned_long",
            "unsupported",
            "x",
            "x.y",
            "x.y.z",
            "x.y.z.v",
            "x.y.z.w",
            "a",
            "bar",
            "foo"
        );

        assertProjectionWithMapping(
            """
                FROM test
                | EVAL ??f1 = ??f2
                | LOOKUP JOIN languages_lookup ON ??f1
                | KEEP ??f3.??f6.??f7
                """,
            "mapping-multi-field-with-nested.json",
            new QueryParams(
                List.of(
                    paramAsConstant("f1", "language_code"),
                    paramAsConstant("f2", "int"),
                    paramAsConstant("f3", "some"),
                    paramAsConstant("f6", "string"),
                    paramAsConstant("f7", "typical")
                )
            ),
            "some.string.typical"
        );
    }

    public void testInvalidNamedDoubleParamsForIdentifiers() {
        assumeTrue("double parameters markers for identifiers", EsqlCapabilities.Cap.DOUBLE_PARAMETER_MARKERS_FOR_IDENTIFIERS.isEnabled());
        // missing field
        assertError(
            """
                from test
                | eval ??f1 = ??fn1(??f2)
                | keep ??f3
                """,
            "mapping-multi-field-with-nested.json",
            new QueryParams(
                List.of(
                    paramAsConstant("f1", "a"),
                    paramAsConstant("f2", "keyword"),
                    paramAsConstant("f3", "some.string.nonexisting"),
                    paramAsConstant("fn1", "trim")
                )
            ),
            "Unknown column [some.string.nonexisting]"
        );

        // field name pattern is not supported in where/stats/sort/dissect/grok, they only take identifier
        // eval/rename/enrich/mvexpand are covered in StatementParserTests
        for (String invalidParam : List.of(
            "where ??f1 == \"a\"",
            "stats x = count(??f1)",
            "sort ??f1",
            "dissect ??f1 \"%{bar}\"",
            "grok ??f1 \"%{WORD:foo}\"",
            "lookup join languages_lookup on ??f1"
        )) {
            for (String pattern : List.of("keyword*", "*")) {
                assertError(
                    "from test | " + invalidParam,
                    "mapping-multi-field-with-nested.json",
                    new QueryParams(List.of(paramAsConstant("f1", pattern))),
                    "Unknown column [" + pattern + "]"
                );
            }
        }

        // pattern and constant for function are covered in StatementParserTests
        for (String pattern : List.of("count*", "*")) {
            assertError(
                "from test | stats x = ??fn1(*)",
                "mapping-multi-field-with-nested.json",
                new QueryParams(List.of(paramAsConstant("fn1", pattern))),
                "Unknown function [" + pattern + "]"
            );
        }

        // identifier provided in param is not expected to be in backquote
        List<String> commands = List.of(
            "eval x = ??f1",
            "where ??f1 == \"a\"",
            "stats x = count(??f1)",
            "sort ??f1",
            "dissect ??f1 \"%{bar}\"",
            "grok ??f1 \"%{WORD:foo}\"",
            "mv_expand ??f1",
            "lookup join languages_lookup on ??f1"
        );
        for (Object command : commands) {
            assertError(
                "from test | " + command,
                "mapping-multi-field-with-nested.json",
                new QueryParams(List.of(paramAsConstant("f1", "`keyword`"))),
                "Unknown column [`keyword`]"
            );
        }
    }

    public void testNamedParamsForIdentifierPatterns() {
        assertProjectionWithMapping(
            """
                from test
                | keep ?f1, ?f2.?f3
                | drop ?f1.?f6.?f7.?f8, ?f2.?f4, ?f2.?f5.?f3
                """,
            "mapping-multi-field-with-nested.json",
            new QueryParams(
                List.of(
                    paramAsPattern("f1", "x*"),
                    paramAsIdentifier("f2", "some"),
                    paramAsPattern("f3", "*"),
                    paramAsPattern("f4", "ambiguous*"),
                    paramAsIdentifier("f5", "dotted"),
                    paramAsIdentifier("f6", "y"),
                    paramAsIdentifier("f7", "z"),
                    paramAsIdentifier("f8", "v")
                )
            ),
            "x",
            "x.y",
            "x.y.z",
            "x.y.z.w",
            "some.string",
            "some.string.normalized",
            "some.string.typical"
        );
    }

    public void testInvalidNamedParamsForIdentifierPatterns() {
        // missing pattern
        assertError(
            """
                from test | keep ?f1
                """,
            "mapping-multi-field-with-nested.json",
            new QueryParams(List.of(paramAsPattern("f1", "a*"))),
            "No matches found for pattern [a*]"
        );
        // invalid type
        assertError(
            """
                from test | keep ?f1
                """,
            "mapping-multi-field-with-nested.json",
            new QueryParams(List.of(paramAsIdentifier("f1", "x*"))),
            "Unknown column [x*], did you mean [x]?"
        );
    }

    public void testFromEnrichAndMatchColonUsage() {
        LogicalPlan plan = analyze("""
            from *:test
            | EVAL x = to_string(languages)
            | ENRICH _any:languages ON x
            | WHERE first_name: "Anna"
            """, "mapping-default.json");
        var limit = as(plan, Limit.class);
        var filter = as(limit.child(), Filter.class);
        var match = as(filter.condition(), MatchOperator.class);
        var enrich = as(filter.child(), Enrich.class);
        assertEquals(enrich.mode(), Enrich.Mode.ANY);
        assertEquals(enrich.policy().getMatchField(), "language_code");
        var eval = as(enrich.child(), Eval.class);
        var esRelation = as(eval.child(), EsRelation.class);
        assertEquals(esRelation.indexPattern(), "test");
    }

    public void testFunctionNamedParamsAsFunctionArgument() {
        LogicalPlan plan = analyze("""
            from test
            | WHERE MATCH(first_name, "Anna Smith", {"minimum_should_match": 2.0})
            """);
        Limit limit = as(plan, Limit.class);
        Filter filter = as(limit.child(), Filter.class);
        Match match = as(filter.condition(), Match.class);
        MapExpression me = as(match.options(), MapExpression.class);
        assertEquals(1, me.entryExpressions().size());
        EntryExpression ee = as(me.entryExpressions().get(0), EntryExpression.class);
        assertEquals(new Literal(EMPTY, BytesRefs.toBytesRef("minimum_should_match"), DataType.KEYWORD), ee.key());
        assertEquals(new Literal(EMPTY, 2.0, DataType.DOUBLE), ee.value());
        assertEquals(DataType.DOUBLE, ee.dataType());
    }

    public void testFunctionNamedParamsAsFunctionArgument1() {
        LogicalPlan plan = analyze("""
            from test
            | WHERE QSTR("first_name: Anna", {"minimum_should_match": 3.0})
            """);
        Limit limit = as(plan, Limit.class);
        Filter filter = as(limit.child(), Filter.class);
        QueryString qstr = as(filter.condition(), QueryString.class);
        MapExpression me = as(qstr.options(), MapExpression.class);
        assertEquals(1, me.entryExpressions().size());
        EntryExpression ee = as(me.entryExpressions().get(0), EntryExpression.class);
        assertEquals(new Literal(EMPTY, BytesRefs.toBytesRef("minimum_should_match"), DataType.KEYWORD), ee.key());
        assertEquals(new Literal(EMPTY, 3.0, DataType.DOUBLE), ee.value());
        assertEquals(DataType.DOUBLE, ee.dataType());
    }

    public void testFunctionNamedParamsAsFunctionArgument2() {
        LogicalPlan plan = analyze("""
            from test
            | WHERE MULTI_MATCH("Anna Smith", first_name, last_name, {"minimum_should_match": 3.0})
            """);
        Limit limit = as(plan, Limit.class);
        Filter filter = as(limit.child(), Filter.class);
        MultiMatch mm = as(filter.condition(), MultiMatch.class);
        MapExpression me = as(mm.options(), MapExpression.class);
        assertEquals(1, me.entryExpressions().size());
        EntryExpression ee = as(me.entryExpressions().get(0), EntryExpression.class);
        assertEquals(new Literal(EMPTY, BytesRefs.toBytesRef("minimum_should_match"), DataType.KEYWORD), ee.key());
        assertEquals(new Literal(EMPTY, 3.0, DataType.DOUBLE), ee.value());
        assertEquals(DataType.DOUBLE, ee.dataType());
    }

    public void testResolveInsist_fieldExists_insistedOutputContainsNoUnmappedFields() {
        assumeTrue("Requires UNMAPPED FIELDS", EsqlCapabilities.Cap.UNMAPPED_FIELDS.isEnabled());

        LogicalPlan plan = analyze("FROM test | INSIST_🐔 emp_no");

        Attribute last = plan.output().getLast();
        assertThat(last.name(), is("emp_no"));
        assertThat(last.dataType(), is(DataType.INTEGER));
        assertThat(
            plan.output()
                .stream()
                .filter(a -> a instanceof FieldAttribute fa && fa.field() instanceof PotentiallyUnmappedKeywordEsField)
                .toList(),
            is(empty())
        );
    }

    public void testInsist_afterRowThrowsException() {
        assumeTrue("Requires UNMAPPED FIELDS", EsqlCapabilities.Cap.UNMAPPED_FIELDS.isEnabled());

        VerificationException e = expectThrows(
            VerificationException.class,
            () -> analyze("ROW x = 1 | INSIST_🐔 x", analyzer(TEST_VERIFIER))
        );
        assertThat(e.getMessage(), containsString("[insist] can only be used after [from] or [insist] commands, but was [ROW x = 1]"));
    }

    public void testResolveInsist_fieldDoesNotExist_createsUnmappedField() {
        assumeTrue("Requires UNMAPPED FIELDS", EsqlCapabilities.Cap.UNMAPPED_FIELDS.isEnabled());

        LogicalPlan plan = analyze("FROM test | INSIST_🐔 foo");

        var limit = as(plan, Limit.class);
        var insist = as(limit.child(), Insist.class);
        assertThat(insist.output(), hasSize(analyze("FROM test").output().size() + 1));
        var expectedAttribute = new FieldAttribute(Source.EMPTY, "foo", new PotentiallyUnmappedKeywordEsField("foo"));
        assertThat(insist.insistedAttributes(), is(List.of(expectedAttribute)));
        assertThat(insist.output().getLast(), is(expectedAttribute));
    }

    public void testResolveInsist_multiIndexFieldPartiallyMappedWithSingleKeywordType_createsUnmappedField() {
        assumeTrue("Requires UNMAPPED FIELDS", EsqlCapabilities.Cap.UNMAPPED_FIELDS.isEnabled());

        IndexResolution resolution = IndexResolver.mergedMappings(
            "foo, bar",
            new FieldCapabilitiesResponse(
                List.of(
                    fieldCapabilitiesIndexResponse("foo", messageResponseMap("keyword")),
                    fieldCapabilitiesIndexResponse("bar", Map.of())
                ),
                List.of()
            )
        );

        String query = "FROM foo, bar | INSIST_🐔 message";
        var plan = analyze(query, analyzer(resolution, TEST_VERIFIER, configuration(query)));
        var limit = as(plan, Limit.class);
        var insist = as(limit.child(), Insist.class);
        var attribute = (FieldAttribute) EsqlTestUtils.singleValue(insist.output());
        assertThat(attribute.name(), is("message"));
        assertThat(attribute.field(), is(new PotentiallyUnmappedKeywordEsField("message")));
    }

    public void testResolveInsist_multiIndexFieldExistsWithSingleTypeButIsNotKeywordAndMissingCast_createsAnInvalidMappedField() {
        assumeTrue("Requires UNMAPPED FIELDS", EsqlCapabilities.Cap.UNMAPPED_FIELDS.isEnabled());

        IndexResolution resolution = IndexResolver.mergedMappings(
            "foo, bar",
            new FieldCapabilitiesResponse(
                List.of(fieldCapabilitiesIndexResponse("foo", messageResponseMap("long")), fieldCapabilitiesIndexResponse("bar", Map.of())),
                List.of()
            )
        );
        var plan = analyze("FROM foo, bar | INSIST_🐔 message", analyzer(resolution, TEST_VERIFIER));
        var limit = as(plan, Limit.class);
        var insist = as(limit.child(), Insist.class);
        var attribute = (UnsupportedAttribute) EsqlTestUtils.singleValue(insist.output());
        assertThat(attribute.name(), is("message"));

        String expected = "Cannot use field [message] due to ambiguities being mapped as [2] incompatible types: "
            + "[keyword] enforced by INSIST command, and [long] in index mappings";
        assertThat(attribute.unresolvedMessage(), is(expected));
    }

    public void testResolveInsist_multiIndexFieldPartiallyExistsWithMultiTypesNoKeyword_createsAnInvalidMappedField() {
        assumeTrue("Requires UNMAPPED FIELDS", EsqlCapabilities.Cap.UNMAPPED_FIELDS.isEnabled());

        IndexResolution resolution = IndexResolver.mergedMappings(
            "foo, bar",
            new FieldCapabilitiesResponse(
                List.of(
                    fieldCapabilitiesIndexResponse("foo", messageResponseMap("long")),
                    fieldCapabilitiesIndexResponse("bar", messageResponseMap("date")),
                    fieldCapabilitiesIndexResponse("bazz", Map.of())
                ),
                List.of()
            )
        );
        var plan = analyze("FROM foo, bar | INSIST_🐔 message", analyzer(resolution, TEST_VERIFIER));
        var limit = as(plan, Limit.class);
        var insist = as(limit.child(), Insist.class);
        var attr = (UnsupportedAttribute) EsqlTestUtils.singleValue(insist.output());

        String expected = "Cannot use field [message] due to ambiguities being mapped as [3] incompatible types: "
            + "[keyword] enforced by INSIST command, [datetime] in [bar], [long] in [foo]";
        assertThat(attr.unresolvedMessage(), is(expected));
    }

    public void testResolveInsist_multiIndexSameMapping_fieldIsMapped() {
        assumeTrue("Requires UNMAPPED FIELDS", EsqlCapabilities.Cap.UNMAPPED_FIELDS.isEnabled());

        IndexResolution resolution = IndexResolver.mergedMappings(
            "foo, bar",
            new FieldCapabilitiesResponse(
                List.of(
                    fieldCapabilitiesIndexResponse("foo", messageResponseMap("long")),
                    fieldCapabilitiesIndexResponse("bar", messageResponseMap("long"))
                ),
                List.of()
            )
        );
        var plan = analyze("FROM foo, bar | INSIST_🐔 message", analyzer(resolution, TEST_VERIFIER));
        var limit = as(plan, Limit.class);
        var insist = as(limit.child(), Insist.class);
        var attribute = (FieldAttribute) EsqlTestUtils.singleValue(insist.output());
        assertThat(attribute.name(), is("message"));
        assertThat(attribute.dataType(), is(DataType.LONG));
    }

    public void testResolveInsist_multiIndexFieldPartiallyExistsWithMultiTypesWithKeyword_createsAnInvalidMappedField() {
        assumeTrue("Requires UNMAPPED FIELDS", EsqlCapabilities.Cap.UNMAPPED_FIELDS.isEnabled());

        IndexResolution resolution = IndexResolver.mergedMappings(
            "foo, bar",
            new FieldCapabilitiesResponse(
                List.of(
                    fieldCapabilitiesIndexResponse("foo", messageResponseMap("long")),
                    fieldCapabilitiesIndexResponse("bar", messageResponseMap("date")),
                    fieldCapabilitiesIndexResponse("bazz", messageResponseMap("keyword")),
                    fieldCapabilitiesIndexResponse("qux", Map.of())
                ),
                List.of()
            )
        );
        var plan = analyze("FROM foo, bar | INSIST_🐔 message", analyzer(resolution, TEST_VERIFIER));
        var limit = as(plan, Limit.class);
        var insist = as(limit.child(), Insist.class);
        var attr = (UnsupportedAttribute) EsqlTestUtils.singleValue(insist.output());

        String expected = "Cannot use field [message] due to ambiguities being mapped as [3] incompatible types: "
            + "[datetime] in [bar], [keyword] enforced by INSIST command and in [bazz], [long] in [foo]";
        assertThat(attr.unresolvedMessage(), is(expected));
    }

    public void testResolveInsist_multiIndexFieldPartiallyExistsWithMultiTypesWithCast_castsAreNotSupported() {
        assumeTrue("Requires UNMAPPED FIELDS", EsqlCapabilities.Cap.UNMAPPED_FIELDS.isEnabled());

        IndexResolution resolution = IndexResolver.mergedMappings(
            "foo, bar",
            new FieldCapabilitiesResponse(
                List.of(
                    fieldCapabilitiesIndexResponse("foo", messageResponseMap("long")),
                    fieldCapabilitiesIndexResponse("bar", messageResponseMap("date")),
                    fieldCapabilitiesIndexResponse("bazz", Map.of())
                ),
                List.of()
            )
        );
        VerificationException e = expectThrows(
            VerificationException.class,
            () -> analyze("FROM multi_index | INSIST_🐔 message | EVAL message = message :: keyword", analyzer(resolution, TEST_VERIFIER))
        );
        // This isn't the most informative error, but it'll do for now.
        assertThat(
            e.getMessage(),
            containsString("EVAL does not support type [unsupported] as the return data type of expression [message]")
        );
    }

    public void testBasicFork() {
        LogicalPlan plan = analyze("""
            from test
            | KEEP emp_no, first_name, last_name
            | WHERE first_name == "Chris"
            | FORK ( WHERE emp_no > 1 )
                   ( WHERE emp_no > 2 )
                   ( WHERE emp_no > 3 | SORT emp_no | LIMIT 7 )
                   ( SORT emp_no )
                   ( LIMIT 9 )
            """);

        var expectedOutput = List.of("emp_no", "first_name", "last_name", "_fork");
        Limit limit = as(plan, Limit.class);
        Fork fork = as(limit.child(), Fork.class);

        var subPlans = fork.children();
        assertThat(subPlans.size(), equalTo(5));

        // fork branch 1
        limit = as(subPlans.get(0), Limit.class);
        assertThat(as(limit.limit(), Literal.class).value(), equalTo(DEFAULT_LIMIT));
        EsqlProject project = as(limit.child(), EsqlProject.class);
        List<String> projectColumns = project.expressions().stream().map(exp -> as(exp, Attribute.class).name()).toList();
        assertThat(projectColumns, equalTo(expectedOutput));
        Eval eval = as(project.child(), Eval.class);
        assertThat(as(eval.fields().get(0), Alias.class), equalTo(alias("_fork", string("fork1"))));
        Filter filter = as(eval.child(), Filter.class);
        assertThat(as(filter.condition(), GreaterThan.class).right(), equalTo(literal(1)));

        filter = as(filter.child(), Filter.class);
        assertThat(as(filter.condition(), Equals.class).right(), equalTo(string("Chris")));
        project = as(filter.child(), EsqlProject.class);
        var esRelation = as(project.child(), EsRelation.class);
        assertThat(esRelation.indexPattern(), equalTo("test"));

        // fork branch 2
        limit = as(subPlans.get(1), Limit.class);
        assertThat(as(limit.limit(), Literal.class).value(), equalTo(DEFAULT_LIMIT));
        project = as(limit.child(), EsqlProject.class);
        projectColumns = project.expressions().stream().map(exp -> as(exp, Attribute.class).name()).toList();
        assertThat(projectColumns, equalTo(expectedOutput));
        eval = as(project.child(), Eval.class);
        assertThat(as(eval.fields().get(0), Alias.class), equalTo(alias("_fork", string("fork2"))));
        filter = as(eval.child(), Filter.class);
        assertThat(as(filter.condition(), GreaterThan.class).right(), equalTo(literal(2)));

        filter = as(filter.child(), Filter.class);
        assertThat(as(filter.condition(), Equals.class).right(), equalTo(string("Chris")));
        project = as(filter.child(), EsqlProject.class);
        esRelation = as(project.child(), EsRelation.class);
        assertThat(esRelation.indexPattern(), equalTo("test"));

        // fork branch 3
        limit = as(subPlans.get(2), Limit.class);
        assertThat(as(limit.limit(), Literal.class).value(), equalTo(MAX_LIMIT));
        project = as(limit.child(), EsqlProject.class);
        projectColumns = project.expressions().stream().map(exp -> as(exp, Attribute.class).name()).toList();
        assertThat(projectColumns, equalTo(expectedOutput));
        eval = as(project.child(), Eval.class);
        assertThat(as(eval.fields().get(0), Alias.class), equalTo(alias("_fork", string("fork3"))));
        limit = as(eval.child(), Limit.class);
        assertThat(as(limit.limit(), Literal.class).value(), equalTo(7));
        var orderBy = as(limit.child(), OrderBy.class);
        filter = as(orderBy.child(), Filter.class);
        assertThat(as(filter.condition(), GreaterThan.class).right(), equalTo(literal(3)));
        filter = as(filter.child(), Filter.class);
        assertThat(as(filter.condition(), Equals.class).right(), equalTo(string("Chris")));
        project = as(filter.child(), EsqlProject.class);
        esRelation = as(project.child(), EsRelation.class);
        assertThat(esRelation.indexPattern(), equalTo("test"));

        // fork branch 4
        limit = as(subPlans.get(3), Limit.class);
        assertThat(as(limit.limit(), Literal.class).value(), equalTo(DEFAULT_LIMIT));
        project = as(limit.child(), EsqlProject.class);
        projectColumns = project.expressions().stream().map(exp -> as(exp, Attribute.class).name()).toList();
        assertThat(projectColumns, equalTo(expectedOutput));
        eval = as(project.child(), Eval.class);
        assertThat(as(eval.fields().get(0), Alias.class), equalTo(alias("_fork", string("fork4"))));
        orderBy = as(eval.child(), OrderBy.class);
        filter = as(orderBy.child(), Filter.class);
        assertThat(as(filter.condition(), Equals.class).right(), equalTo(string("Chris")));
        project = as(filter.child(), EsqlProject.class);
        esRelation = as(project.child(), EsRelation.class);
        assertThat(esRelation.indexPattern(), equalTo("test"));

        // fork branch 5
        limit = as(subPlans.get(4), Limit.class);
        assertThat(as(limit.limit(), Literal.class).value(), equalTo(MAX_LIMIT));
        project = as(limit.child(), EsqlProject.class);
        projectColumns = project.expressions().stream().map(exp -> as(exp, Attribute.class).name()).toList();
        assertThat(projectColumns, equalTo(expectedOutput));
        eval = as(project.child(), Eval.class);
        assertThat(as(eval.fields().get(0), Alias.class), equalTo(alias("_fork", string("fork5"))));
        limit = as(eval.child(), Limit.class);
        assertThat(as(limit.limit(), Literal.class).value(), equalTo(9));
        filter = as(limit.child(), Filter.class);
        assertThat(as(filter.condition(), Equals.class).right(), equalTo(string("Chris")));
        project = as(filter.child(), EsqlProject.class);
        esRelation = as(project.child(), EsRelation.class);
        assertThat(esRelation.indexPattern(), equalTo("test"));
    }

    public void testForkBranchesWithDifferentSchemas() {
        LogicalPlan plan = analyze("""
            from test
            | WHERE first_name == "Chris"
            | KEEP emp_no, first_name
            | FORK ( WHERE emp_no > 3 | SORT emp_no | LIMIT 7 )
                   ( WHERE emp_no > 2 | EVAL xyz = "def" )
                   ( DISSECT first_name "%{d} %{e} %{f}"
                   | STATS x = MIN(d::double), y = MAX(e::double) WHERE d::double > 1000
                   | EVAL xyz = "abc")
            """);

        Limit limit = as(plan, Limit.class);
        Fork fork = as(limit.child(), Fork.class);

        var subPlans = fork.children();
        var expectedOutput = List.of("emp_no", "first_name", "_fork", "xyz", "x", "y");

        // fork branch 1
        limit = as(subPlans.get(0), Limit.class);
        assertThat(as(limit.limit(), Literal.class).value(), equalTo(MAX_LIMIT));
        EsqlProject project = as(limit.child(), EsqlProject.class);
        List<String> projectColumns = project.expressions().stream().map(exp -> as(exp, Attribute.class).name()).toList();
        assertThat(projectColumns, equalTo(expectedOutput));

        Eval eval = as(project.child(), Eval.class);
        assertEquals(eval.fields().size(), 3);

        Set<String> evalFieldNames = eval.fields().stream().map(a -> a.name()).collect(Collectors.toSet());
        assertThat(evalFieldNames, equalTo(Set.of("x", "xyz", "y")));

        for (Alias a : eval.fields()) {
            assertThat(as(a.child(), Literal.class).value(), equalTo(null));
        }

        eval = as(eval.child(), Eval.class);
        assertThat(as(eval.fields().get(0), Alias.class), equalTo(alias("_fork", string("fork1"))));
        limit = as(eval.child(), Limit.class);
        assertThat(as(limit.limit(), Literal.class).value(), equalTo(7));
        var orderBy = as(limit.child(), OrderBy.class);
        Filter filter = as(orderBy.child(), Filter.class);
        assertThat(as(filter.condition(), GreaterThan.class).right(), equalTo(literal(3)));

        project = as(filter.child(), EsqlProject.class);
        filter = as(project.child(), Filter.class);
        assertThat(as(filter.condition(), Equals.class).right(), equalTo(string("Chris")));
        var esRelation = as(filter.child(), EsRelation.class);
        assertThat(esRelation.indexPattern(), equalTo("test"));

        // fork branch 2
        limit = as(subPlans.get(1), Limit.class);
        assertThat(as(limit.limit(), Literal.class).value(), equalTo(DEFAULT_LIMIT));
        project = as(limit.child(), EsqlProject.class);
        projectColumns = project.expressions().stream().map(exp -> as(exp, Attribute.class).name()).toList();
        assertThat(projectColumns, equalTo(expectedOutput));
        eval = as(project.child(), Eval.class);
        assertEquals(eval.fields().size(), 2);
        evalFieldNames = eval.fields().stream().map(a -> a.name()).collect(Collectors.toSet());
        assertThat(evalFieldNames, equalTo(Set.of("x", "y")));

        for (Alias a : eval.fields()) {
            assertThat(as(a.child(), Literal.class).value(), equalTo(null));
        }

        eval = as(eval.child(), Eval.class);
        assertThat(as(eval.fields().get(0), Alias.class), equalTo(alias("_fork", string("fork2"))));
        eval = as(eval.child(), Eval.class);
        Alias alias = as(eval.fields().get(0), Alias.class);
        assertThat(alias.name(), equalTo("xyz"));
        assertThat(as(alias.child(), Literal.class), equalTo(string("def")));
        filter = as(eval.child(), Filter.class);
        assertThat(as(filter.condition(), GreaterThan.class).right(), equalTo(literal(2)));

        project = as(filter.child(), EsqlProject.class);
        filter = as(project.child(), Filter.class);
        assertThat(as(filter.condition(), Equals.class).right(), equalTo(string("Chris")));
        esRelation = as(filter.child(), EsRelation.class);
        assertThat(esRelation.indexPattern(), equalTo("test"));

        // fork branch 3
        limit = as(subPlans.get(2), Limit.class);
        assertThat(as(limit.limit(), Literal.class).value(), equalTo(DEFAULT_LIMIT));
        project = as(limit.child(), EsqlProject.class);
        projectColumns = project.expressions().stream().map(exp -> as(exp, Attribute.class).name()).toList();
        assertThat(projectColumns, equalTo(expectedOutput));
        eval = as(project.child(), Eval.class);
        assertEquals(eval.fields().size(), 2);
        evalFieldNames = eval.fields().stream().map(a -> a.name()).collect(Collectors.toSet());
        assertThat(evalFieldNames, equalTo(Set.of("emp_no", "first_name")));

        for (Alias a : eval.fields()) {
            assertThat(as(a.child(), Literal.class).value(), equalTo(null));
        }

        eval = as(eval.child(), Eval.class);
        assertThat(as(eval.fields().get(0), Alias.class), equalTo(alias("_fork", string("fork3"))));

        eval = as(eval.child(), Eval.class);
        alias = as(eval.fields().get(0), Alias.class);
        assertThat(alias.name(), equalTo("xyz"));
        assertThat(as(alias.child(), Literal.class), equalTo(string("abc")));

        Aggregate aggregate = as(eval.child(), Aggregate.class);
        assertEquals(aggregate.aggregates().size(), 2);
        alias = as(aggregate.aggregates().get(0), Alias.class);
        assertThat(alias.name(), equalTo("x"));

        alias = as(aggregate.aggregates().get(1), Alias.class);
        assertThat(alias.name(), equalTo("y"));
        FilteredExpression filteredExp = as(alias.child(), FilteredExpression.class);

        GreaterThan greaterThan = as(filteredExp.filter(), GreaterThan.class);
        assertThat(as(greaterThan.right(), Literal.class).value(), equalTo(1000));

        Dissect dissect = as(aggregate.child(), Dissect.class);
        assertThat(dissect.parser().pattern(), equalTo("%{d} %{e} %{f}"));
        assertThat(as(dissect.input(), FieldAttribute.class).name(), equalTo("first_name"));

        project = as(dissect.child(), EsqlProject.class);
        filter = as(project.child(), Filter.class);
        assertThat(as(filter.condition(), Equals.class).right(), equalTo(string("Chris")));
        esRelation = as(filter.child(), EsRelation.class);
        assertThat(esRelation.indexPattern(), equalTo("test"));
    }

    public void testForkError() {
        var e = expectThrows(VerificationException.class, () -> analyze("""
            from test
            | FORK ( WHERE emp_no > 1 )
                   ( WHERE foo > 1 )
            """));
        assertThat(e.getMessage(), containsString("Unknown column [foo]"));

        e = expectThrows(VerificationException.class, () -> analyze("""
            from test
            | FORK ( WHERE bar == 1 )
                   ( WHERE emp_no > 1 )
            """));
        assertThat(e.getMessage(), containsString("Unknown column [bar]"));

        e = expectThrows(VerificationException.class, () -> analyze("""
            from test
            | FORK ( WHERE emp_no > 1 )
                   ( WHERE emp_no > 2 )
                   ( WHERE emp_no > 3 )
                   ( WHERE emp_no > 4 )
                   ( WHERE emp_no > 5 )
                   ( WHERE emp_no > 6 | SORT baz )
            """));
        assertThat(e.getMessage(), containsString("Unknown column [baz]"));

        var pe = expectThrows(ParsingException.class, () -> analyze("""
            from test
            | FORK ( WHERE emp_no > 1 )
                   ( WHERE emp_no > 2 )
                   ( WHERE emp_no > 3 | LIMIT me)
                   ( WHERE emp_no > 4 )
                   ( WHERE emp_no > 5 )
                   ( WHERE emp_no > 6 | SORT emp_no | LIMIT 5 )
            """));
        assertThat(pe.getMessage(), containsString("mismatched input 'me' expecting {"));

        e = expectThrows(VerificationException.class, () -> analyze("""
            FROM test
            | FORK ( WHERE emp_no > 1 )
                   ( WHERE emp_no > 2 | SORT emp_no | LIMIT 10 | EVAL x = abc + 2 )
            """));
        assertThat(e.getMessage(), containsString("Unknown column [abc]"));

        e = expectThrows(VerificationException.class, () -> analyze("""
            FROM test
            | FORK ( STATS a = CONCAT(first_name, last_name) BY emp_no )
                   ( WHERE emp_no > 2 | SORT emp_no | LIMIT 10 )
            """));
        assertThat(
            e.getMessage(),
            containsString("column [first_name] must appear in the STATS BY clause or be used in an aggregate function")
        );

        e = expectThrows(VerificationException.class, () -> analyze("""
            FROM test
            | FORK ( DISSECT emp_no "%{abc} %{def}" )
                   ( WHERE emp_no > 2 | SORT emp_no | LIMIT 10 )
            """));
        assertThat(
            e.getMessage(),
            containsString("Dissect only supports KEYWORD or TEXT values, found expression [emp_no] type [INTEGER]")
        );

        e = expectThrows(VerificationException.class, () -> analyze("""
            FROM test
            | FORK ( EVAL c = COUNT(first_name) )
                   ( WHERE emp_no > 2 | SORT emp_no | LIMIT 10 )
            """));
        assertThat(e.getMessage(), containsString("aggregate function [COUNT(first_name)] not allowed outside STATS command"));

        e = expectThrows(VerificationException.class, () -> analyze("""
            FROM test
            | FORK (EVAL a = 1) (EVAL a = 2)
            | FORK (EVAL b = 3) (EVAL b = 4)
            """));
        assertThat(e.getMessage(), containsString("Only a single FORK command is supported, but found multiple"));

        e = expectThrows(VerificationException.class, () -> analyze("""
            FROM test
            | FORK (FORK (WHERE true) (WHERE true))
                   (WHERE true)
            """));
        assertThat(e.getMessage(), containsString("Only a single FORK command is supported, but found multiple"));
    }

    public void testValidFuse() {
        assumeTrue("requires FUSE capability", EsqlCapabilities.Cap.FUSE_V2.isEnabled());

        LogicalPlan plan = analyze("""
             from test metadata _id, _index, _score
             | fork ( where first_name:"foo" )
                    ( where first_name:"bar" )
             | fuse
            """);

        Limit limit = as(plan, Limit.class);

        Aggregate aggregate = as(limit.child(), Aggregate.class);
        assertThat(aggregate.groupings().size(), equalTo(2));

        FuseScoreEval scoreEval = as(aggregate.child(), FuseScoreEval.class);
        assertThat(scoreEval.score(), instanceOf(ReferenceAttribute.class));
        assertThat(scoreEval.score().name(), equalTo("_score"));
        assertThat(scoreEval.discriminator(), instanceOf(ReferenceAttribute.class));
        assertThat(scoreEval.discriminator().name(), equalTo("_fork"));

        assertThat(scoreEval.child(), instanceOf(Fork.class));
    }

    public void testFuseError() {
        assumeTrue("requires FUSE capability", EsqlCapabilities.Cap.FUSE_V2.isEnabled());

        var e = expectThrows(VerificationException.class, () -> analyze("""
            from test
            | fuse
            """));
        assertThat(e.getMessage(), containsString("Unknown column [_score]"));
        assertThat(e.getMessage(), containsString("Unknown column [_fork]"));

        e = expectThrows(VerificationException.class, () -> analyze("""
            from test
            | FORK ( WHERE emp_no == 1 )
                   ( WHERE emp_no > 1 )
            | FUSE
            """));
        assertThat(e.getMessage(), containsString("Unknown column [_score]"));

        e = expectThrows(VerificationException.class, () -> analyze("""
            from test metadata _score, _id
            | FORK ( WHERE emp_no == 1 )
                   ( WHERE emp_no > 1 )
            | FUSE
            """));
        assertThat(e.getMessage(), containsString("Unknown column [_index]"));

        e = expectThrows(VerificationException.class, () -> analyze("""
            from test metadata _score, _index
            | FORK ( WHERE emp_no == 1 )
                   ( WHERE emp_no > 1 )
            | FUSE
            """));
        assertThat(e.getMessage(), containsString("Unknown column [_id]"));
    }

    // TODO There's too much boilerplate involved here! We need a better way of creating FieldCapabilitiesResponses from a mapping or index.
    private static FieldCapabilitiesIndexResponse fieldCapabilitiesIndexResponse(
        String indexName,
        Map<String, IndexFieldCapabilities> fields
    ) {
        String indexMappingHash = new String(
            MessageDigests.sha256().digest(fields.toString().getBytes(StandardCharsets.UTF_8)),
            StandardCharsets.UTF_8
        );
        return new FieldCapabilitiesIndexResponse(indexName, indexMappingHash, fields, false, IndexMode.STANDARD);
    }

    private static Map<String, IndexFieldCapabilities> messageResponseMap(String date) {
        return Map.of("message", new IndexFieldCapabilitiesBuilder("message", date).build());
    }

    private void verifyUnsupported(String query, String errorMessage) {
        verifyUnsupported(query, errorMessage, "mapping-multi-field-variation.json");
    }

    private void verifyUnsupported(String query, String errorMessage, String mappingFileName) {
        var e = expectThrows(VerificationException.class, () -> analyze(query, mappingFileName));
        assertThat(e.getMessage(), containsString(errorMessage));
    }

    private void assertProjection(String query, String... names) {
        assertProjection(analyze(query), names);
    }

    private void assertProjection(LogicalPlan plan, String... names) {
        var limit = as(plan, Limit.class);
        assertThat(Expressions.names(limit.output()), contains(names));
    }

    private void assertProjectionTypes(String query, DataType... types) {
        var plan = analyze(query);
        var limit = as(plan, Limit.class);
        assertThat(limit.output().stream().map(NamedExpression::dataType).toList(), contains(types));
    }

    private void assertProjectionWithMapping(String query, String mapping, String... names) {
        var plan = analyze(query, mapping.toString());
        var limit = as(plan, Limit.class);
        assertThat(Expressions.names(limit.output()), contains(names));
    }

    private void assertProjectionWithMapping(String query, String mapping, QueryParams params, String... names) {
        var plan = analyze(query, mapping.toString(), params);
        var limit = as(plan, Limit.class);
        assertThat(Expressions.names(limit.output()), contains(names));
    }

    private void assertError(String query, String mapping, QueryParams params, String error) {
        Throwable e = expectThrows(VerificationException.class, () -> analyze(query, mapping, params));
        assertThat(e.getMessage(), containsString(error));
    }

    @Override
    protected List<String> filteredWarnings() {
        return withDefaultLimitWarning(super.filteredWarnings());
    }

    private static LogicalPlan analyzeWithEmptyFieldCapsResponse(String query) throws IOException {
        List<FieldCapabilitiesIndexResponse> idxResponses = List.of(
            new FieldCapabilitiesIndexResponse("idx", "idx", Map.of(), true, IndexMode.STANDARD)
        );
        FieldCapabilitiesResponse caps = new FieldCapabilitiesResponse(idxResponses, List.of());
        IndexResolution resolution = IndexResolver.mergedMappings("test*", caps);
        var analyzer = analyzer(resolution, TEST_VERIFIER, configuration(query));
        return analyze(query, analyzer);
    }

    private void assertEmptyEsRelation(LogicalPlan plan) {
        assertThat(plan, instanceOf(EsRelation.class));
        EsRelation esRelation = (EsRelation) plan;
        assertThat(esRelation.output(), equalTo(NO_FIELDS));
    }

    public void testResolveRerankInferenceId() {
        {
            LogicalPlan plan = analyze("""
                FROM books METADATA _score
                | RERANK "italian food recipe" ON title WITH { "inference_id" : "reranking-inference-id" }
                """, "mapping-books.json");
            Rerank rerank = as(as(plan, Limit.class).child(), Rerank.class);
            assertThat(rerank.inferenceId(), equalTo(string("reranking-inference-id")));
        }

        {
            VerificationException ve = expectThrows(VerificationException.class, () -> analyze("""
                FROM books METADATA _score
                | RERANK "italian food recipe" ON title WITH { "inference_id" : "completion-inference-id" }
                """, "mapping-books.json"));

            assertThat(
                ve.getMessage(),
                containsString(
                    "cannot use inference endpoint [completion-inference-id] with task type [completion] within a Rerank command. "
                        + "Only inference endpoints with the task type [rerank] are supported"
                )
            );
        }

        {
            VerificationException ve = expectThrows(VerificationException.class, () -> analyze("""
                FROM books METADATA _score
                | RERANK "italian food recipe" ON title WITH { "inference_id" : "error-inference-id" }
                """, "mapping-books.json"));

            assertThat(ve.getMessage(), containsString("error with inference resolution"));
        }

        {
            VerificationException ve = expectThrows(VerificationException.class, () -> analyze("""
                FROM books  METADATA _score
                | RERANK "italian food recipe" ON title WITH { "inference_id" : "unknown-inference-id" }
                """, "mapping-books.json"));
            assertThat(ve.getMessage(), containsString("unresolved inference [unknown-inference-id]"));
        }
    }

    public void testResolveRerankFields() {
        {
            // Single field.
            LogicalPlan plan = analyze("""
                FROM books METADATA _score
                | WHERE title:"italian food recipe" OR description:"italian food recipe"
                | KEEP description, title, year, _score
                | DROP description
                | RERANK "italian food recipe" ON title WITH { "inference_id" : "reranking-inference-id" }
                """, "mapping-books.json");

            Limit limit = as(plan, Limit.class); // Implicit limit added by AddImplicitLimit rule.
            Rerank rerank = as(limit.child(), Rerank.class);
            EsqlProject keep = as(rerank.child(), EsqlProject.class);
            EsqlProject drop = as(keep.child(), EsqlProject.class);
            Filter filter = as(drop.child(), Filter.class);
            EsRelation relation = as(filter.child(), EsRelation.class);

            Attribute titleAttribute = getAttributeByName(relation.output(), "title");
            assertThat(getAttributeByName(relation.output(), "title"), notNullValue());

            assertThat(rerank.queryText(), equalTo(string("italian food recipe")));
            assertThat(rerank.inferenceId(), equalTo(string("reranking-inference-id")));
            assertThat(rerank.rerankFields(), equalTo(List.of(alias("title", titleAttribute))));
            assertThat(rerank.scoreAttribute(), equalTo(getAttributeByName(relation.output(), MetadataAttribute.SCORE)));
        }

        {
            // Multiple fields.
            LogicalPlan plan = analyze("""
                FROM books METADATA _score
                | WHERE title:"food"
                | RERANK "food" ON title, description=SUBSTRING(description, 0, 100), yearRenamed=year
                  WITH { "inference_id" : "reranking-inference-id" }
                """, "mapping-books.json");

            Limit limit = as(plan, Limit.class); // Implicit limit added by AddImplicitLimit rule.
            Rerank rerank = as(limit.child(), Rerank.class);
            Filter filter = as(rerank.child(), Filter.class);
            EsRelation relation = as(filter.child(), EsRelation.class);

            assertThat(rerank.queryText(), equalTo(string("food")));
            assertThat(rerank.inferenceId(), equalTo(string("reranking-inference-id")));

            assertThat(rerank.rerankFields(), hasSize(3));
            Attribute titleAttribute = getAttributeByName(relation.output(), "title");
            assertThat(titleAttribute, notNullValue());
            assertThat(rerank.rerankFields().get(0), equalTo(alias("title", titleAttribute)));

            Attribute descriptionAttribute = getAttributeByName(relation.output(), "description");
            assertThat(descriptionAttribute, notNullValue());
            Alias descriptionAlias = rerank.rerankFields().get(1);
            assertThat(descriptionAlias.name(), equalTo("description"));
            assertThat(
                as(descriptionAlias.child(), Substring.class).children(),
                equalTo(List.of(descriptionAttribute, literal(0), literal(100)))
            );

            Attribute yearAttribute = getAttributeByName(relation.output(), "year");
            assertThat(yearAttribute, notNullValue());
            assertThat(rerank.rerankFields().get(2), equalTo(alias("yearRenamed", yearAttribute)));

            assertThat(rerank.scoreAttribute(), equalTo(getAttributeByName(relation.output(), MetadataAttribute.SCORE)));
        }

        {
            VerificationException ve = expectThrows(
                VerificationException.class,
                () -> analyze("""
                    FROM books METADATA _score
                    | RERANK \"italian food recipe\" ON missingField WITH { "inference_id" : "reranking-inference-id" }
                    """, "mapping-books.json")

            );
            assertThat(ve.getMessage(), containsString("Unknown column [missingField]"));
        }
    }

    public void testResolveRerankScoreField() {
        {
            // When the metadata field is required in FROM, it is reused.
            LogicalPlan plan = analyze("""
                FROM books METADATA _score
                | WHERE title:"italian food recipe" OR description:"italian food recipe"
                | RERANK "italian food recipe" ON title WITH { "inference_id" : "reranking-inference-id" }
                """, "mapping-books.json");

            Limit limit = as(plan, Limit.class); // Implicit limit added by AddImplicitLimit rule.
            Rerank rerank = as(limit.child(), Rerank.class);
            Filter filter = as(rerank.child(), Filter.class);
            EsRelation relation = as(filter.child(), EsRelation.class);

            Attribute metadataScoreAttribute = getAttributeByName(relation.output(), MetadataAttribute.SCORE);
            assertThat(rerank.scoreAttribute(), equalTo(metadataScoreAttribute));
            assertThat(rerank.output(), hasItem(metadataScoreAttribute));
        }

        {
            // When the metadata field is not required in FROM, it is added to the output of RERANK
            LogicalPlan plan = analyze("""
                FROM books
                | WHERE title:"italian food recipe" OR description:"italian food recipe"
                | RERANK "italian food recipe" ON title WITH { "inference_id" : "reranking-inference-id" }
                """, "mapping-books.json");

            Limit limit = as(plan, Limit.class); // Implicit limit added by AddImplicitLimit rule.
            Rerank rerank = as(limit.child(), Rerank.class);
            Filter filter = as(rerank.child(), Filter.class);
            EsRelation relation = as(filter.child(), EsRelation.class);

            assertThat(relation.output().stream().noneMatch(attr -> attr.name().equals(MetadataAttribute.SCORE)), is(true));
            assertThat(rerank.scoreAttribute(), equalTo(MetadataAttribute.create(EMPTY, MetadataAttribute.SCORE)));
            assertThat(rerank.output(), hasItem(rerank.scoreAttribute()));
        }

        {
            // When using a custom fields that does not exist
            LogicalPlan plan = analyze("""
                FROM books METADATA _score
                | WHERE title:"italian food recipe" OR description:"italian food recipe"
                | RERANK rerank_score = "italian food recipe" ON title WITH { "inference_id" : "reranking-inference-id" }
                """, "mapping-books.json");

            Limit limit = as(plan, Limit.class); // Implicit limit added by AddImplicitLimit rule.
            Rerank rerank = as(limit.child(), Rerank.class);

            Attribute scoreAttribute = rerank.scoreAttribute();
            assertThat(scoreAttribute.name(), equalTo("rerank_score"));
            assertThat(scoreAttribute.dataType(), equalTo(DOUBLE));
            assertThat(rerank.output(), hasItem(scoreAttribute));
        }

        {
            // When using a custom fields that already exists
            LogicalPlan plan = analyze("""
                FROM books METADATA _score
                | WHERE title:"italian food recipe" OR description:"italian food recipe"
                | EVAL rerank_score = _score
                | RERANK rerank_score = "italian food recipe" ON title WITH { "inference_id" : "reranking-inference-id" }
                """, "mapping-books.json");

            Limit limit = as(plan, Limit.class); // Implicit limit added by AddImplicitLimit rule.
            Rerank rerank = as(limit.child(), Rerank.class);

            Attribute scoreAttribute = rerank.scoreAttribute();
            assertThat(scoreAttribute.name(), equalTo("rerank_score"));
            assertThat(scoreAttribute.dataType(), equalTo(DOUBLE));
            assertThat(rerank.output(), hasItem(scoreAttribute));
            assertThat(rerank.child().output().stream().anyMatch(scoreAttribute::equals), is(true));
        }
    }

    public void testRerankInvalidQueryTypes() {
        assertError("""
            FROM books METADATA _score
            | RERANK rerank_score = 42 ON title WITH { "inference_id" : "reranking-inference-id" }
            """, "mapping-books.json", new QueryParams(), "query must be a valid string in RERANK, found [42]");

        assertError("""
            FROM books METADATA _score
            | RERANK rerank_score = null ON title WITH { "inference_id" : "reranking-inference-id" }
            """, "mapping-books.json", new QueryParams(), "query must be a valid string in RERANK, found [null]");
    }

    public void testRerankFieldsInvalidTypes() {
        List<String> invalidFieldNames = DENSE_VECTOR_FEATURE_FLAG.isEnabled()
            ? List.of("date", "date_nanos", "ip", "version", "dense_vector")
            : List.of("date", "date_nanos", "ip", "version");

        for (String fieldName : invalidFieldNames) {
            LogManager.getLogger(AnalyzerTests.class).warn("[{}]", fieldName);
            assertError(
                "FROM books METADATA _score | RERANK rerank_score = \"test query\" ON "
                    + fieldName
                    + " WITH { \"inference_id\" : \"reranking-inference-id\" }",
                "mapping-all-types.json",
                new QueryParams(),
                "rerank field must be a valid string, numeric or boolean expression, found [" + fieldName + "]"
            );
        }
    }

    public void testRerankFieldValidTypes() {
        List<String> validFieldNames = List.of(
            "boolean",
            "byte",
            "constant_keyword-foo",
            "double",
            "float",
            "half_float",
            "scaled_float",
            "integer",
            "keyword",
            "long",
            "unsigned_long",
            "short",
            "text",
            "wildcard"
        );

        for (String fieldName : validFieldNames) {
            LogicalPlan plan = analyze(
                "FROM books METADATA _score | RERANK rerank_score = \"test query\" ON `"
                    + fieldName
                    + "` WITH { \"inference_id\" : \"reranking-inference-id\" }",
                "mapping-all-types.json"
            );

            Rerank rerank = as(as(plan, Limit.class).child(), Rerank.class);
            EsRelation relation = as(rerank.child(), EsRelation.class);
            Attribute fieldAttribute = getAttributeByName(relation.output(), fieldName);
            if (DataType.isString(fieldAttribute.dataType())) {
                assertThat(rerank.rerankFields(), equalTo(List.of(alias(fieldName, fieldAttribute))));

            } else {
                assertThat(
                    rerank.rerankFields(),
                    equalTo(List.of(alias(fieldName, new ToString(fieldAttribute.source(), fieldAttribute))))
                );
            }
        }
    }

    public void testInvalidValidRerankQuery() {
        assertError("""
            FROM books METADATA _score
            | RERANK rerank_score = 42 ON title WITH { "inference_id" : "reranking-inference-id" }
            """, "mapping-books.json", new QueryParams(), "query must be a valid string in RERANK, found [42]");
    }

    public void testResolveCompletionInferenceId() {
        LogicalPlan plan = analyze("""
            FROM books METADATA _score
            | COMPLETION CONCAT("Translate this text in French\\n", description) WITH { "inference_id" : "completion-inference-id" }
            """, "mapping-books.json");

        Completion completion = as(as(plan, Limit.class).child(), Completion.class);
        assertThat(completion.inferenceId(), equalTo(string("completion-inference-id")));
    }

    public void testResolveCompletionInferenceIdInvalidTaskType() {
        assertError(
            """
                FROM books METADATA _score
                | COMPLETION CONCAT("Translate this text in French\\n", description) WITH { "inference_id" : "reranking-inference-id" }
                """,
            "mapping-books.json",
            new QueryParams(),
            "cannot use inference endpoint [reranking-inference-id] with task type [rerank] within a Completion command."
                + " Only inference endpoints with the task type [completion] are supported"
        );
    }

    public void testResolveCompletionInferenceMissingInferenceId() {
        assertError("""
            FROM books METADATA _score
            | COMPLETION CONCAT("Translate the following text in French\\n", description) WITH { "inference_id" : "unknown-inference-id" }
            """, "mapping-books.json", new QueryParams(), "unresolved inference [unknown-inference-id]");
    }

    public void testResolveCompletionInferenceIdResolutionError() {
        assertError("""
            FROM books METADATA _score
            | COMPLETION CONCAT("Translate the following text in French\\n", description) WITH { "inference_id" : "error-inference-id" }
            """, "mapping-books.json", new QueryParams(), "error with inference resolution");
    }

    public void testResolveCompletionTargetField() {
        LogicalPlan plan = analyze("""
            FROM books METADATA _score
            | COMPLETION translation = CONCAT("Translate the following text in French\\n", description)
              WITH { "inference_id" : "completion-inference-id" }
            """, "mapping-books.json");

        Completion completion = as(as(plan, Limit.class).child(), Completion.class);
        assertThat(completion.targetField(), equalTo(referenceAttribute("translation", DataType.KEYWORD)));
    }

    public void testResolveCompletionDefaultTargetField() {
        LogicalPlan plan = analyze("""
            FROM books METADATA _score
            | COMPLETION CONCAT("Translate this text in French\\n", description) WITH { "inference_id" : "completion-inference-id" }
            """, "mapping-books.json");

        Completion completion = as(as(plan, Limit.class).child(), Completion.class);
        assertThat(completion.targetField(), equalTo(referenceAttribute("completion", DataType.KEYWORD)));
    }

    public void testResolveCompletionPrompt() {
        LogicalPlan plan = analyze("""
            FROM books METADATA _score
            | COMPLETION CONCAT("Translate this text in French\\n", description) WITH { "inference_id" : "completion-inference-id" }
            """, "mapping-books.json");

        Completion completion = as(as(plan, Limit.class).child(), Completion.class);
        EsRelation esRelation = as(completion.child(), EsRelation.class);

        assertThat(
            as(completion.prompt(), Concat.class).children(),
            equalTo(List.of(string("Translate this text in French\n"), getAttributeByName(esRelation.output(), "description")))
        );
    }

    public void testResolveCompletionPromptInvalidType() {
        assertError("""
            FROM books METADATA _score
            | COMPLETION LENGTH(description) WITH { "inference_id" : "completion-inference-id" }
            """, "mapping-books.json", new QueryParams(), "prompt must be of type [text] but is [integer]");
    }

    public void testResolveCompletionOutputFieldOverwriteInputField() {
        LogicalPlan plan = analyze("""
            FROM books METADATA _score
            | COMPLETION description = CONCAT("Translate the following text in French\\n", description)
              WITH { "inference_id" : "completion-inference-id" }
            """, "mapping-books.json");

        Completion completion = as(as(plan, Limit.class).child(), Completion.class);
        assertThat(completion.targetField(), equalTo(referenceAttribute("description", DataType.KEYWORD)));

        EsRelation esRelation = as(completion.child(), EsRelation.class);
        assertThat(getAttributeByName(completion.output(), "description"), equalTo(completion.targetField()));
        assertThat(getAttributeByName(esRelation.output(), "description"), not(equalTo(completion.targetField())));
    }

    public void testResolveGroupingsBeforeResolvingImplicitReferencesToGroupings() {
        var plan = analyze("""
            FROM test
            | EVAL date = "2025-01-01"::datetime
            | STATS c = count(emp_no) BY d = (date == "2025-01-01")
            """, "mapping-default.json");

        var limit = as(plan, Limit.class);
        var agg = as(limit.child(), Aggregate.class);
        var aggregates = agg.aggregates();
        assertThat(aggregates, hasSize(2));
        Alias a = as(aggregates.get(0), Alias.class);
        assertEquals("c", a.name());
        Count c = as(a.child(), Count.class);
        FieldAttribute fa = as(c.field(), FieldAttribute.class);
        assertEquals("emp_no", fa.name());
        ReferenceAttribute ra = as(aggregates.get(1), ReferenceAttribute.class); // reference in aggregates is resolved
        assertEquals("d", ra.name());
        List<Expression> groupings = agg.groupings();
        assertEquals(1, groupings.size());
        a = as(groupings.get(0), Alias.class); // reference in groupings is resolved
        assertEquals("d", ra.name());
        Equals equals = as(a.child(), Equals.class);
        ra = as(equals.left(), ReferenceAttribute.class);
        assertEquals("date", ra.name());
        Literal literal = as(equals.right(), Literal.class);
        assertEquals("2025-01-01T00:00:00.000Z", dateTimeToString(Long.parseLong(literal.value().toString())));
        assertEquals(DATETIME, literal.dataType());
    }

    public void testResolveGroupingsBeforeResolvingExplicitReferencesToGroupings() {
        var plan = analyze("""
            FROM test
            | EVAL date = "2025-01-01"::datetime
            | STATS c = count(emp_no), x = d::int + 1 BY d = (date == "2025-01-01")
            """, "mapping-default.json");

        var limit = as(plan, Limit.class);
        var agg = as(limit.child(), Aggregate.class);
        var aggregates = agg.aggregates();
        assertThat(aggregates, hasSize(3));
        Alias a = as(aggregates.get(0), Alias.class);
        assertEquals("c", a.name());
        Count c = as(a.child(), Count.class);
        FieldAttribute fa = as(c.field(), FieldAttribute.class);
        assertEquals("emp_no", fa.name());
        a = as(aggregates.get(1), Alias.class); // explicit reference to groupings is resolved
        assertEquals("x", a.name());
        Add add = as(a.child(), Add.class);
        ToInteger toInteger = as(add.left(), ToInteger.class);
        ReferenceAttribute ra = as(toInteger.field(), ReferenceAttribute.class);
        assertEquals("d", ra.name());
        ra = as(aggregates.get(2), ReferenceAttribute.class); // reference in aggregates is resolved
        assertEquals("d", ra.name());
        List<Expression> groupings = agg.groupings();
        assertEquals(1, groupings.size());
        a = as(groupings.get(0), Alias.class); // reference in groupings is resolved
        assertEquals("d", ra.name());
        Equals equals = as(a.child(), Equals.class);
        ra = as(equals.left(), ReferenceAttribute.class);
        assertEquals("date", ra.name());
        Literal literal = as(equals.right(), Literal.class);
        assertEquals("2025-01-01T00:00:00.000Z", dateTimeToString(Long.parseLong(literal.value().toString())));
        assertEquals(DATETIME, literal.dataType());
    }

    public void testBucketWithIntervalInStringInBothAggregationAndGrouping() {
        var plan = analyze("""
            FROM test
            | STATS c = count(emp_no), b = BUCKET(hire_date, "1 year") + 1 year BY yr = BUCKET(hire_date, "1 year")
            """, "mapping-default.json");

        var limit = as(plan, Limit.class);
        var agg = as(limit.child(), Aggregate.class);
        var aggregates = agg.aggregates();
        assertThat(aggregates, hasSize(3));
        Alias a = as(aggregates.get(0), Alias.class);
        assertEquals("c", a.name());
        Count c = as(a.child(), Count.class);
        FieldAttribute fa = as(c.field(), FieldAttribute.class);
        assertEquals("emp_no", fa.name());
        a = as(aggregates.get(1), Alias.class); // explicit reference to groupings is resolved
        assertEquals("b", a.name());
        Add add = as(a.child(), Add.class);
        Bucket bucket = as(add.left(), Bucket.class);
        fa = as(bucket.field(), FieldAttribute.class);
        assertEquals("hire_date", fa.name());
        Literal literal = as(bucket.buckets(), Literal.class);
        Literal oneYear = new Literal(EMPTY, Period.ofYears(1), DATE_PERIOD);
        assertEquals(oneYear, literal);
        literal = as(add.right(), Literal.class);
        assertEquals(oneYear, literal);
        ReferenceAttribute ra = as(aggregates.get(2), ReferenceAttribute.class); // reference in aggregates is resolved
        assertEquals("yr", ra.name());
        List<Expression> groupings = agg.groupings();
        assertEquals(1, groupings.size());
        a = as(groupings.get(0), Alias.class); // reference in groupings is resolved
        assertEquals("yr", ra.name());
        bucket = as(a.child(), Bucket.class);
        fa = as(bucket.field(), FieldAttribute.class);
        assertEquals("hire_date", fa.name());
        literal = as(bucket.buckets(), Literal.class);
        assertEquals(oneYear, literal);
    }

    public void testBucketWithIntervalInStringInGroupingReferencedInAggregation() {
        var plan = analyze("""
            FROM test
            | STATS c = count(emp_no), b = yr + 1 year BY yr = BUCKET(hire_date, "1 year")
            """, "mapping-default.json");

        var limit = as(plan, Limit.class);
        var agg = as(limit.child(), Aggregate.class);
        var aggregates = agg.aggregates();
        assertThat(aggregates, hasSize(3));
        Alias a = as(aggregates.get(0), Alias.class);
        assertEquals("c", a.name());
        Count c = as(a.child(), Count.class);
        FieldAttribute fa = as(c.field(), FieldAttribute.class);
        assertEquals("emp_no", fa.name());
        a = as(aggregates.get(1), Alias.class); // explicit reference to groupings is resolved
        assertEquals("b", a.name());
        Add add = as(a.child(), Add.class);
        ReferenceAttribute ra = as(add.left(), ReferenceAttribute.class);
        assertEquals("yr", ra.name());
        Literal oneYear = new Literal(EMPTY, Period.ofYears(1), DATE_PERIOD);
        Literal literal = as(add.right(), Literal.class);
        assertEquals(oneYear, literal);
        ra = as(aggregates.get(2), ReferenceAttribute.class); // reference in aggregates is resolved
        assertEquals("yr", ra.name());
        List<Expression> groupings = agg.groupings();
        assertEquals(1, groupings.size());
        a = as(groupings.get(0), Alias.class); // reference in groupings is resolved
        assertEquals("yr", ra.name());
        Bucket bucket = as(a.child(), Bucket.class);
        fa = as(bucket.field(), FieldAttribute.class);
        assertEquals("hire_date", fa.name());
        literal = as(bucket.buckets(), Literal.class);
        assertEquals(oneYear, literal);
    }

    public void testImplicitCastingForDateAndDateNanosFields() {
        IndexResolution indexWithUnionTypedFields = indexWithDateDateNanosUnionType();
        Analyzer analyzer = AnalyzerTestUtils.analyzer(indexWithUnionTypedFields);

        // Validate if a union typed field is cast to a type explicitly, implicit casting won't be applied again, and include some cases of
        // nested casting as well.
        LogicalPlan plan = analyze("""
            FROM tests
            | Eval a = date_and_date_nanos, b = date_and_date_nanos::datetime, c = date_and_date_nanos::date_nanos,
                   d = date_and_date_nanos::datetime::datetime, e = date_and_date_nanos::datetime::date_nanos,
                   f = date_and_date_nanos::date_nanos::datetime, g = date_and_date_nanos::date_nanos::date_nanos,
                   h = date_and_date_nanos::datetime::long, i = date_and_date_nanos::date_nanos::long,
                   j = date_and_date_nanos::long::datetime, k = date_and_date_nanos::long::date_nanos
            """, analyzer);

        Project project = as(plan, Project.class);
        List<? extends NamedExpression> projections = project.projections();
        assertEquals(13, projections.size());
        // implicit casting
        FieldAttribute fa = as(projections.get(0), FieldAttribute.class);
        verifyNameAndTypeAndMultiTypeEsField(fa.name(), fa.dataType(), "date_and_date_nanos", DATE_NANOS, fa);
        // long is not cast to date_nanos
        UnsupportedAttribute ua = as(projections.get(1), UnsupportedAttribute.class);
        verifyNameAndType(ua.name(), ua.dataType(), "date_and_date_nanos_and_long", UNSUPPORTED);
        // implicit casting
        ReferenceAttribute ra = as(projections.get(2), ReferenceAttribute.class);
        verifyNameAndType(ra.name(), ra.dataType(), "a", DATE_NANOS);
        // explicit casting
        ra = as(projections.get(3), ReferenceAttribute.class);
        verifyNameAndType(ra.name(), ra.dataType(), "b", DATETIME);
        ra = as(projections.get(4), ReferenceAttribute.class);
        verifyNameAndType(ra.name(), ra.dataType(), "c", DATE_NANOS);
        ra = as(projections.get(5), ReferenceAttribute.class);
        verifyNameAndType(ra.name(), ra.dataType(), "d", DATETIME);
        ra = as(projections.get(6), ReferenceAttribute.class);
        verifyNameAndType(ra.name(), ra.dataType(), "e", DATE_NANOS);
        ra = as(projections.get(7), ReferenceAttribute.class);
        verifyNameAndType(ra.name(), ra.dataType(), "f", DATETIME);
        ra = as(projections.get(8), ReferenceAttribute.class);
        verifyNameAndType(ra.name(), ra.dataType(), "g", DATE_NANOS);
        ra = as(projections.get(9), ReferenceAttribute.class);
        verifyNameAndType(ra.name(), ra.dataType(), "h", LONG);
        ra = as(projections.get(10), ReferenceAttribute.class);
        verifyNameAndType(ra.name(), ra.dataType(), "i", LONG);
        ra = as(projections.get(11), ReferenceAttribute.class);
        verifyNameAndType(ra.name(), ra.dataType(), "j", DATETIME);
        ra = as(projections.get(12), ReferenceAttribute.class);
        verifyNameAndType(ra.name(), ra.dataType(), "k", DATE_NANOS);

        Limit limit = as(project.child(), Limit.class);
        // original Eval coded in the query
        Eval eval = as(limit.child(), Eval.class);
        List<Alias> aliases = eval.fields();
        assertEquals(11, aliases.size());
        // implicit casting
        Alias a = aliases.get(0); // a = date_and_date_nanos
        verifyNameAndTypeAndMultiTypeEsField(a.name(), a.dataType(), "a", DATE_NANOS, a.child());
        // explicit casting
        a = aliases.get(1); // b = date_and_date_nanos::datetime
        verifyNameAndTypeAndMultiTypeEsField(a.name(), a.dataType(), "b", DATETIME, a.child());
        a = aliases.get(2); // c = date_and_date_nanos::date_nanos
        verifyNameAndTypeAndMultiTypeEsField(a.name(), a.dataType(), "c", DATE_NANOS, a.child());
        a = aliases.get(3); // d = date_and_date_nanos::datetime::datetime
        verifyNameAndType(a.name(), a.dataType(), "d", DATETIME);
        ToDatetime toDatetime = as(a.child(), ToDatetime.class);
        fa = as(toDatetime.field(), FieldAttribute.class);
        verifyNameAndTypeAndMultiTypeEsField(
            fa.name(),
            fa.dataType(),
            "$$date_and_date_nanos$converted_to$datetime",
            DATETIME,
            toDatetime.field()
        );
        a = aliases.get(4); // e = date_and_date_nanos::datetime::date_nanos
        verifyNameAndType(a.name(), a.dataType(), "e", DATE_NANOS);
        ToDateNanos toDateNanos = as(a.child(), ToDateNanos.class);
        fa = as(toDateNanos.field(), FieldAttribute.class);
        verifyNameAndTypeAndMultiTypeEsField(
            fa.name(),
            fa.dataType(),
            "$$date_and_date_nanos$converted_to$datetime",
            DATETIME,
            toDateNanos.field()
        );
        a = aliases.get(5); // f = date_and_date_nanos::date_nanos::datetime
        verifyNameAndType(a.name(), a.dataType(), "f", DATETIME);
        toDatetime = as(a.child(), ToDatetime.class);
        fa = as(toDatetime.field(), FieldAttribute.class);
        verifyNameAndTypeAndMultiTypeEsField(fa.name(), fa.dataType(), "$$date_and_date_nanos$converted_to$date_nanos", DATE_NANOS, fa);
        a = aliases.get(6); // g = date_and_date_nanos::date_nanos::date_nanos
        verifyNameAndType(a.name(), a.dataType(), "g", DATE_NANOS);
        toDateNanos = as(a.child(), ToDateNanos.class);
        fa = as(toDateNanos.field(), FieldAttribute.class);
        verifyNameAndTypeAndMultiTypeEsField(fa.name(), fa.dataType(), "$$date_and_date_nanos$converted_to$date_nanos", DATE_NANOS, fa);
        a = aliases.get(7); // h = date_and_date_nanos::datetime::long
        verifyNameAndType(a.name(), a.dataType(), "h", LONG);
        ToLong toLong = as(a.child(), ToLong.class);
        fa = as(toLong.field(), FieldAttribute.class);
        verifyNameAndTypeAndMultiTypeEsField(fa.name(), fa.dataType(), "$$date_and_date_nanos$converted_to$datetime", DATETIME, fa);
        a = aliases.get(8); // i = date_and_date_nanos::date_nanos::long
        verifyNameAndType(a.name(), a.dataType(), "i", LONG);
        toLong = as(a.child(), ToLong.class);
        fa = as(toLong.field(), FieldAttribute.class);
        verifyNameAndTypeAndMultiTypeEsField(fa.name(), fa.dataType(), "$$date_and_date_nanos$converted_to$date_nanos", DATE_NANOS, fa);
        a = aliases.get(9); // j = date_and_date_nanos::long::datetime
        verifyNameAndType(a.name(), a.dataType(), "j", DATETIME);
        toDatetime = as(a.child(), ToDatetime.class);
        fa = as(toDatetime.field(), FieldAttribute.class);
        verifyNameAndTypeAndMultiTypeEsField(fa.name(), fa.dataType(), "$$date_and_date_nanos$converted_to$long", LONG, fa);
        a = aliases.get(10); // k = date_and_date_nanos::long::date_nanos
        verifyNameAndType(a.name(), a.dataType(), "k", DATE_NANOS);
        toDateNanos = as(a.child(), ToDateNanos.class);
        fa = as(toDateNanos.field(), FieldAttribute.class);
        verifyNameAndTypeAndMultiTypeEsField(fa.name(), fa.dataType(), "$$date_and_date_nanos$converted_to$long", LONG, fa);
        EsRelation esRelation = as(eval.child(), EsRelation.class);
        assertEquals("test*", esRelation.indexPattern());
    }

    public void testGroupingOverridesInStats() {
        verifyUnsupported("""
            from test
            | stats MIN(salary) BY x = languages, x = x + 1
            """, "Found 1 problem\n" + "line 2:43: Unknown column [x]", "mapping-default.json");
    }

    public void testGroupingOverridesInInlinestats() {
        assumeTrue("INLINESTATS required", EsqlCapabilities.Cap.INLINESTATS_V11.isEnabled());
        verifyUnsupported("""
            from test
            | inlinestats MIN(salary) BY x = languages, x = x + 1
            """, "Found 1 problem\n" + "line 2:49: Unknown column [x]", "mapping-default.json");
    }

    public void testTBucketWithDatePeriodInBothAggregationAndGrouping() {
        LogicalPlan plan = analyze("""
            FROM sample_data
            | STATS min = MIN(@timestamp), max = MAX(@timestamp) BY bucket = TBUCKET(1 week)
            | SORT min
            """, "mapping-sample_data.json");

        Limit limit = as(plan, Limit.class);
        OrderBy orderBy = as(limit.child(), OrderBy.class);
        Aggregate agg = as(orderBy.child(), Aggregate.class);

        List<? extends NamedExpression> aggregates = agg.aggregates();
        assertThat(aggregates, hasSize(3));
        Alias a = as(aggregates.get(0), Alias.class);
        assertEquals("min", a.name());
        Min min = as(a.child(), Min.class);
        FieldAttribute fa = as(min.field(), FieldAttribute.class);
        assertEquals("@timestamp", fa.name());
        a = as(aggregates.get(1), Alias.class);
        assertEquals("max", a.name());
        Max max = as(a.child(), Max.class);
        fa = as(max.field(), FieldAttribute.class);
        assertEquals("@timestamp", fa.name());
        ReferenceAttribute ra = as(aggregates.get(2), ReferenceAttribute.class);
        assertEquals("bucket", ra.name());

        List<Expression> groupings = agg.groupings();
        assertEquals(1, groupings.size());
        a = as(groupings.get(0), Alias.class); // reference in groupings is resolved
        TBucket tbucket = as(a.child(), TBucket.class);
        fa = as(tbucket.field(), FieldAttribute.class);
        assertEquals("@timestamp", fa.name());
        Literal literal = as(tbucket.buckets(), Literal.class);
        Literal oneWeek = new Literal(EMPTY, Period.ofWeeks(1), DATE_PERIOD);
        assertEquals(oneWeek, literal);
    }

    private void verifyNameAndType(String actualName, DataType actualType, String expectedName, DataType expectedType) {
        assertEquals(expectedName, actualName);
        assertEquals(expectedType, actualType);
    }

    public void testImplicitCastingForAggregateMetricDouble() {
        assumeTrue(
            "aggregate metric double implicit casting must be available",
            EsqlCapabilities.Cap.AGGREGATE_METRIC_DOUBLE_IMPLICIT_CASTING_IN_AGGS.isEnabled()
        );
        Map<String, EsField> mapping = Map.of(
            "@timestamp",
            new EsField("@timestamp", DATETIME, Map.of(), true, EsField.TimeSeriesFieldType.NONE),
            "cluster",
            new EsField("cluster", KEYWORD, Map.of(), true, EsField.TimeSeriesFieldType.DIMENSION),
            "metric_field",
            new InvalidMappedField("metric_field", Map.of("aggregate_metric_double", Set.of("k8s-downsampled"), "double", Set.of("k8s")))
        );

        var esIndex = new EsIndex(
            "k8s*",
            mapping,
            Map.of("k8s", IndexMode.TIME_SERIES, "k8s-downsampled", IndexMode.TIME_SERIES),
            Set.of()
        );
        var indexResolution = IndexResolution.valid(esIndex);
        var analyzer = new Analyzer(
            new AnalyzerContext(
                EsqlTestUtils.TEST_CFG,
                new EsqlFunctionRegistry(),
                indexResolution,
                defaultEnrichResolution(),
                defaultInferenceResolution()
            ),
            TEST_VERIFIER
        );
        var e = expectThrows(VerificationException.class, () -> analyze("""
            from k8s* | stats std_dev(metric_field)
            """, analyzer));
        assertThat(
            e.getMessage(),
            containsString("Cannot use field [metric_field] due to ambiguities being mapped as [2] incompatible types")
        );

        var plan = analyze("""
            from k8s* | stats max = max(metric_field),
            avg = avg(metric_field),
            sum = sum(metric_field),
            min = min(metric_field),
            count = count(metric_field)
            """, analyzer);
        assertProjection(plan, "max", "avg", "sum", "min", "count");

        assumeTrue("Metrics command must be available for TS", EsqlCapabilities.Cap.METRICS_COMMAND.isEnabled());
        var plan2 = analyze("""
            TS k8s* | stats s1 = sum(sum_over_time(metric_field)),
            s2 = sum(avg_over_time(metric_field)),
            min = min(max_over_time(metric_field)),
            count = count(count_over_time(metric_field)),
            avg = avg(min_over_time(metric_field))
            by cluster, time_bucket = bucket(@timestamp,1minute)
            """, analyzer);
        assertProjection(plan2, "s1", "s2", "min", "count", "avg", "cluster", "time_bucket");
    }

    private void verifyNameAndTypeAndMultiTypeEsField(
        String actualName,
        DataType actualType,
        String expectedName,
        DataType expectedType,
        Expression e
    ) {
        assertEquals(expectedName, actualName);
        assertEquals(expectedType, actualType);
        assertTrue(isMultiTypeEsField(e));
    }

    private boolean isMultiTypeEsField(Expression e) {
        return e instanceof FieldAttribute fa && fa.field() instanceof MultiTypeEsField;
    }

    @Override
    protected IndexAnalyzers createDefaultIndexAnalyzers() {
        return super.createDefaultIndexAnalyzers();
    }

    static Alias alias(String name, Expression value) {
        return new Alias(EMPTY, name, value);
    }

    static Literal string(String value) {
        return new Literal(EMPTY, BytesRefs.toBytesRef(value), DataType.KEYWORD);
    }

    static Literal literal(int value) {
        return new Literal(EMPTY, value, DataType.INTEGER);
    }
}<|MERGE_RESOLUTION|>--- conflicted
+++ resolved
@@ -2351,9 +2351,6 @@
         assumeTrue("dense_vector capability not available", EsqlCapabilities.Cap.KNN_FUNCTION_V5.isEnabled());
 
         checkDenseVectorCastingKnn("float_vector");
-<<<<<<< HEAD
-        checkDenseVectorCastingKnn("byte_vector");
-=======
 
         if (EsqlCapabilities.Cap.DENSE_VECTOR_FIELD_TYPE_BYTE_ELEMENTS.isEnabled()) {
             checkDenseVectorCastingKnn("byte_vector");
@@ -2362,7 +2359,6 @@
         if (EsqlCapabilities.Cap.DENSE_VECTOR_FIELD_TYPE_BIT_ELEMENTS.isEnabled()) {
             checkDenseVectorCastingKnn("bit_vector");
         }
->>>>>>> ecf7eae2
     }
 
     private static void checkDenseVectorCastingKnn(String fieldName) {

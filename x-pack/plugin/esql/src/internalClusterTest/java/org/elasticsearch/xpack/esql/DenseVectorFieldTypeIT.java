--- conflicted
+++ resolved
@@ -51,11 +51,6 @@
     public static final Set<String> NON_QUANTIZED_DENSE_VECTOR_INDEX_TYPES = Set.of("hnsw", "flat");
     public static final float DELTA = 1e-7F;
 
-<<<<<<< HEAD
-=======
-    public static final float DELTA = 1e-7F;
-
->>>>>>> 7d2625ce
     private final ElementType elementType;
     private final DenseVectorFieldMapper.VectorSimilarity similarity;
     private final boolean synthetic;
@@ -66,15 +61,10 @@
     public static Iterable<Object[]> parameters() throws Exception {
         List<Object[]> params = new ArrayList<>();
         // Indexed field types
-<<<<<<< HEAD
         Supplier<ElementType> elementTypeProvider = () -> randomFrom(ElementType.FLOAT, ElementType.BYTE);
         Function<ElementType, String> indexTypeProvider = e -> e == ElementType.FLOAT
             ? randomFrom(ALL_DENSE_VECTOR_INDEX_TYPES)
             : randomFrom(NON_QUANTIZED_DENSE_VECTOR_INDEX_TYPES);
-=======
-        Supplier<ElementType> elementTypeProvider = () -> ElementType.FLOAT;
-        Function<ElementType, String> indexTypeProvider = e -> randomFrom(ALL_DENSE_VECTOR_INDEX_TYPES);
->>>>>>> 7d2625ce
         Supplier<DenseVectorFieldMapper.VectorSimilarity> vectorSimilarityProvider = () -> randomFrom(
             DenseVectorFieldMapper.VectorSimilarity.values()
         );
@@ -223,28 +213,19 @@
                 indexedVectors.put(i, null);
             } else {
                 for (int j = 0; j < numDims; j++) {
-<<<<<<< HEAD
                     switch (elementType) {
                         case FLOAT -> vector.add(randomFloatBetween(0F, 1F, true));
                         case BYTE -> vector.add((byte) (randomFloatBetween(0F, 1F, true) * 127.0f));
                         default -> throw new IllegalArgumentException("Unexpected element type: " + elementType);
                     }
                 }
-                if (similarity == DenseVectorFieldMapper.VectorSimilarity.DOT_PRODUCT) {
+                if (similarity == DenseVectorFieldMapper.VectorSimilarity.DOT_PRODUCT || rarely()) {
                     // Normalize the vector
                     float magnitude = DenseVector.getMagnitude(vector);
                     switch (elementType) {
                         case FLOAT -> vector.replaceAll(number -> number.floatValue() / magnitude);
                         case BYTE -> vector.replaceAll(number -> (byte) (number.byteValue() / magnitude));
                     }
-=======
-                    vector.add(randomFloatBetween(0F, 1F, true));
-                }
-                if ((similarity == DenseVectorFieldMapper.VectorSimilarity.DOT_PRODUCT) || rarely()) {
-                    // Normalize the vector
-                    float magnitude = DenseVector.getMagnitude(vector);
-                    vector.replaceAll(number -> number.floatValue() / magnitude);
->>>>>>> 7d2625ce
                 }
                 docs[i] = prepareIndex("test").setId("" + i).setSource("id", String.valueOf(i), "vector", vector);
                 indexedVectors.put(i, vector);
@@ -267,14 +248,7 @@
             .field("element_type", elementType.toString().toLowerCase(Locale.ROOT))
             .field("index", index);
         if (index) {
-<<<<<<< HEAD
-            mapping.field(
-                "similarity",
-                similarity.name().toLowerCase(Locale.ROOT)
-            );
-=======
             mapping.field("similarity", similarity.name().toLowerCase(Locale.ROOT));
->>>>>>> 7d2625ce
         }
         if (indexType != null) {
             mapping.startObject("index_options").field("type", indexType).endObject();

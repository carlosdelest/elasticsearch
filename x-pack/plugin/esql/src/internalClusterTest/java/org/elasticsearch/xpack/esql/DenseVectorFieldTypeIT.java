/*
 * Copyright Elasticsearch B.V. and/or licensed to Elasticsearch B.V. under one
 * or more contributor license agreements. Licensed under the Elastic License
 * 2.0; you may not use this file except in compliance with the Elastic License
 * 2.0.
 */

package org.elasticsearch.xpack.esql;

import com.carrotsearch.randomizedtesting.annotations.Name;
import com.carrotsearch.randomizedtesting.annotations.ParametersFactory;

import org.elasticsearch.action.index.IndexRequestBuilder;
import org.elasticsearch.cluster.metadata.IndexMetadata;
import org.elasticsearch.common.settings.Settings;
import org.elasticsearch.index.mapper.vectors.DenseVectorFieldMapper;
import org.elasticsearch.index.mapper.vectors.DenseVectorFieldMapper.ElementType;
import org.elasticsearch.script.field.vectors.DenseVector;
import org.elasticsearch.xcontent.XContentBuilder;
import org.elasticsearch.xcontent.XContentFactory;
import org.elasticsearch.xpack.esql.action.AbstractEsqlIntegTestCase;
import org.elasticsearch.xpack.esql.action.EsqlCapabilities;
import org.junit.Before;

import java.io.IOException;
import java.util.ArrayList;
import java.util.HashMap;
import java.util.List;
import java.util.Locale;
import java.util.Map;
import java.util.Set;
import java.util.function.Function;
import java.util.function.Supplier;

import static org.elasticsearch.index.IndexSettings.INDEX_MAPPER_SOURCE_MODE_SETTING;
import static org.elasticsearch.index.mapper.SourceFieldMapper.Mode.SYNTHETIC;
import static org.elasticsearch.test.hamcrest.ElasticsearchAssertions.assertAcked;

public class DenseVectorFieldTypeIT extends AbstractEsqlIntegTestCase {

    public static final Set<String> ALL_DENSE_VECTOR_INDEX_TYPES = Set.of(
        "int8_hnsw",
        "hnsw",
        "int4_hnsw",
        "bbq_hnsw",
        "int8_flat",
        "int4_flat",
        "bbq_flat",
        "flat"
    );
    public static final Set<String> NON_QUANTIZED_DENSE_VECTOR_INDEX_TYPES = Set.of("hnsw", "flat");
    public static final float DELTA = 1e-7F;

    private final ElementType elementType;
    private final DenseVectorFieldMapper.VectorSimilarity similarity;
    private final boolean synthetic;
    private final String indexType;
    private final boolean index;

    @ParametersFactory
    public static Iterable<Object[]> parameters() throws Exception {
        List<Object[]> params = new ArrayList<>();
        // Indexed field types
        Supplier<ElementType> elementTypeProvider = () -> randomFrom(ElementType.FLOAT, ElementType.BYTE);
        Function<ElementType, String> indexTypeProvider = e -> e == ElementType.FLOAT
            ? randomFrom(ALL_DENSE_VECTOR_INDEX_TYPES)
            : randomFrom(NON_QUANTIZED_DENSE_VECTOR_INDEX_TYPES);
        Supplier<DenseVectorFieldMapper.VectorSimilarity> vectorSimilarityProvider = () -> randomFrom(
            DenseVectorFieldMapper.VectorSimilarity.DOT_PRODUCT,
            DenseVectorFieldMapper.VectorSimilarity.L2_NORM,
            DenseVectorFieldMapper.VectorSimilarity.MAX_INNER_PRODUCT
        );
        params.add(new Object[] { elementTypeProvider, indexTypeProvider, vectorSimilarityProvider, true, false });
        // No indexing
        params.add(new Object[] { elementTypeProvider, null, null, false, false });
        // No indexing, synthetic source
        params.add(new Object[] { elementTypeProvider, null, null, false, true });
        return params;
    }

    public DenseVectorFieldTypeIT(
        @Name("elementType") Supplier<ElementType> elementTypeProvider,
        @Name("indexType") Function<ElementType, String> indexTypeProvider,
        @Name("similarity") Supplier<DenseVectorFieldMapper.VectorSimilarity> similarityProvider,
        @Name("index") boolean index,
        @Name("synthetic") boolean synthetic
    ) {
        this.elementType = elementTypeProvider.get();
        this.indexType = indexTypeProvider == null ? null : indexTypeProvider.apply(this.elementType);
        this.similarity = similarityProvider == null ? null : similarityProvider.get();
        this.index = index;
        this.synthetic = synthetic;
    }

    private final Map<Integer, List<Number>> indexedVectors = new HashMap<>();

    public void testRetrieveFieldType() {
        var query = """
            FROM test
            """;

        try (var resp = run(query)) {
            assertColumnNames(resp.columns(), List.of("id", "vector"));
            assertColumnTypes(resp.columns(), List.of("integer", "dense_vector"));
        }
    }

    @SuppressWarnings("unchecked")
    public void testRetrieveTopNDenseVectorFieldData() {
        var query = """
                FROM test
                | KEEP id, vector
                | SORT id ASC
            """;

        try (var resp = run(query)) {
            List<List<Object>> valuesList = EsqlTestUtils.getValuesList(resp);
            indexedVectors.forEach((id, expectedVector) -> {
                var values = valuesList.get(id);
                assertEquals(id, values.get(0));
                List<Number> actualVector = (List<Number>) values.get(1);
                if (expectedVector == null) {
                    assertNull(actualVector);
                } else {
                    assertNotNull(actualVector);
                    assertEquals(expectedVector.size(), actualVector.size());
                    for (int i = 0; i < expectedVector.size(); i++) {
                        assertEquals(expectedVector.get(i).floatValue(), actualVector.get(i).floatValue(), DELTA);
                    }
                }
            });
        }
    }

    @SuppressWarnings("unchecked")
    public void testRetrieveDenseVectorFieldData() {
        var query = """
            FROM test
            | KEEP id, vector
            """;

<<<<<<< HEAD
=======
        indexedVectors.forEach((i, v) -> { System.out.println("ID: " + i + ", Vector: " + v); });

>>>>>>> 08a3c5c5
        try (var resp = run(query)) {
            List<List<Object>> valuesList = EsqlTestUtils.getValuesList(resp);
            assertEquals(valuesList.size(), indexedVectors.size());
            // print all values for debugging
            valuesList.forEach(value -> {
                assertEquals(2, value.size());
                Integer id = (Integer) value.get(0);
                List<Number> expectedVector = indexedVectors.get(id);
                List<Number> actualVector = (List<Number>) value.get(1);
                if (expectedVector == null) {
                    assertNull(actualVector);
                } else {
                    assertNotNull(actualVector);
                    assertEquals(expectedVector.size(), actualVector.size());
                    for (int i = 0; i < actualVector.size(); i++) {
                        assertEquals(
                            "Actual: " + actualVector + "; expected: " + expectedVector,
                            expectedVector.get(i).floatValue(),
                            actualVector.get(i).floatValue(),
                            DELTA
                        );
                    }
                }
            });
        }
    }

    public void testNonIndexedDenseVectorField() throws IOException {
        createIndexWithDenseVector("no_dense_vectors");

        int numDocs = randomIntBetween(10, 100);
        IndexRequestBuilder[] docs = new IndexRequestBuilder[numDocs];
        for (int i = 0; i < numDocs; i++) {
            docs[i] = prepareIndex("no_dense_vectors").setId("" + i).setSource("id", String.valueOf(i));
        }

        indexRandom(true, docs);

        var query = """
            FROM no_dense_vectors
            | KEEP id, vector
            """;

        try (var resp = run(query)) {
            List<List<Object>> valuesList = EsqlTestUtils.getValuesList(resp);
            assertEquals(numDocs, valuesList.size());
            valuesList.forEach(value -> {
                assertEquals(2, value.size());
                Integer id = (Integer) value.get(0);
                assertNotNull(id);
                Object vector = value.get(1);
                assertNull(vector);
            });
        }
    }

    @Before
    public void setup() throws IOException {
        assumeTrue("Dense vector type is disabled", EsqlCapabilities.Cap.DENSE_VECTOR_FIELD_TYPE.isEnabled());

        createIndexWithDenseVector("test");

        int numDims = randomIntBetween(32, 64) * 2; // min 64, even number
        int numDocs = randomIntBetween(10, 100);
        IndexRequestBuilder[] docs = new IndexRequestBuilder[numDocs];
        for (int i = 0; i < numDocs; i++) {
            List<Number> vector = new ArrayList<>(numDims);
            if (rarely()) {
                docs[i] = prepareIndex("test").setId("" + i).setSource("id", String.valueOf(i));
                indexedVectors.put(i, null);
            } else {
                for (int j = 0; j < numDims; j++) {
                    switch (elementType) {
                        case FLOAT -> vector.add(randomFloatBetween(0F, 1F, true));
                        case BYTE -> vector.add((byte) (randomFloatBetween(0F, 1F, true) * 127.0f));
                        default -> throw new IllegalArgumentException("Unexpected element type: " + elementType);
                    }
                }
                if ((elementType == ElementType.FLOAT) && (similarity == DenseVectorFieldMapper.VectorSimilarity.DOT_PRODUCT || rarely())) {
                    // Normalize the vector
                    float magnitude = DenseVector.getMagnitude(vector);
                    vector.replaceAll(number -> number.floatValue() / magnitude);
                }
                if (vector.stream().allMatch(v -> v.floatValue() == 0.0f)) {
                    // Avoid zero vectors
                    vector.set(randomIntBetween(0, numDims - 1), 1.0f);
                }
                docs[i] = prepareIndex("test").setId("" + i).setSource("id", String.valueOf(i), "vector", vector);
                indexedVectors.put(i, vector);
            }
        }

        indexRandom(true, docs);
    }

    private void createIndexWithDenseVector(String indexName) throws IOException {
        var client = client().admin().indices();
        XContentBuilder mapping = XContentFactory.jsonBuilder()
            .startObject()
            .startObject("properties")
            .startObject("id")
            .field("type", "integer")
            .endObject()
            .startObject("vector")
            .field("type", "dense_vector")
            .field("element_type", elementType.toString().toLowerCase(Locale.ROOT))
            .field("index", index);
        if (index) {
            mapping.field("similarity", similarity.name().toLowerCase(Locale.ROOT));
        }
        if (indexType != null) {
            mapping.startObject("index_options").field("type", indexType).endObject();
        }
        mapping.endObject().endObject().endObject();
        Settings.Builder settingsBuilder = Settings.builder()
            .put(IndexMetadata.SETTING_NUMBER_OF_REPLICAS, 0)
            .put(IndexMetadata.SETTING_NUMBER_OF_SHARDS, randomIntBetween(1, 5));
        if (synthetic) {
            settingsBuilder.put(INDEX_MAPPER_SOURCE_MODE_SETTING.getKey(), SYNTHETIC);
        }

        var createRequest = client.prepareCreate(indexName)
            .setSettings(Settings.builder().put("index.number_of_shards", 1))
            .setMapping(mapping)
            .setSettings(settingsBuilder.build());
        assertAcked(createRequest);
    }
}<|MERGE_RESOLUTION|>--- conflicted
+++ resolved
@@ -139,11 +139,6 @@
             | KEEP id, vector
             """;
 
-<<<<<<< HEAD
-=======
-        indexedVectors.forEach((i, v) -> { System.out.println("ID: " + i + ", Vector: " + v); });
-
->>>>>>> 08a3c5c5
         try (var resp = run(query)) {
             List<List<Object>> valuesList = EsqlTestUtils.getValuesList(resp);
             assertEquals(valuesList.size(), indexedVectors.size());
@@ -227,10 +222,6 @@
                     float magnitude = DenseVector.getMagnitude(vector);
                     vector.replaceAll(number -> number.floatValue() / magnitude);
                 }
-                if (vector.stream().allMatch(v -> v.floatValue() == 0.0f)) {
-                    // Avoid zero vectors
-                    vector.set(randomIntBetween(0, numDims - 1), 1.0f);
-                }
                 docs[i] = prepareIndex("test").setId("" + i).setSource("id", String.valueOf(i), "vector", vector);
                 indexedVectors.put(i, vector);
             }

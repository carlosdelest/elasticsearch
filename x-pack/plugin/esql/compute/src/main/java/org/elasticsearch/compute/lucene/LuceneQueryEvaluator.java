/*
 * Copyright Elasticsearch B.V. and/or licensed to Elasticsearch B.V. under one
 * or more contributor license agreements. Licensed under the Elastic License
 * 2.0; you may not use this file except in compliance with the Elastic License
 * 2.0.
 */

package org.elasticsearch.compute.lucene;

import org.apache.lucene.index.LeafReaderContext;
import org.apache.lucene.search.BulkScorer;
import org.apache.lucene.search.IndexSearcher;
import org.apache.lucene.search.LeafCollector;
import org.apache.lucene.search.Query;
import org.apache.lucene.search.Scorable;
import org.apache.lucene.search.ScoreMode;
import org.apache.lucene.search.Scorer;
import org.apache.lucene.search.Weight;
import org.apache.lucene.util.Bits;
import org.elasticsearch.common.CheckedBiConsumer;
import org.elasticsearch.compute.data.Block;
import org.elasticsearch.compute.data.BlockFactory;
import org.elasticsearch.compute.data.DocBlock;
import org.elasticsearch.compute.data.DocVector;
import org.elasticsearch.compute.data.IntVector;
import org.elasticsearch.compute.data.Page;
import org.elasticsearch.compute.data.Vector;
import org.elasticsearch.core.Releasable;
import org.elasticsearch.core.Releasables;

import java.io.IOException;
import java.io.UncheckedIOException;
import java.util.ArrayList;
import java.util.Collections;
import java.util.List;
import java.util.function.Consumer;

/**
 * Base class for evaluating a Lucene query at the compute engine and providing a Block as a result.
 * Subclasses can override methods to decide what type of {@link Block} should be returned, and how to add results to it
 * based on documents on the Page matching the query or not.
 * See {@link LuceneQueryExpressionEvaluator} for an example of how to use this class and {@link LuceneQueryScoreEvaluator} for
 * examples of subclasses that provide different types of scoring results for different ESQL constructs.
 * It's much faster to push queries to the {@link LuceneSourceOperator} or the like, but sometimes this isn't possible. So
 * this class is here to save the day.
 */
public abstract class LuceneQueryEvaluator<T extends Vector.Builder> implements Releasable {

    public record ShardConfig(Query query, IndexSearcher searcher) {}

    private final BlockFactory blockFactory;
    private final ShardConfig[] shards;

    private final List<ShardState> perShardState;

    protected LuceneQueryEvaluator(BlockFactory blockFactory, ShardConfig[] shards) {
<<<<<<< HEAD
        assert shards.length > 0 : "LuceneQueryEvaluator expects shard configs";
=======
        assert shards != null && shards.length > 0 : "LuceneQueryEvaluator requires shard information";
>>>>>>> 49a91373
        this.blockFactory = blockFactory;
        this.shards = shards;
        this.perShardState = new ArrayList<>(Collections.nCopies(shards.length, null));
    }

    public Block executeQuery(Page page) {
        // Lucene based operators retrieve DocVectors as first block
        Block block = page.getBlock(0);
        assert block instanceof DocBlock : "LuceneQueryExpressionEvaluator expects DocBlock as input";
        DocVector docs = (DocVector) block.asVector();
        try {
            if (docs.singleSegmentNonDecreasing()) {
                return evalSingleSegmentNonDecreasing(docs).asBlock();
            } else {
                return evalSlow(docs).asBlock();
            }
        } catch (IOException e) {
            throw new UncheckedIOException(e);
        }
    }

    /**
     * Evaluate {@link DocVector#singleSegmentNonDecreasing()} documents.
     * <p>
     *     ESQL receives documents in DocVector, and they can be in one of two
     *     states. Either the DocVector contains documents from a single segment
     *     non-decreasing order, or it doesn't. that first case is much more like
     *     how Lucene likes to process documents. and it's much more common. So we
     *     optimize for it.
     * <p>
     *     Vectors that are {@link DocVector#singleSegmentNonDecreasing()}
     *     represent many documents from a single Lucene segment. In Elasticsearch
     *     terms that's a segment in a single shard. And the document ids are in
     *     non-decreasing order. Probably just {@code 0, 1, 2, 3, 4, 5...}.
     *     But maybe something like {@code 0, 5, 6, 10, 10, 10}. Both of those are
     *     very like how lucene "natively" processes documents and this optimizes
     *     those accesses.
     * </p>
     * <p>
     *     If the documents are literally {@code 0, 1, ... n} then we use
     *     {@link BulkScorer#score(LeafCollector, Bits, int, int)} which processes
     *     a whole range. This should be quite common in the case where we don't
     *     have deleted documents because that's the order that
     *     {@link LuceneSourceOperator} produces them.
     * </p>
     * <p>
     *     If there are gaps in the sequence we use {@link Scorer} calls to
     *     score the sequence. This'll be less fast but isn't going be particularly
     *     common.
     * </p>
     */
    private Vector evalSingleSegmentNonDecreasing(DocVector docs) throws IOException {
        ShardState shardState = shardState(docs.shards().getInt(0));
        SegmentState segmentState = shardState.segmentState(docs.segments().getInt(0));
        int min = docs.docs().getInt(0);
        int max = docs.docs().getInt(docs.getPositionCount() - 1);
        int length = max - min + 1;
        try (T scoreBuilder = createVectorBuilder(blockFactory, length)) {
            if (length == docs.getPositionCount() && length > 1) {
                return segmentState.scoreDense(scoreBuilder, min, max);
            }
            return segmentState.scoreSparse(scoreBuilder, docs.docs());
        }
    }

    /**
     * Evaluate non-{@link DocVector#singleSegmentNonDecreasing()} documents. See
     * {@link #evalSingleSegmentNonDecreasing} for the meaning of
     * {@link DocVector#singleSegmentNonDecreasing()} and how we can efficiently
     * evaluate those segments.
     * <p>
     *     This processes the worst case blocks of documents. These can be from any
     *     number of shards and any number of segments and in any order. We do this
     *     by iterating the docs in {@code shard ASC, segment ASC, doc ASC} order.
     *     So, that's segment by segment, docs ascending. We build a boolean block
     *     out of that. Then we <strong>sort</strong> that to put the booleans in
     *     the order that the {@link DocVector} came in.
     * </p>
     */
    private Vector evalSlow(DocVector docs) throws IOException {
        int[] map = docs.shardSegmentDocMapForwards();
        // Clear any state flags from the previous run
        int prevShard = -1;
        int prevSegment = -1;
        SegmentState segmentState = null;
        try (T scoreBuilder = createVectorBuilder(blockFactory, docs.getPositionCount())) {
            for (int i = 0; i < docs.getPositionCount(); i++) {
                int shard = docs.shards().getInt(docs.shards().getInt(map[i]));
                int segment = docs.segments().getInt(map[i]);
                if (segmentState == null || prevShard != shard || prevSegment != segment) {
                    segmentState = shardState(shard).segmentState(segment);
                    segmentState.initScorer(docs.docs().getInt(map[i]));
                    prevShard = shard;
                    prevSegment = segment;
                }
                if (segmentState.noMatch) {
                    appendNoMatch(scoreBuilder);
                } else {
                    segmentState.scoreSingleDocWithScorer(scoreBuilder, docs.docs().getInt(map[i]));
                }
            }
            try (Vector outOfOrder = scoreBuilder.build()) {
                return outOfOrder.filter(docs.shardSegmentDocMapBackwards());
            }
        }
    }

    @Override
    public void close() {}

    private ShardState shardState(int shard) throws IOException {
        ShardState shardState = perShardState.get(shard);
        if (shardState != null) {
            return shardState;
        }
        shardState = new ShardState(shards[shard]);
        perShardState.set(shard, shardState);
        return shardState;
    }

    /**
     * Contains shard search related information, like the weight and index searcher
     */
    private class ShardState {
        private final Weight weight;
        private final IndexSearcher searcher;
        private final List<SegmentState> perSegmentState;

        ShardState(ShardConfig config) throws IOException {
            weight = config.searcher.createWeight(config.query, scoreMode(), 1.0f);
            searcher = config.searcher;
            perSegmentState = new ArrayList<>(Collections.nCopies(searcher.getLeafContexts().size(), null));
        }

        SegmentState segmentState(int segment) throws IOException {
            SegmentState segmentState = perSegmentState.get(segment);
            if (segmentState != null) {
                return segmentState;
            }
            segmentState = new SegmentState(weight, searcher.getLeafContexts().get(segment));
            perSegmentState.set(segment, segmentState);
            return segmentState;
        }
    }

    /**
     * Contains segment search related information, like the leaf reader context and bulk scorer
     */
    private class SegmentState {
        private final Weight weight;
        private final LeafReaderContext ctx;

        /**
         * Lazily initialed {@link Scorer} for this. {@code null} here means uninitialized
         * <strong>or</strong> that {@link #noMatch} is true.
         */
        private Scorer scorer;

        /**
         * Thread that initialized the {@link #scorer}.
         */
        private Thread scorerThread;

        /**
         * Lazily initialed {@link BulkScorer} for this. {@code null} here means uninitialized
         * <strong>or</strong> that {@link #noMatch} is true.
         */
        private BulkScorer bulkScorer;

        /**
         * Thread that initialized the {@link #bulkScorer}.
         */
        private Thread bulkScorerThread;

        /**
         * Set to {@code true} if, in the process of building a {@link Scorer} or {@link BulkScorer},
         * the {@link Weight} tells us there aren't any matches.
         */
        private boolean noMatch;

        private SegmentState(Weight weight, LeafReaderContext ctx) {
            this.weight = weight;
            this.ctx = ctx;
        }

        /**
         * Score a range using the {@link BulkScorer}. This should be faster
         * than using {@link #scoreSparse} for dense doc ids.
         */
        Vector scoreDense(T scoreBuilder, int min, int max) throws IOException {
            if (noMatch) {
                return createNoMatchVector(blockFactory, max - min + 1);
            }
            if (bulkScorer == null ||  // The bulkScorer wasn't initialized
                Thread.currentThread() != bulkScorerThread // The bulkScorer was initialized on a different thread
            ) {
                bulkScorerThread = Thread.currentThread();
                bulkScorer = weight.bulkScorer(ctx);
                if (bulkScorer == null) {
                    noMatch = true;
                    return createNoMatchVector(blockFactory, max - min + 1);
                }
            }
            try (
                DenseCollector<T> collector = new DenseCollector<>(
                    min,
                    max,
                    scoreBuilder,
                    LuceneQueryEvaluator.this::appendNoMatch,
                    LuceneQueryEvaluator.this::appendMatch
                )
            ) {
                bulkScorer.score(collector, ctx.reader().getLiveDocs(), min, max + 1);
                return collector.build();
            }
        }

        /**
         * Score a vector of doc ids using {@link Scorer}. If you have a dense range of
         * doc ids it'd be faster to use {@link #scoreDense}.
         */
        Vector scoreSparse(T scoreBuilder, IntVector docs) throws IOException {
            initScorer(docs.getInt(0));
            if (noMatch) {
                return createNoMatchVector(blockFactory, docs.getPositionCount());
            }
            for (int i = 0; i < docs.getPositionCount(); i++) {
                scoreSingleDocWithScorer(scoreBuilder, docs.getInt(i));
            }
            return scoreBuilder.build();
        }

        private void initScorer(int minDocId) throws IOException {
            if (noMatch) {
                return;
            }
            if (scorer == null || // Scorer not initialized
                scorerThread != Thread.currentThread() || // Scorer initialized on a different thread
                scorer.iterator().docID() > minDocId // The previous block came "after" this one
            ) {
                scorerThread = Thread.currentThread();
                scorer = weight.scorer(ctx);
                if (scorer == null) {
                    noMatch = true;
                }
            }
        }

        private void scoreSingleDocWithScorer(T builder, int doc) throws IOException {
            if (scorer.iterator().docID() == doc) {
                appendMatch(builder, scorer);
            } else if (scorer.iterator().docID() > doc) {
                appendNoMatch(builder);
            } else {
                if (scorer.iterator().advance(doc) == doc) {
                    appendMatch(builder, scorer);
                } else {
                    appendNoMatch(builder);
                }
            }
        }
    }

    /**
     * Collects matching information for dense range of doc ids. This assumes that
     * doc ids are sent to {@link LeafCollector#collect(int)} in ascending order
     * which isn't documented, but @jpountz swears is true.
     */
    static class DenseCollector<U extends Vector.Builder> implements LeafCollector, Releasable {
        private final U scoreBuilder;
        private final int max;
        private final Consumer<U> appendNoMatch;
        private final CheckedBiConsumer<U, Scorable, IOException> appendMatch;

        private Scorable scorer;
        int next;

        DenseCollector(
            int min,
            int max,
            U scoreBuilder,
            Consumer<U> appendNoMatch,
            CheckedBiConsumer<U, Scorable, IOException> appendMatch
        ) {
            this.scoreBuilder = scoreBuilder;
            this.max = max;
            next = min;
            this.appendNoMatch = appendNoMatch;
            this.appendMatch = appendMatch;
        }

        @Override
        public void setScorer(Scorable scorable) {
            this.scorer = scorable;
        }

        @Override
        public void collect(int doc) throws IOException {
            while (next++ < doc) {
                appendNoMatch.accept(scoreBuilder);
            }
            appendMatch.accept(scoreBuilder, scorer);
        }

        public Vector build() {
            return scoreBuilder.build();
        }

        @Override
        public void finish() {
            while (next++ <= max) {
                appendNoMatch.accept(scoreBuilder);
            }
        }

        @Override
        public void close() {
            Releasables.closeExpectNoException(scoreBuilder);
        }
    }

    /**
     * Returns the score mode to use on searches
     */
    protected abstract ScoreMode scoreMode();

    /**
     * Creates a vector where all positions correspond to elements that don't match the query
     */
    protected abstract Vector createNoMatchVector(BlockFactory blockFactory, int size);

    /**
     * Creates the corresponding vector builder to store the results of evaluating the query
     */
    protected abstract T createVectorBuilder(BlockFactory blockFactory, int size);

    /**
     * Appends a matching result to a builder created by @link createVectorBuilder}
     */
    protected abstract void appendMatch(T builder, Scorable scorer) throws IOException;

    /**
     * Appends a non matching result to a builder created by @link createVectorBuilder}
     */
    protected abstract void appendNoMatch(T builder);

}<|MERGE_RESOLUTION|>--- conflicted
+++ resolved
@@ -54,11 +54,7 @@
     private final List<ShardState> perShardState;
 
     protected LuceneQueryEvaluator(BlockFactory blockFactory, ShardConfig[] shards) {
-<<<<<<< HEAD
-        assert shards.length > 0 : "LuceneQueryEvaluator expects shard configs";
-=======
         assert shards != null && shards.length > 0 : "LuceneQueryEvaluator requires shard information";
->>>>>>> 49a91373
         this.blockFactory = blockFactory;
         this.shards = shards;
         this.perShardState = new ArrayList<>(Collections.nCopies(shards.length, null));

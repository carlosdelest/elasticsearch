--- conflicted
+++ resolved
@@ -38,10 +38,7 @@
 import org.elasticsearch.index.reindex.DeleteByQueryRequest;
 import org.elasticsearch.indices.SystemIndexDescriptor;
 import org.elasticsearch.rest.RestStatus;
-<<<<<<< HEAD
-=======
 import org.elasticsearch.search.SearchHit;
->>>>>>> bd29706a
 import org.elasticsearch.search.aggregations.BucketOrder;
 import org.elasticsearch.search.aggregations.bucket.terms.Terms;
 import org.elasticsearch.search.aggregations.bucket.terms.TermsAggregationBuilder;
@@ -181,7 +178,6 @@
             .addSort("id", SortOrder.ASC)
             .setPreference(Preference.LOCAL.type())
             .setTrackTotalHits(true)
-<<<<<<< HEAD
             .execute(new DelegatingIndexNotFoundActionListener<>(synonymSetId, listener, (l, searchResponse) -> {
                 final long totalSynonymRules = searchResponse.getHits().getTotalHits().value;
                 if (totalSynonymRules == 0) {
@@ -190,29 +186,13 @@
                 }
                 final SynonymRule[] synonymRules = Arrays.stream(searchResponse.getHits().getHits())
                     .map(hit -> sourceMapToSynonymRule(hit.getSourceAsMap()))
-=======
-            .execute(new DelegatingIndexNotFoundActionListener<>(resourceName, listener, (l, searchResponse) -> {
-                final long totalSynonymRules = searchResponse.getHits().getTotalHits().value;
-                if (totalSynonymRules == 0) {
-                    l.onFailure(new ResourceNotFoundException("Synonym set [" + resourceName + "] not found"));
-                    return;
-                }
-                final SynonymRule[] synonymRules = Arrays.stream(searchResponse.getHits().getHits())
-                    .map(SynonymsManagementAPIService::hitToSynonymRule)
->>>>>>> bd29706a
                     .toArray(SynonymRule[]::new);
                 l.onResponse(new PagedResult<>(totalSynonymRules, synonymRules));
             }));
     }
 
-<<<<<<< HEAD
     private static SynonymRule sourceMapToSynonymRule(Map<String, Object> docSourceAsMap) {
         return new SynonymRule((String) docSourceAsMap.get(SYNONYM_RULE_ID_FIELD), (String) docSourceAsMap.get(SYNONYMS_FIELD));
-=======
-    private static SynonymRule hitToSynonymRule(SearchHit hit) {
-        Map<String, Object> sourceAsMap = hit.getSourceAsMap();
-        return new SynonymRule((String) sourceAsMap.get(SYNONYM_RULE_ID_FIELD), (String) sourceAsMap.get(SYNONYMS_FIELD));
->>>>>>> bd29706a
     }
 
     public void putSynonymsSet(
@@ -260,19 +240,6 @@
         }));
     }
 
-<<<<<<< HEAD
-    public void putSynonymRule(String synonymSetId, SynonymRule synonymRule, ActionListener<UpdateSynonymsResult> listener) {
-        checkSynonymSetExists(synonymSetId, listener.delegateFailure((l1, obj) -> {
-            try {
-                IndexRequest indexRequest = createSynonymRuleIndexRequest(synonymSetId, synonymRule).setRefreshPolicy(
-                    WriteRequest.RefreshPolicy.IMMEDIATE
-                );
-                client.index(indexRequest, l1.delegateFailure((l2, indexResponse) -> {
-                    UpdateSynonymsResult result = indexResponse.status() == RestStatus.CREATED
-                        ? UpdateSynonymsResult.CREATED
-                        : UpdateSynonymsResult.UPDATED;
-                    l2.onResponse(result);
-=======
     public void putSynonymRule(
         String synonymsSetId,
         SynonymRule synonymRule,
@@ -289,7 +256,6 @@
                         : UpdateSynonymsResultStatus.UPDATED;
 
                     reloadAnalyzers(l2, updateStatus);
->>>>>>> bd29706a
                 }));
             } catch (IOException e) {
                 l1.onFailure(e);
@@ -297,7 +263,6 @@
         }));
     }
 
-<<<<<<< HEAD
     public void getSynonymRule(String synonymSetId, String synonymRuleId, ActionListener<SynonymRule> listener) {
         checkSynonymSetExists(
             synonymSetId,
@@ -314,8 +279,6 @@
         );
     }
 
-=======
->>>>>>> bd29706a
     private static IndexRequest createSynonymRuleIndexRequest(String synonymsSetId, SynonymRule synonymRule) throws IOException {
         try (XContentBuilder builder = XContentFactory.jsonBuilder()) {
             builder.startObject();
@@ -326,23 +289,6 @@
             }
             builder.endObject();
 
-<<<<<<< HEAD
-            return new IndexRequest(SYNONYMS_ALIAS_NAME).id(internalSynonymRuleId(synonymsSetId, synonymRule.id()))
-                .opType(DocWriteRequest.OpType.INDEX)
-                .source(builder)
-                .id(internalSynonymRuleId(synonymsSetId, synonymRule.id()));
-        }
-    }
-
-    private <T> void checkSynonymSetExists(String synonymSetId, ActionListener<T> listener) {
-        client.prepareSearch(SYNONYMS_ALIAS_NAME)
-            .setQuery(QueryBuilders.termQuery(SYNONYMS_SET_FIELD, synonymSetId))
-            .setSize(1)
-            .setPreference(Preference.LOCAL.type())
-            .execute(new DelegatingIndexNotFoundActionListener<>(synonymSetId, listener, (l, searchResponse) -> {
-                if (searchResponse.getHits().getTotalHits().value == 0) {
-                    l.onFailure(new ResourceNotFoundException("Synonym set [" + synonymSetId + "] not found"));
-=======
             return new IndexRequest(SYNONYMS_ALIAS_NAME).id(internalSynonymRuleId(synonymsSetId, synonymRule))
                 .opType(DocWriteRequest.OpType.INDEX)
                 .source(builder)
@@ -358,7 +304,6 @@
             .execute(new DelegatingIndexNotFoundActionListener<>(synonymsSetId, listener, (l, searchResponse) -> {
                 if (searchResponse.getHits().getTotalHits().value == 0) {
                     l.onFailure(new ResourceNotFoundException("Synonym set [" + synonymsSetId + "] not found"));
->>>>>>> bd29706a
                     return;
                 }
                 l.onResponse(null);
@@ -412,21 +357,12 @@
 
     // Retrieves the internal synonym rule ID to store it in the index. As the same synonym rule ID
     // can be used in different synonym sets, we prefix the ID with the synonym set to avoid collisions
-<<<<<<< HEAD
-    private static String internalSynonymRuleId(String synonymSetId, String synonymRuleId) {
-        String ruleId = synonymRuleId;
-        if (ruleId == null) {
-            ruleId = UUIDs.base64UUID();
-        }
-        final String id = synonymSetId + SYNONYM_RULE_ID_SEPARATOR + ruleId;
-=======
     private static String internalSynonymRuleId(String synonymsSetId, SynonymRule synonymRule) {
         String synonymRuleId = synonymRule.id();
         if (synonymRuleId == null) {
             synonymRuleId = UUIDs.base64UUID();
         }
         final String id = synonymsSetId + SYNONYM_RULE_ID_SEPARATOR + synonymRuleId;
->>>>>>> bd29706a
         return id;
     }
 
@@ -443,11 +379,8 @@
         UPDATED
     }
 
-<<<<<<< HEAD
-=======
     public record SynonymsReloadResult<T>(T synonymsOperationResult, ReloadAnalyzersResponse reloadAnalyzersResponse) {}
 
->>>>>>> bd29706a
     // Listeners that checks failures for IndexNotFoundException, and transforms them in ResourceNotFoundException,
     // invoking onFailure on the delegate listener
     static class DelegatingIndexNotFoundActionListener<T, R> extends DelegatingActionListener<T, R> {

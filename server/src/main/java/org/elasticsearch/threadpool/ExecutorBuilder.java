--- conflicted
+++ resolved
@@ -13,7 +13,6 @@
 import org.elasticsearch.common.settings.Settings;
 import org.elasticsearch.common.util.concurrent.EsExecutors;
 import org.elasticsearch.common.util.concurrent.ThreadContext;
-import org.elasticsearch.indices.ExecutorNames;
 
 import java.util.List;
 
@@ -25,20 +24,11 @@
 public abstract class ExecutorBuilder<U extends ExecutorBuilder.ExecutorSettings> {
 
     private final String name;
-<<<<<<< HEAD
-    private final boolean isSystem;
-=======
     private final boolean isSystemThread;
->>>>>>> 78ccd2a4
 
     public ExecutorBuilder(String name, boolean isSystemThread) {
         this.name = name;
-<<<<<<< HEAD
-        this.isSystem = ExecutorNames.CRITICAL_SYSTEM_INDEX_THREAD_POOLS.contains(name)
-            || ExecutorNames.DEFAULT_SYSTEM_INDEX_THREAD_POOLS.contains(name);
-=======
         this.isSystemThread = isSystemThread;
->>>>>>> 78ccd2a4
     }
 
     protected String name() {
@@ -102,12 +92,7 @@
 
     }
 
-<<<<<<< HEAD
-    public boolean isSystem() {
-        return isSystem;
-=======
     public boolean isSystemThread() {
         return isSystemThread;
->>>>>>> 78ccd2a4
     }
 }
--- conflicted
+++ resolved
@@ -44,11 +44,8 @@
     private static final String RANK_VECTORS_SCRIPT_MAX_SIM = "rank_vectors_script_max_sim_with_bugfix";
 
     private static final String RANDOM_SAMPLER_WITH_SCORED_SUBAGGS = "random_sampler_with_scored_subaggs";
-<<<<<<< HEAD
+    private static final String OPTIMIZED_SCALAR_QUANTIZATION_BBQ = "optimized_scalar_quantization_bbq";
     private static final String KNN_QUANTIZED_VECTOR_RESCORE = "knn_quantized_vector_rescore";
-=======
-    private static final String OPTIMIZED_SCALAR_QUANTIZATION_BBQ = "optimized_scalar_quantization_bbq";
->>>>>>> eb59b989
 
     public static final Set<String> CAPABILITIES;
     static {
@@ -60,19 +57,12 @@
         capabilities.add(TRANSFORM_RANK_RRF_TO_RETRIEVER);
         capabilities.add(NESTED_RETRIEVER_INNER_HITS_SUPPORT);
         capabilities.add(RANDOM_SAMPLER_WITH_SCORED_SUBAGGS);
-<<<<<<< HEAD
+        capabilities.add(OPTIMIZED_SCALAR_QUANTIZATION_BBQ);
         capabilities.add(KNN_QUANTIZED_VECTOR_RESCORE);
-        if (MultiDenseVectorFieldMapper.FEATURE_FLAG.isEnabled()) {
-            capabilities.add(MULTI_DENSE_VECTOR_FIELD_MAPPER);
-            capabilities.add(MULTI_DENSE_VECTOR_SCRIPT_ACCESS);
-            capabilities.add(MULTI_DENSE_VECTOR_SCRIPT_MAX_SIM);
-=======
-        capabilities.add(OPTIMIZED_SCALAR_QUANTIZATION_BBQ);
         if (RankVectorsFieldMapper.FEATURE_FLAG.isEnabled()) {
             capabilities.add(RANK_VECTORS_FIELD_MAPPER);
             capabilities.add(RANK_VECTORS_SCRIPT_ACCESS);
             capabilities.add(RANK_VECTORS_SCRIPT_MAX_SIM);
->>>>>>> eb59b989
         }
         if (Build.current().isSnapshot()) {
             capabilities.add(KQL_QUERY_SUPPORTED);

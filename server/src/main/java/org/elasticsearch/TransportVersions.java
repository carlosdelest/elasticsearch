--- conflicted
+++ resolved
@@ -182,13 +182,10 @@
     public static final TransportVersion SIMULATE_MAPPING_ADDITION = def(8_777_00_0);
     public static final TransportVersion INTRODUCE_ALL_APPLICABLE_SELECTOR = def(8_778_00_0);
     public static final TransportVersion INDEX_MODE_LOOKUP = def(8_779_00_0);
-<<<<<<< HEAD
-    public static final TransportVersion MATCH_OPERATOR_FUZZINESS_BOOSTING = def(8_780_00_0);
-=======
     public static final TransportVersion INDEX_REQUEST_REMOVE_METERING = def(8_780_00_0);
     public static final TransportVersion CPU_STAT_STRING_PARSING = def(8_781_00_0);
     public static final TransportVersion QUERY_RULES_RETRIEVER = def(8_782_00_0);
->>>>>>> 61829213
+    public static final TransportVersion MATCH_OPERATOR_FUZZINESS_BOOSTING = def(8_783_00_0);
 
     /*
      * STOP! READ THIS FIRST! No, really,

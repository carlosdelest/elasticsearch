--- conflicted
+++ resolved
@@ -2000,16 +2000,23 @@
 
     public void testInvalidMapOption() {
         assumeTrue("MapExpression require snapshot build", EsqlCapabilities.Cap.OPTIONAL_NAMED_ARGUMENT_MAP_FOR_FUNCTION.isEnabled());
-<<<<<<< HEAD
-=======
         // invalid key
->>>>>>> cbb7c24a
         assertEquals(
             "1:22: Invalid option key in [log_with_base_in_map(languages, {\"base\":2.0, \"invalidOption\":true})], "
                 + "expected base but got [\"invalidOption\"]",
             error("FROM test | EVAL l = log_with_base_in_map(languages, {\"base\":2.0, \"invalidOption\":true})")
         );
-<<<<<<< HEAD
+        // key is case-sensitive
+        assertEquals(
+            "1:22: Invalid option key in [log_with_base_in_map(languages, {\"Base\":2.0})], " + "expected base but got [\"Base\"]",
+            error("FROM test | EVAL l = log_with_base_in_map(languages, {\"Base\":2.0})")
+        );
+        // invalid value
+        assertEquals(
+            "1:22: Invalid option value in [log_with_base_in_map(languages, {\"base\":\"invalid\"})], "
+                + "expected a numeric number but got [invalid]",
+            error("FROM test | EVAL l = log_with_base_in_map(languages, {\"base\":\"invalid\"})")
+        );
     }
 
     public void testMatchOptions() {
@@ -2083,18 +2090,6 @@
             containsString(
                 "1:19: Invalid option [unknown_option] in [match(first_name, \"Jean\", {\"unknown_option\": true})]," + " expected one of "
             )
-=======
-        // key is case-sensitive
-        assertEquals(
-            "1:22: Invalid option key in [log_with_base_in_map(languages, {\"Base\":2.0})], " + "expected base but got [\"Base\"]",
-            error("FROM test | EVAL l = log_with_base_in_map(languages, {\"Base\":2.0})")
-        );
-        // invalid value
-        assertEquals(
-            "1:22: Invalid option value in [log_with_base_in_map(languages, {\"base\":\"invalid\"})], "
-                + "expected a numeric number but got [invalid]",
-            error("FROM test | EVAL l = log_with_base_in_map(languages, {\"base\":\"invalid\"})")
->>>>>>> cbb7c24a
         );
     }
 

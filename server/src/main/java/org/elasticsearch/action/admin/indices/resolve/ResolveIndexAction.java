/*
 * Copyright Elasticsearch B.V. and/or licensed to Elasticsearch B.V. under one
 * or more contributor license agreements. Licensed under the "Elastic License
 * 2.0", the "GNU Affero General Public License v3.0 only", and the "Server Side
 * Public License v 1"; you may not use this file except in compliance with, at
 * your election, the "Elastic License 2.0", the "GNU Affero General Public
 * License v3.0 only", or the "Server Side Public License, v 1".
 */

package org.elasticsearch.action.admin.indices.resolve;

import org.elasticsearch.action.ActionListener;
import org.elasticsearch.action.ActionRequest;
import org.elasticsearch.action.ActionRequestValidationException;
import org.elasticsearch.action.ActionResponse;
import org.elasticsearch.action.ActionType;
import org.elasticsearch.action.IndicesRequest;
import org.elasticsearch.action.OriginalIndices;
import org.elasticsearch.action.RemoteClusterActionType;
import org.elasticsearch.action.support.ActionFilters;
import org.elasticsearch.action.support.HandledTransportAction;
import org.elasticsearch.action.support.IndicesOptions;
import org.elasticsearch.cluster.ProjectState;
import org.elasticsearch.cluster.metadata.DataStream;
import org.elasticsearch.cluster.metadata.IndexAbstraction;
import org.elasticsearch.cluster.metadata.IndexMetadata;
import org.elasticsearch.cluster.metadata.IndexNameExpressionResolver;
import org.elasticsearch.cluster.metadata.IndexNameExpressionResolver.ResolvedExpression;
import org.elasticsearch.cluster.metadata.Metadata;
import org.elasticsearch.cluster.project.ProjectResolver;
import org.elasticsearch.cluster.service.ClusterService;
import org.elasticsearch.common.Strings;
import org.elasticsearch.common.io.stream.StreamInput;
import org.elasticsearch.common.io.stream.StreamOutput;
import org.elasticsearch.common.io.stream.Writeable;
import org.elasticsearch.common.regex.Regex;
import org.elasticsearch.common.util.concurrent.CountDown;
import org.elasticsearch.common.util.concurrent.EsExecutors;
import org.elasticsearch.core.Nullable;
import org.elasticsearch.index.Index;
import org.elasticsearch.injection.guice.Inject;
import org.elasticsearch.search.SearchService;
import org.elasticsearch.tasks.Task;
import org.elasticsearch.transport.RemoteClusterAware;
import org.elasticsearch.transport.RemoteClusterService;
import org.elasticsearch.transport.TransportService;
import org.elasticsearch.xcontent.ParseField;
import org.elasticsearch.xcontent.ToXContentObject;
import org.elasticsearch.xcontent.XContentBuilder;

import java.io.IOException;
import java.util.ArrayList;
import java.util.Arrays;
import java.util.Collections;
import java.util.Comparator;
import java.util.List;
import java.util.Locale;
import java.util.Map;
import java.util.Objects;
import java.util.Set;
import java.util.SortedMap;
import java.util.TreeMap;
import java.util.stream.Stream;

import static org.elasticsearch.action.search.TransportSearchHelper.checkCCSVersionCompatibility;

public class ResolveIndexAction extends ActionType<ResolveIndexAction.Response> {

    public static final ResolveIndexAction INSTANCE = new ResolveIndexAction();
    public static final String NAME = "indices:admin/resolve/index";
    public static final RemoteClusterActionType<Response> REMOTE_TYPE = new RemoteClusterActionType<>(NAME, Response::new);

    private ResolveIndexAction() {
        super(NAME);
    }

    public static class Request extends ActionRequest implements IndicesRequest.Replaceable {

        public static final IndicesOptions DEFAULT_INDICES_OPTIONS = IndicesOptions.strictExpandOpen();

        private String[] names;
        private IndicesOptions indicesOptions = DEFAULT_INDICES_OPTIONS;

        public Request(String[] names) {
            this.names = names;
        }

        public Request(String[] names, IndicesOptions indicesOptions) {
            this.names = names;
            this.indicesOptions = indicesOptions;
        }

        @Override
        public ActionRequestValidationException validate() {
            return null;
        }

        public Request(StreamInput in) throws IOException {
            super(in);
            this.names = in.readStringArray();
            this.indicesOptions = IndicesOptions.readIndicesOptions(in);
        }

        @Override
        public void writeTo(StreamOutput out) throws IOException {
            super.writeTo(out);
            out.writeStringArray(names);
            indicesOptions.writeIndicesOptions(out);
        }

        @Override
        public boolean equals(Object o) {
            if (this == o) return true;
            if (o == null || getClass() != o.getClass()) return false;
            Request request = (Request) o;
            return Arrays.equals(names, request.names);
        }

        @Override
        public int hashCode() {
            return Arrays.hashCode(names);
        }

        @Override
        public String[] indices() {
            return names;
        }

        @Override
        public IndicesOptions indicesOptions() {
            return indicesOptions;
        }

        @Override
        public IndicesRequest indices(String... indices) {
            this.names = indices;
            return this;
        }

        @Override
        public boolean allowsRemoteIndices() {
            return true;
        }

        @Override
        public boolean includeDataStreams() {
            // request must allow data streams because the index name expression resolver for the action handler assumes it
            return true;
        }
    }

    public static class ResolvedIndexAbstraction {

        static final ParseField NAME_FIELD = new ParseField("name");

        private String name;

        ResolvedIndexAbstraction() {}

        ResolvedIndexAbstraction(String name) {
            this.name = name;
        }

        protected void setName(String name) {
            this.name = name;
        }

        public String getName() {
            return name;
        }
    }

    public static class ResolvedIndex extends ResolvedIndexAbstraction implements Writeable, ToXContentObject {

        static final ParseField ALIASES_FIELD = new ParseField("aliases");
        static final ParseField ATTRIBUTES_FIELD = new ParseField("attributes");
        static final ParseField DATA_STREAM_FIELD = new ParseField("data_stream");

        private final String[] aliases;
        private final String[] attributes;
        private final String dataStream;

        ResolvedIndex(StreamInput in) throws IOException {
            setName(in.readString());
            this.aliases = in.readStringArray();
            this.attributes = in.readStringArray();
            this.dataStream = in.readOptionalString();
        }

        ResolvedIndex(String name, String[] aliases, String[] attributes, @Nullable String dataStream) {
            super(name);
            this.aliases = aliases;
            this.attributes = attributes;
            this.dataStream = dataStream;
        }

        public ResolvedIndex copy(String newName) {
            return new ResolvedIndex(newName, aliases, attributes, dataStream);
        }

        public String[] getAliases() {
            return aliases;
        }

        public String[] getAttributes() {
            return attributes;
        }

        public String getDataStream() {
            return dataStream;
        }

        @Override
        public void writeTo(StreamOutput out) throws IOException {
            out.writeString(getName());
            out.writeStringArray(aliases);
            out.writeStringArray(attributes);
            out.writeOptionalString(dataStream);
        }

        @Override
        public XContentBuilder toXContent(XContentBuilder builder, Params params) throws IOException {
            builder.startObject();
            builder.field(NAME_FIELD.getPreferredName(), getName());
            if (aliases.length > 0) {
                builder.array(ALIASES_FIELD.getPreferredName(), aliases);
            }
            builder.array(ATTRIBUTES_FIELD.getPreferredName(), attributes);
            if (Strings.isNullOrEmpty(dataStream) == false) {
                builder.field(DATA_STREAM_FIELD.getPreferredName(), dataStream);
            }
            builder.endObject();
            return builder;
        }

        @Override
        public boolean equals(Object o) {
            if (this == o) return true;
            if (o == null || getClass() != o.getClass()) return false;
            ResolvedIndex index = (ResolvedIndex) o;
            return getName().equals(index.getName())
                && Objects.equals(dataStream, index.dataStream)
                && Arrays.equals(aliases, index.aliases)
                && Arrays.equals(attributes, index.attributes);
        }

        @Override
        public int hashCode() {
            int result = Objects.hash(getName(), dataStream);
            result = 31 * result + Arrays.hashCode(aliases);
            result = 31 * result + Arrays.hashCode(attributes);
            return result;
        }
    }

    public static class ResolvedAlias extends ResolvedIndexAbstraction implements Writeable, ToXContentObject {

        static final ParseField INDICES_FIELD = new ParseField("indices");

        private final String[] indices;

        ResolvedAlias(StreamInput in) throws IOException {
            setName(in.readString());
            this.indices = in.readStringArray();
        }

        ResolvedAlias(String name, String[] indices) {
            super(name);
            this.indices = indices;
        }

        public ResolvedAlias copy(String newName) {
            return new ResolvedAlias(newName, indices);
        }

        public String[] getIndices() {
            return indices;
        }

        @Override
        public void writeTo(StreamOutput out) throws IOException {
            out.writeString(getName());
            out.writeStringArray(indices);
        }

        @Override
        public XContentBuilder toXContent(XContentBuilder builder, Params params) throws IOException {
            builder.startObject();
            builder.field(NAME_FIELD.getPreferredName(), getName());
            if (indices.length > 0) {
                builder.array(INDICES_FIELD.getPreferredName(), indices);
            }
            builder.endObject();
            return builder;
        }

        @Override
        public boolean equals(Object o) {
            if (this == o) return true;
            if (o == null || getClass() != o.getClass()) return false;
            ResolvedAlias alias = (ResolvedAlias) o;
            return getName().equals(alias.getName()) && Arrays.equals(indices, alias.indices);
        }

        @Override
        public int hashCode() {
            int result = Objects.hash(getName());
            result = 31 * result + Arrays.hashCode(indices);
            return result;
        }
    }

    public static class ResolvedDataStream extends ResolvedIndexAbstraction implements Writeable, ToXContentObject {

        static final ParseField BACKING_INDICES_FIELD = new ParseField("backing_indices");
        static final ParseField TIMESTAMP_FIELD = new ParseField("timestamp_field");

        private final String[] backingIndices;
        private final String timestampField;

        ResolvedDataStream(StreamInput in) throws IOException {
            setName(in.readString());
            this.backingIndices = in.readStringArray();
            this.timestampField = in.readString();
        }

        ResolvedDataStream(String name, String[] backingIndices, String timestampField) {
            super(name);
            this.backingIndices = backingIndices;
            this.timestampField = timestampField;
        }

        public ResolvedDataStream copy(String newName) {
            return new ResolvedDataStream(newName, backingIndices, timestampField);
        }

        public String[] getBackingIndices() {
            return backingIndices;
        }

        public String getTimestampField() {
            return timestampField;
        }

        @Override
        public void writeTo(StreamOutput out) throws IOException {
            out.writeString(getName());
            out.writeStringArray(backingIndices);
            out.writeString(timestampField);
        }

        @Override
        public XContentBuilder toXContent(XContentBuilder builder, Params params) throws IOException {
            builder.startObject();
            builder.field(NAME_FIELD.getPreferredName(), getName());
            builder.array(BACKING_INDICES_FIELD.getPreferredName(), backingIndices);
            builder.field(TIMESTAMP_FIELD.getPreferredName(), timestampField);
            builder.endObject();
            return builder;
        }

        @Override
        public boolean equals(Object o) {
            if (this == o) return true;
            if (o == null || getClass() != o.getClass()) return false;
            ResolvedDataStream dataStream = (ResolvedDataStream) o;
            return getName().equals(dataStream.getName())
                && timestampField.equals(dataStream.timestampField)
                && Arrays.equals(backingIndices, dataStream.backingIndices);
        }

        @Override
        public int hashCode() {
            int result = Objects.hash(getName(), timestampField);
            result = 31 * result + Arrays.hashCode(backingIndices);
            return result;
        }
    }

    public static class Response extends ActionResponse implements ToXContentObject {

        static final ParseField INDICES_FIELD = new ParseField("indices");
        static final ParseField ALIASES_FIELD = new ParseField("aliases");
        static final ParseField DATA_STREAMS_FIELD = new ParseField("data_streams");

        private final List<ResolvedIndex> indices;
        private final List<ResolvedAlias> aliases;
        private final List<ResolvedDataStream> dataStreams;

        public Response(List<ResolvedIndex> indices, List<ResolvedAlias> aliases, List<ResolvedDataStream> dataStreams) {
            this.indices = indices;
            this.aliases = aliases;
            this.dataStreams = dataStreams;
        }

        public Response(StreamInput in) throws IOException {
            this.indices = in.readCollectionAsList(ResolvedIndex::new);
            this.aliases = in.readCollectionAsList(ResolvedAlias::new);
            this.dataStreams = in.readCollectionAsList(ResolvedDataStream::new);
        }

        public List<ResolvedIndex> getIndices() {
            return indices;
        }

        public List<ResolvedAlias> getAliases() {
            return aliases;
        }

        public List<ResolvedDataStream> getDataStreams() {
            return dataStreams;
        }

        @Override
        public void writeTo(StreamOutput out) throws IOException {
            out.writeCollection(indices);
            out.writeCollection(aliases);
            out.writeCollection(dataStreams);
        }

        @Override
        public XContentBuilder toXContent(XContentBuilder builder, Params params) throws IOException {
            builder.startObject();
            builder.xContentList(INDICES_FIELD.getPreferredName(), indices);
            builder.xContentList(ALIASES_FIELD.getPreferredName(), aliases);
            builder.xContentList(DATA_STREAMS_FIELD.getPreferredName(), dataStreams);
            builder.endObject();
            return builder;
        }

        @Override
        public boolean equals(Object o) {
            if (this == o) return true;
            if (o == null || getClass() != o.getClass()) return false;
            Response response = (Response) o;
            return indices.equals(response.indices) && aliases.equals(response.aliases) && dataStreams.equals(response.dataStreams);
        }

        @Override
        public int hashCode() {
            return Objects.hash(indices, aliases, dataStreams);
        }
    }

    public static class TransportAction extends HandledTransportAction<Request, Response> {

        private final ClusterService clusterService;
        private final RemoteClusterService remoteClusterService;
        private final ProjectResolver projectResolver;
        private final IndexNameExpressionResolver indexNameExpressionResolver;
        private final boolean ccsCheckCompatibility;

        @Inject
        public TransportAction(
            TransportService transportService,
            ClusterService clusterService,
            ActionFilters actionFilters,
            ProjectResolver projectResolver,
            IndexNameExpressionResolver indexNameExpressionResolver
        ) {
            super(NAME, transportService, actionFilters, Request::new, EsExecutors.DIRECT_EXECUTOR_SERVICE);
            this.clusterService = clusterService;
            this.remoteClusterService = transportService.getRemoteClusterService();
            this.projectResolver = projectResolver;
            this.indexNameExpressionResolver = indexNameExpressionResolver;
            this.ccsCheckCompatibility = SearchService.CCS_VERSION_CHECK_SETTING.get(clusterService.getSettings());
        }

        @Override
        protected void doExecute(Task task, Request request, final ActionListener<Response> listener) {
            if (ccsCheckCompatibility) {
                checkCCSVersionCompatibility(request);
            }
            final ProjectState projectState = projectResolver.getProjectState(clusterService.state());
            final Map<String, OriginalIndices> remoteClusterIndices = remoteClusterService.groupIndices(
                request.indicesOptions(),
                request.indices()
            );
            final OriginalIndices localIndices = remoteClusterIndices.remove(RemoteClusterAware.LOCAL_CLUSTER_GROUP_KEY);
            List<ResolvedIndex> indices = new ArrayList<>();
            List<ResolvedAlias> aliases = new ArrayList<>();
            List<ResolvedDataStream> dataStreams = new ArrayList<>();
            resolveIndices(localIndices, projectState, indexNameExpressionResolver, indices, aliases, dataStreams);

            if (remoteClusterIndices.size() > 0) {
                final int remoteRequests = remoteClusterIndices.size();
                final CountDown completionCounter = new CountDown(remoteRequests);
                final SortedMap<String, Response> remoteResponses = Collections.synchronizedSortedMap(new TreeMap<>());
                final Runnable terminalHandler = () -> {
                    if (completionCounter.countDown()) {
                        mergeResults(remoteResponses, indices, aliases, dataStreams);
                        listener.onResponse(new Response(indices, aliases, dataStreams));
                    }
                };

                // make the cross-cluster calls
                for (Map.Entry<String, OriginalIndices> remoteIndices : remoteClusterIndices.entrySet()) {
                    String clusterAlias = remoteIndices.getKey();
                    OriginalIndices originalIndices = remoteIndices.getValue();
                    var remoteClusterClient = remoteClusterService.getRemoteClusterClient(
                        clusterAlias,
                        EsExecutors.DIRECT_EXECUTOR_SERVICE,
                        RemoteClusterService.DisconnectedStrategy.RECONNECT_UNLESS_SKIP_UNAVAILABLE
                    );
                    Request remoteRequest = new Request(originalIndices.indices(), originalIndices.indicesOptions());
                    remoteClusterClient.execute(ResolveIndexAction.REMOTE_TYPE, remoteRequest, ActionListener.wrap(response -> {
                        remoteResponses.put(clusterAlias, response);
                        terminalHandler.run();
                    }, failure -> terminalHandler.run()));
                }
            } else {
                listener.onResponse(new Response(indices, aliases, dataStreams));
            }
        }

        /**
         * Resolves the specified names and/or wildcard expressions to index abstractions. Returns results in the supplied lists.
         *
         * @param localIndices   The names and wildcard expressions to resolve
         * @param projectState   Project state
         * @param resolver       Resolver instance for matching names
         * @param indices        List containing any matching indices
         * @param aliases        List containing any matching aliases
         * @param dataStreams    List containing any matching data streams
         */
        static void resolveIndices(
            @Nullable OriginalIndices localIndices,
            ProjectState projectState,
            IndexNameExpressionResolver resolver,
            List<ResolvedIndex> indices,
            List<ResolvedAlias> aliases,
            List<ResolvedDataStream> dataStreams
        ) {
            if (localIndices == null) {
                return;
            }
            resolveIndices(localIndices.indices(), localIndices.indicesOptions(), projectState, resolver, indices, aliases, dataStreams);
        }

        /**
         * Resolves the specified names and/or wildcard expressions to index abstractions. Returns results in the supplied lists.
         *
         * @param names          The names and wildcard expressions to resolve
         * @param indicesOptions Options for expanding wildcards to indices with different states
         * @param projectState   Cluster state
         * @param resolver       Resolver instance for matching names
         * @param indices        List containing any matching indices
         * @param aliases        List containing any matching aliases
         * @param dataStreams    List containing any matching data streams
         */
        static void resolveIndices(
            String[] names,
            IndicesOptions indicesOptions,
            ProjectState projectState,
            IndexNameExpressionResolver resolver,
            List<ResolvedIndex> indices,
            List<ResolvedAlias> aliases,
            List<ResolvedDataStream> dataStreams
        ) {
            // redundant check to ensure that we don't resolve the list of empty names to "all" in this context
            if (names.length == 0) {
                return;
            }
            // TODO This is a dirty hack around the IndexNameExpressionResolver optimisation for "*" as described in:
            // https://github.com/elastic/elasticsearch/issues/92903.
            // A standalone "*" expression is resolved slightly differently from a "*" embedded in another expression, eg "idx,*".
            // The difference is only slight, and it usually doesn't cause problems (see
            // https://github.com/elastic/elasticsearch/issues/92911 for a description of a problem).
            // But in the case of the Resolve index API, the difference is observable, because resolving standalone "*" cannot show
            // aliases (only indices and datastreams). The Resolve index API needs to show the aliases that match wildcards.
            if (names.length == 1 && (Metadata.ALL.equals(names[0]) || Regex.isMatchAllPattern(names[0]))) {
                names = new String[] { "**" };
            }
            Set<ResolvedExpression> resolvedIndexAbstractions = resolver.resolveExpressions(
                projectState.metadata(),
                indicesOptions,
                true,
                names
            );
            for (ResolvedExpression s : resolvedIndexAbstractions) {
                enrichIndexAbstraction(projectState, s, indices, aliases, dataStreams);
            }
            indices.sort(Comparator.comparing(ResolvedIndexAbstraction::getName));
            aliases.sort(Comparator.comparing(ResolvedIndexAbstraction::getName));
            dataStreams.sort(Comparator.comparing(ResolvedIndexAbstraction::getName));
        }

        private static void mergeResults(
            Map<String, Response> remoteResponses,
            List<ResolvedIndex> indices,
            List<ResolvedAlias> aliases,
            List<ResolvedDataStream> dataStreams
        ) {
            for (Map.Entry<String, Response> responseEntry : remoteResponses.entrySet()) {
                String clusterAlias = responseEntry.getKey();
                Response response = responseEntry.getValue();
                for (ResolvedIndex index : response.indices) {
                    indices.add(index.copy(RemoteClusterAware.buildRemoteIndexName(clusterAlias, index.getName())));
                }
                for (ResolvedAlias alias : response.aliases) {
                    aliases.add(alias.copy(RemoteClusterAware.buildRemoteIndexName(clusterAlias, alias.getName())));
                }
                for (ResolvedDataStream dataStream : response.dataStreams) {
                    dataStreams.add(dataStream.copy(RemoteClusterAware.buildRemoteIndexName(clusterAlias, dataStream.getName())));
                }
            }
        }

        private static void enrichIndexAbstraction(
<<<<<<< HEAD
            ProjectState projectState,
            ResolvedExpression indexAbstraction,
=======
            ClusterState clusterState,
            ResolvedExpression resolvedExpression,
>>>>>>> 14c21f20
            List<ResolvedIndex> indices,
            List<ResolvedAlias> aliases,
            List<ResolvedDataStream> dataStreams
        ) {
<<<<<<< HEAD
            IndexAbstraction ia = projectState.metadata().getIndicesLookup().get(indexAbstraction.resource());
=======
            SortedMap<String, IndexAbstraction> indicesLookup = clusterState.metadata().getIndicesLookup();
            IndexAbstraction ia = indicesLookup.get(resolvedExpression.resource());
>>>>>>> 14c21f20
            if (ia != null) {
                switch (ia.getType()) {
                    case CONCRETE_INDEX -> {
                        IndexMetadata writeIndex = projectState.metadata().index(ia.getWriteIndex());
                        String[] aliasNames = writeIndex.getAliases().keySet().stream().sorted().toArray(String[]::new);
                        List<Attribute> attributes = new ArrayList<>();
                        attributes.add(writeIndex.getState() == IndexMetadata.State.OPEN ? Attribute.OPEN : Attribute.CLOSED);
                        if (ia.isHidden()) {
                            attributes.add(Attribute.HIDDEN);
                        }
                        if (ia.isSystem()) {
                            attributes.add(Attribute.SYSTEM);
                        }
                        final boolean isFrozen = Boolean.parseBoolean(writeIndex.getSettings().get("index.frozen"));
                        if (isFrozen) {
                            attributes.add(Attribute.FROZEN);
                        }
                        attributes.sort(Comparator.comparing(e -> e.name().toLowerCase(Locale.ROOT)));
                        indices.add(
                            new ResolvedIndex(
                                ia.getName(),
                                aliasNames,
                                attributes.stream().map(Enum::name).map(e -> e.toLowerCase(Locale.ROOT)).toArray(String[]::new),
                                ia.getParentDataStream() == null ? null : ia.getParentDataStream().getName()
                            )
                        );
                    }
                    case ALIAS -> {
                        String[] indexNames = getAliasIndexStream(resolvedExpression, ia, indicesLookup).map(Index::getName)
                            .toArray(String[]::new);
                        Arrays.sort(indexNames);
                        aliases.add(new ResolvedAlias(ia.getName(), indexNames));
                    }
                    case DATA_STREAM -> {
                        DataStream dataStream = (DataStream) ia;
                        Stream<Index> dataStreamIndices = resolvedExpression.selector() == null
                            ? dataStream.getIndices().stream()
                            : switch (resolvedExpression.selector()) {
                                case DATA -> dataStream.getBackingIndices().getIndices().stream();
                                case FAILURES -> dataStream.getFailureIndices().getIndices().stream();
                                case ALL_APPLICABLE -> Stream.concat(
                                    dataStream.getBackingIndices().getIndices().stream(),
                                    dataStream.getFailureIndices().getIndices().stream()
                                );
                            };
                        String[] backingIndices = dataStreamIndices.map(Index::getName).toArray(String[]::new);
                        dataStreams.add(new ResolvedDataStream(dataStream.getName(), backingIndices, DataStream.TIMESTAMP_FIELD_NAME));
                    }
                    default -> throw new IllegalStateException("unknown index abstraction type: " + ia.getType());
                }
            }
        }

        private static Stream<Index> getAliasIndexStream(
            ResolvedExpression resolvedExpression,
            IndexAbstraction ia,
            SortedMap<String, IndexAbstraction> indicesLookup
        ) {
            Stream<Index> aliasIndices;
            if (resolvedExpression.selector() == null) {
                aliasIndices = ia.getIndices().stream();
            } else {
                aliasIndices = switch (resolvedExpression.selector()) {
                    case DATA -> ia.getIndices().stream();
                    case FAILURES -> {
                        assert ia.isDataStreamRelated() : "Illegal selector [failures] used on non data stream alias";
                        yield ia.getIndices()
                            .stream()
                            .map(Index::getName)
                            .map(indicesLookup::get)
                            .map(IndexAbstraction::getParentDataStream)
                            .filter(Objects::nonNull)
                            .distinct()
                            .map(DataStream::getFailureIndices)
                            .flatMap(failureIndices -> failureIndices.getIndices().stream());
                    }
                    case ALL_APPLICABLE -> {
                        if (ia.isDataStreamRelated()) {
                            yield Stream.concat(
                                ia.getIndices().stream(),
                                ia.getIndices()
                                    .stream()
                                    .map(Index::getName)
                                    .map(indicesLookup::get)
                                    .map(IndexAbstraction::getParentDataStream)
                                    .filter(Objects::nonNull)
                                    .distinct()
                                    .map(DataStream::getFailureIndices)
                                    .flatMap(failureIndices -> failureIndices.getIndices().stream())
                            );
                        } else {
                            yield ia.getIndices().stream();
                        }
                    }
                };
            }
            return aliasIndices;
        }

        enum Attribute {
            OPEN,
            CLOSED,
            HIDDEN,
            SYSTEM,
            FROZEN
        }
    }
}<|MERGE_RESOLUTION|>--- conflicted
+++ resolved
@@ -607,23 +607,14 @@
         }
 
         private static void enrichIndexAbstraction(
-<<<<<<< HEAD
             ProjectState projectState,
-            ResolvedExpression indexAbstraction,
-=======
-            ClusterState clusterState,
             ResolvedExpression resolvedExpression,
->>>>>>> 14c21f20
             List<ResolvedIndex> indices,
             List<ResolvedAlias> aliases,
             List<ResolvedDataStream> dataStreams
         ) {
-<<<<<<< HEAD
-            IndexAbstraction ia = projectState.metadata().getIndicesLookup().get(indexAbstraction.resource());
-=======
-            SortedMap<String, IndexAbstraction> indicesLookup = clusterState.metadata().getIndicesLookup();
+            SortedMap<String, IndexAbstraction> indicesLookup = projectState.metadata().getIndicesLookup();
             IndexAbstraction ia = indicesLookup.get(resolvedExpression.resource());
->>>>>>> 14c21f20
             if (ia != null) {
                 switch (ia.getType()) {
                     case CONCRETE_INDEX -> {

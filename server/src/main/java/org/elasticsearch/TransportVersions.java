--- conflicted
+++ resolved
@@ -174,15 +174,12 @@
     public static final TransportVersion ESQL_PER_AGGREGATE_FILTER = def(8_770_00_0);
     public static final TransportVersion ML_INFERENCE_ATTACH_TO_EXISTSING_DEPLOYMENT = def(8_771_00_0);
     public static final TransportVersion CONVERT_FAILURE_STORE_OPTIONS_TO_SELECTOR_OPTIONS_INTERNALLY = def(8_772_00_0);
-<<<<<<< HEAD
-    public static final TransportVersion MATCH_OPERATOR_FUZZINESS_BOOSTING = def(8_773_00_0);
-=======
     public static final TransportVersion REMOVE_MIN_COMPATIBLE_SHARD_NODE = def(8_773_00_0);
     public static final TransportVersion REVERT_REMOVE_MIN_COMPATIBLE_SHARD_NODE = def(8_774_00_0);
     public static final TransportVersion ESQL_FIELD_ATTRIBUTE_PARENT_SIMPLIFIED = def(8_775_00_0);
     public static final TransportVersion INFERENCE_DONT_PERSIST_ON_READ = def(8_776_00_0);
     public static final TransportVersion SIMULATE_MAPPING_ADDITION = def(8_777_00_0);
->>>>>>> f32051f4
+    public static final TransportVersion MATCH_OPERATOR_FUZZINESS_BOOSTING = def(8_778_00_0);
 
     /*
      * STOP! READ THIS FIRST! No, really,
@@ -249,7 +246,7 @@
      * Reference to the minimum transport version that can be used with CCS.
      * This should be the transport version used by the previous minor release.
      */
-    public static final TransportVersion MINIMUM_CCS_VERSION = V_8_15_0;
+    public static final TransportVersion MINIMUM_CCS_VERSION = FIX_VECTOR_SIMILARITY_INNER_HITS_BACKPORT_8_15;
 
     static final NavigableMap<Integer, TransportVersion> VERSION_IDS = getAllVersionIds(TransportVersions.class);
 

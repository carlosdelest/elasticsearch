--- conflicted
+++ resolved
@@ -147,21 +147,6 @@
         builder.field(Fields.ENABLED.getPreferredName(), enabled());
     }
 
-<<<<<<< HEAD
-    public static boolean isInternal(User user) {
-        // TODO : Drop this method and rely entirely on the InternalUsers class
-        return SystemUser.is(user)
-            || XPackUser.is(user)
-            || XPackSecurityUser.is(user)
-            || SecurityProfileUser.is(user)
-            || AsyncSearchUser.is(user)
-            || CrossClusterAccessUser.is(user)
-            || StorageInternalUser.is(user)
-            || SynonymsInternalUser.is(user);
-    }
-
-=======
->>>>>>> 0fdf12d4
     /** Write the given {@link User} */
     public static void writeUser(User user, StreamOutput output) throws IOException {
         // TODO : reject `InternalUser`

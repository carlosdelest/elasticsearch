--- conflicted
+++ resolved
@@ -1088,22 +1088,11 @@
     }
 
     public void testMatchFunctionNotAllowedAfterCommands() throws Exception {
-<<<<<<< HEAD
-=======
-        assumeTrue("skipping because MATCH is not enabled", EsqlCapabilities.Cap.MATCH_FUNCTION.isEnabled());
-
->>>>>>> a262eb6d
         assertEquals(
             "1:24: [MATCH] function cannot be used after LIMIT",
             error("from test | limit 10 | where match(first_name, \"Anna\")")
         );
     }
-<<<<<<< HEAD
-=======
-
-    public void testQueryStringFunctionsNotAllowedAfterCommands() throws Exception {
-        assumeTrue("skipping because QSTR is not enabled", EsqlCapabilities.Cap.QSTR_FUNCTION.isEnabled());
->>>>>>> a262eb6d
 
     public void testQueryStringFunctionsNotAllowedAfterCommands() throws Exception {
         // Source commands
@@ -1164,7 +1153,6 @@
     }
 
     public void testQueryStringFunctionOnlyAllowedInWhere() throws Exception {
-<<<<<<< HEAD
         assertEquals("1:9: [QSTR] function is only supported in WHERE commands", error("row a = qstr(\"Anna\")"));
         checkFullTextFunctionsOnlyAllowedInWhere("QSTR", "qstr(\"Anna\")");
     }
@@ -1173,38 +1161,16 @@
         checkFullTextFunctionsOnlyAllowedInWhere("MATCH", "match(first_name, \"Anna\")");
     }
 
-=======
-        assumeTrue("skipping because QSTR is not enabled", EsqlCapabilities.Cap.QSTR_FUNCTION.isEnabled());
-
-        assertEquals("1:9: [QSTR] function is only supported in WHERE commands", error("row a = qstr(\"Anna\")"));
-        checkFullTextFunctionsOnlyAllowedInWhere("QSTR", "qstr(\"Anna\")");
-    }
-
-    public void testMatchFunctionOnlyAllowedInWhere() throws Exception {
-        assumeTrue("skipping because MATCH is not enabled", EsqlCapabilities.Cap.MATCH_FUNCTION.isEnabled());
-
-        checkFullTextFunctionsOnlyAllowedInWhere("MATCH", "match(first_name, \"Anna\")");
-    }
-
->>>>>>> a262eb6d
     private void checkFullTextFunctionsOnlyAllowedInWhere(String functionName, String functionInvocation) throws Exception {
         assertEquals(
             "1:22: [" + functionName + "] function is only supported in WHERE commands",
             error("from test | eval y = " + functionInvocation)
         );
-<<<<<<< HEAD
         assertEquals(
             "1:18: [" + functionName + "] function is only supported in WHERE commands",
             error("from test | sort " + functionInvocation + " asc")
         );
         assertEquals(
-=======
-        assertEquals(
-            "1:18: [" + functionName + "] function is only supported in WHERE commands",
-            error("from test | sort " + functionInvocation + " asc")
-        );
-        assertEquals(
->>>>>>> a262eb6d
             "1:23: [" + functionName + "] function is only supported in WHERE commands",
             error("from test | STATS c = " + functionInvocation + " BY first_name")
         );
@@ -1290,7 +1256,6 @@
         );
     }
 
-<<<<<<< HEAD
     public void testMatchFunctionArgNotConstant() throws Exception {
         assertEquals(
             "1:19: second argument of [match(first_name, first_name)] must be a constant, received [first_name]",
@@ -1305,113 +1270,6 @@
 
     // These should pass eventually once we lift some restrictions on match function
     public void testMatchFunctionCurrentlyUnsupportedBehaviour() throws Exception {
-=======
-        assertEquals(
-            "1:19: argument of [qstr(first_name)] must be a constant, received [first_name]",
-            error("from test | where qstr(first_name)")
-        );
-        assertEquals("1:19: argument of [qstr(null)] cannot be null, received [null]", error("from test | where qstr(null)"));
-        // Other value types are tested in QueryStringFunctionTests
-    }
-
-    public void testQueryStringWithDisjunctions() {
-        assumeTrue("skipping because QSTR is not enabled", EsqlCapabilities.Cap.QSTR_FUNCTION.isEnabled());
-
-        checkWithDisjunctions("QSTR", "qstr(\"first_name: Anna\")");
-    }
-
-    public void testMatchWithDisjunctions() {
-        assumeTrue("skipping because MATCH is not enabled", EsqlCapabilities.Cap.MATCH_FUNCTION.isEnabled());
-
-        checkWithDisjunctions("MATCH", "match(first_name, \"Anna\")");
-    }
-
-    private void checkWithDisjunctions(String functionName, String functionInvocation) {
-        assertEquals(
-            LoggerMessageFormat.format(
-                null,
-                "1:19: Invalid condition [{} or length(first_name) > 12]. " + "Function {} can't be used as part of an or condition",
-                functionInvocation,
-                functionName
-            ),
-            error("from test | where " + functionInvocation + " or length(first_name) > 12")
-        );
-        assertEquals(
-            LoggerMessageFormat.format(
-                null,
-                "1:19: Invalid condition [({} and first_name is not null) or (length(first_name) > 12 and first_name is null)]. "
-                    + "Function {} can't be used as part of an or condition",
-                functionInvocation,
-                functionName
-            ),
-            error(
-                "from test | where ("
-                    + functionInvocation
-                    + " and first_name is not null) or (length(first_name) > 12 and first_name is null)"
-            )
-        );
-        assertEquals(
-            LoggerMessageFormat.format(
-                null,
-                "1:19: Invalid condition [({} and first_name is not null) or first_name is null]. "
-                    + "Function {} can't be used as part of an or condition",
-                functionInvocation,
-                functionName
-            ),
-            error("from test | where (" + functionInvocation + " and first_name is not null) or first_name is null")
-        );
-    }
-
-    public void testQueryStringFunctionWithNonBooleanFunctions() {
-        assumeTrue("skipping because QSTR is not enabled", EsqlCapabilities.Cap.QSTR_FUNCTION.isEnabled());
-
-        checkFullTextFunctionsWithNonBooleanFunctions("QSTR", "qstr(\"first_name: Anna\")");
-    }
-
-    public void testMatchFunctionWithNonBooleanFunctions() {
-        assumeTrue("skipping because MATCH is not enabled", EsqlCapabilities.Cap.MATCH_FUNCTION.isEnabled());
-
-        checkFullTextFunctionsWithNonBooleanFunctions("MATCH", "match(first_name, \"Anna\")");
-    }
-
-    private void checkFullTextFunctionsWithNonBooleanFunctions(String functionName, String functionInvocation) {
-        assertEquals(
-            "1:19: Invalid condition [" + functionInvocation + " is not null]. Function " + functionName + " can't be used with ISNOTNULL",
-            error("from test | where " + functionInvocation + " is not null")
-        );
-        assertEquals(
-            "1:19: Invalid condition [" + functionInvocation + " is null]. Function " + functionName + " can't be used with ISNULL",
-            error("from test | where " + functionInvocation + " is null")
-        );
-        assertEquals(
-            "1:19: Invalid condition ["
-                + functionInvocation
-                + " in (\"hello\", \"world\")]. Function "
-                + functionName
-                + " can't be used with IN",
-            error("from test | where " + functionInvocation + " in (\"hello\", \"world\")")
-        );
-    }
-
-    public void testMatchFunctionArgNotConstant() throws Exception {
-        assumeTrue("skipping because MATCH is not enabled", EsqlCapabilities.Cap.MATCH_FUNCTION.isEnabled());
-
-        assertEquals(
-            "1:19: second argument of [match(first_name, first_name)] must be a constant, received [first_name]",
-            error("from test | where match(first_name, first_name)")
-        );
-        assertEquals(
-            "1:59: second argument of [match(first_name, query)] must be a constant, received [query]",
-            error("from test | eval query = concat(\"first\", \" name\") | where match(first_name, query)")
-        );
-        // Other value types are tested in QueryStringFunctionTests
-    }
-
-    // These should pass eventually once we lift some restrictions on match function
-    public void testMatchFunctionCurrentlyUnsupportedBehaviour() throws Exception {
-        assumeTrue("skipping because MATCH is not enabled", EsqlCapabilities.Cap.MATCH_FUNCTION.isEnabled());
-
->>>>>>> a262eb6d
         assertEquals(
             "1:68: Unknown column [first_name]",
             error("from test | stats max_salary = max(salary) by emp_no | where match(first_name, \"Anna\")")
@@ -1419,11 +1277,6 @@
     }
 
     public void testMatchFunctionNullArgs() throws Exception {
-<<<<<<< HEAD
-=======
-        assumeTrue("skipping because MATCH is not enabled", EsqlCapabilities.Cap.MATCH_FUNCTION.isEnabled());
-
->>>>>>> a262eb6d
         assertEquals(
             "1:19: first argument of [match(null, \"query\")] cannot be null, received [null]",
             error("from test | where match(null, \"query\")")
@@ -1435,11 +1288,6 @@
     }
 
     public void testMatchFunctionTargetsExistingField() throws Exception {
-<<<<<<< HEAD
-=======
-        assumeTrue("skipping because MATCH is not enabled", EsqlCapabilities.Cap.MATCH_FUNCTION.isEnabled());
-
->>>>>>> a262eb6d
         assertEquals("1:39: Unknown column [first_name]", error("from test | keep emp_no | where match(first_name, \"Anna\")"));
     }
 

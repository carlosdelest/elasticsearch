--- conflicted
+++ resolved
@@ -428,13 +428,9 @@
                 // The delay() function is for debug/snapshot environments only and should never be enabled in a non-snapshot build.
                 // This is an experimental function and can be removed without notice.
                 def(Delay.class, Delay::new, "delay"),
-<<<<<<< HEAD
-                def(Kql.class, Kql::new, "kql"),
+                def(Kql.class, uni(Kql::new), "kql"),
                 def(MapCount.class, MapCount::new, "map_count"),
                 def(MapKeys.class, MapKeys::new, "map_keys"),
-=======
-                def(Kql.class, uni(Kql::new), "kql"),
->>>>>>> 8deb32fb
                 def(Rate.class, Rate::withUnresolvedTimestamp, "rate"),
                 def(Term.class, bi(Term::new), "term") } };
     }

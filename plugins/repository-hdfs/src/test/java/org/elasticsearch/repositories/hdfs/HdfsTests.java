/*
 * Copyright Elasticsearch B.V. and/or licensed to Elasticsearch B.V. under one
 * or more contributor license agreements. Licensed under the Elastic License
 * 2.0 and the Server Side Public License, v 1; you may not use this file except
 * in compliance with, at your election, the Elastic License 2.0 or the Server
 * Side Public License, v 1.
 */
package org.elasticsearch.repositories.hdfs;

import com.carrotsearch.randomizedtesting.annotations.ThreadLeakFilters;

import org.elasticsearch.action.admin.cluster.snapshots.create.CreateSnapshotResponse;
import org.elasticsearch.action.admin.cluster.snapshots.restore.RestoreSnapshotResponse;
import org.elasticsearch.client.internal.Client;
import org.elasticsearch.cluster.ClusterState;
import org.elasticsearch.common.settings.Settings;
import org.elasticsearch.plugins.Plugin;
import org.elasticsearch.repositories.RepositoriesService;
import org.elasticsearch.repositories.RepositoryException;
import org.elasticsearch.repositories.blobstore.BlobStoreRepository;
import org.elasticsearch.repositories.blobstore.BlobStoreTestUtil;
import org.elasticsearch.search.SearchResponseUtils;
import org.elasticsearch.snapshots.SnapshotState;
import org.elasticsearch.test.ESSingleNodeTestCase;
import org.elasticsearch.test.fixtures.hdfs.HdfsClientThreadLeakFilter;

import java.util.Collection;

import static org.elasticsearch.test.hamcrest.ElasticsearchAssertions.assertAcked;
import static org.hamcrest.Matchers.equalTo;
import static org.hamcrest.Matchers.greaterThan;

@ThreadLeakFilters(filters = { HdfsClientThreadLeakFilter.class })
public class HdfsTests extends ESSingleNodeTestCase {

    @Override
    protected Collection<Class<? extends Plugin>> getPlugins() {
        return pluginList(HdfsPlugin.class);
    }

    public void testSimpleWorkflow() {
        Client client = client();

        assertAcked(
            client.admin()
                .cluster()
                .preparePutRepository(TEST_REQUEST_TIMEOUT, TEST_REQUEST_TIMEOUT, "test-repo")
                .setType("hdfs")
                .setSettings(
                    Settings.builder()
                        .put("uri", "hdfs:///")
                        .put("conf.fs.AbstractFileSystem.hdfs.impl", TestingFs.class.getName())
                        .put("path", "foo")
                        .put("chunk_size", randomIntBetween(100, 1000) + "k")
                        .put("compress", randomBoolean())
                )
        );

        createIndex("test-idx-1");
        createIndex("test-idx-2");
        createIndex("test-idx-3");
        ensureGreen();

        logger.info("--> indexing some data");
        for (int i = 0; i < 100; i++) {
            prepareIndex("test-idx-1").setId(Integer.toString(i)).setSource("foo", "bar" + i).get();
            prepareIndex("test-idx-2").setId(Integer.toString(i)).setSource("foo", "bar" + i).get();
            prepareIndex("test-idx-3").setId(Integer.toString(i)).setSource("foo", "bar" + i).get();
        }
        client().admin().indices().prepareRefresh().get();
        assertThat(count(client, "test-idx-1"), equalTo(100L));
        assertThat(count(client, "test-idx-2"), equalTo(100L));
        assertThat(count(client, "test-idx-3"), equalTo(100L));

        logger.info("--> snapshot");
        CreateSnapshotResponse createSnapshotResponse = client.admin()
            .cluster()
            .prepareCreateSnapshot(TEST_REQUEST_TIMEOUT, "test-repo", "test-snap")
            .setWaitForCompletion(true)
            .setIndices("test-idx-*", "-test-idx-3")
            .get();
        assertThat(createSnapshotResponse.getSnapshotInfo().successfulShards(), greaterThan(0));
        assertThat(
            createSnapshotResponse.getSnapshotInfo().successfulShards(),
            equalTo(createSnapshotResponse.getSnapshotInfo().totalShards())
        );

        assertThat(
            client.admin()
                .cluster()
                .prepareGetSnapshots(TEST_REQUEST_TIMEOUT, "test-repo")
                .setSnapshots("test-snap")
                .get()
                .getSnapshots()
                .get(0)
                .state(),
            equalTo(SnapshotState.SUCCESS)
        );

        logger.info("--> delete some data");
        for (int i = 0; i < 50; i++) {
            client.prepareDelete("test-idx-1", Integer.toString(i)).get();
        }
        for (int i = 50; i < 100; i++) {
            client.prepareDelete("test-idx-2", Integer.toString(i)).get();
        }
        for (int i = 0; i < 100; i += 2) {
            client.prepareDelete("test-idx-3", Integer.toString(i)).get();
        }
        client().admin().indices().prepareRefresh().get();
        assertThat(count(client, "test-idx-1"), equalTo(50L));
        assertThat(count(client, "test-idx-2"), equalTo(50L));
        assertThat(count(client, "test-idx-3"), equalTo(50L));

        logger.info("--> close indices");
        client.admin().indices().prepareClose("test-idx-1", "test-idx-2").get();

        logger.info("--> restore all indices from the snapshot");
        RestoreSnapshotResponse restoreSnapshotResponse = client.admin()
            .cluster()
            .prepareRestoreSnapshot(TEST_REQUEST_TIMEOUT, "test-repo", "test-snap")
            .setWaitForCompletion(true)
            .get();
        assertThat(restoreSnapshotResponse.getRestoreInfo().totalShards(), greaterThan(0));

        ensureGreen();
        assertThat(count(client, "test-idx-1"), equalTo(100L));
        assertThat(count(client, "test-idx-2"), equalTo(100L));
        assertThat(count(client, "test-idx-3"), equalTo(50L));

        // Test restore after index deletion
        logger.info("--> delete indices");
        client().admin().indices().prepareDelete("test-idx-1", "test-idx-2").get();
        logger.info("--> restore one index after deletion");
        restoreSnapshotResponse = client.admin()
            .cluster()
            .prepareRestoreSnapshot(TEST_REQUEST_TIMEOUT, "test-repo", "test-snap")
            .setWaitForCompletion(true)
            .setIndices("test-idx-*", "-test-idx-2")
            .get();
        assertThat(restoreSnapshotResponse.getRestoreInfo().totalShards(), greaterThan(0));
        ensureGreen();
        assertThat(count(client, "test-idx-1"), equalTo(100L));
<<<<<<< HEAD
        ClusterState clusterState = client.admin().cluster().prepareState().get().getState();
        assertThat(clusterState.getMetadata().getProject().hasIndex("test-idx-1"), equalTo(true));
        assertThat(clusterState.getMetadata().getProject().hasIndex("test-idx-2"), equalTo(false));
=======
        ClusterState clusterState = client.admin().cluster().prepareState(TEST_REQUEST_TIMEOUT).get().getState();
        assertThat(clusterState.getMetadata().hasIndex("test-idx-1"), equalTo(true));
        assertThat(clusterState.getMetadata().hasIndex("test-idx-2"), equalTo(false));
>>>>>>> ecd887d6
        final BlobStoreRepository repo = (BlobStoreRepository) getInstanceFromNode(RepositoriesService.class).repository("test-repo");
        BlobStoreTestUtil.assertConsistency(repo);
    }

    public void testMissingUri() {
        try {
            clusterAdmin().preparePutRepository(TEST_REQUEST_TIMEOUT, TEST_REQUEST_TIMEOUT, "test-repo")
                .setType("hdfs")
                .setSettings(Settings.EMPTY)
                .get();
            fail();
        } catch (RepositoryException e) {
            assertTrue(e.getCause() instanceof IllegalArgumentException);
            assertTrue(e.getCause().getMessage().contains("No 'uri' defined for hdfs"));
        }
    }

    public void testEmptyUri() {
        try {
            clusterAdmin().preparePutRepository(TEST_REQUEST_TIMEOUT, TEST_REQUEST_TIMEOUT, "test-repo")
                .setType("hdfs")
                .setSettings(Settings.builder().put("uri", "/path").build())
                .get();
            fail();
        } catch (RepositoryException e) {
            assertTrue(e.getCause() instanceof IllegalArgumentException);
            assertTrue(e.getCause().getMessage(), e.getCause().getMessage().contains("Invalid scheme [null] specified in uri [/path]"));
        }
    }

    public void testNonHdfsUri() {
        try {
            clusterAdmin().preparePutRepository(TEST_REQUEST_TIMEOUT, TEST_REQUEST_TIMEOUT, "test-repo")
                .setType("hdfs")
                .setSettings(Settings.builder().put("uri", "file:///").build())
                .get();
            fail();
        } catch (RepositoryException e) {
            assertTrue(e.getCause() instanceof IllegalArgumentException);
            assertTrue(e.getCause().getMessage().contains("Invalid scheme [file] specified in uri [file:///]"));
        }
    }

    public void testPathSpecifiedInHdfs() {
        try {
            clusterAdmin().preparePutRepository(TEST_REQUEST_TIMEOUT, TEST_REQUEST_TIMEOUT, "test-repo")
                .setType("hdfs")
                .setSettings(Settings.builder().put("uri", "hdfs:///some/path").build())
                .get();
            fail();
        } catch (RepositoryException e) {
            assertTrue(e.getCause() instanceof IllegalArgumentException);
            assertTrue(e.getCause().getMessage().contains("Use 'path' option to specify a path [/some/path]"));
        }
    }

    public void testMissingPath() {
        try {
            clusterAdmin().preparePutRepository(TEST_REQUEST_TIMEOUT, TEST_REQUEST_TIMEOUT, "test-repo")
                .setType("hdfs")
                .setSettings(Settings.builder().put("uri", "hdfs:///").build())
                .get();
            fail();
        } catch (RepositoryException e) {
            assertTrue(e.getCause() instanceof IllegalArgumentException);
            assertTrue(e.getCause().getMessage().contains("No 'path' defined for hdfs"));
        }
    }

    public void testReplicationFactorBelowOne() {
        try {
            client().admin()
                .cluster()
                .preparePutRepository(TEST_REQUEST_TIMEOUT, TEST_REQUEST_TIMEOUT, "test-repo")
                .setType("hdfs")
                .setSettings(Settings.builder().put("uri", "hdfs:///").put("replication_factor", "0").put("path", "foo").build())
                .get();
            fail();
        } catch (RepositoryException e) {
            assertTrue(e.getCause() instanceof RepositoryException);
            assertTrue(e.getCause().getMessage().contains("Value of replication_factor [0] must be >= 1"));
        }
    }

    public void testReplicationFactorOverMaxShort() {
        try {
            client().admin()
                .cluster()
                .preparePutRepository(TEST_REQUEST_TIMEOUT, TEST_REQUEST_TIMEOUT, "test-repo")
                .setType("hdfs")
                .setSettings(Settings.builder().put("uri", "hdfs:///").put("replication_factor", "32768").put("path", "foo").build())
                .get();
            fail();
        } catch (RepositoryException e) {
            assertTrue(e.getCause() instanceof RepositoryException);
            assertTrue(e.getCause().getMessage().contains("Value of replication_factor [32768] must be <= 32767"));
        }
    }

    public void testReplicationFactorBelowReplicationMin() {
        try {
            client().admin()
                .cluster()
                .preparePutRepository(TEST_REQUEST_TIMEOUT, TEST_REQUEST_TIMEOUT, "test-repo")
                .setType("hdfs")
                .setSettings(
                    Settings.builder()
                        .put("uri", "hdfs:///")
                        .put("replication_factor", "4")
                        .put("path", "foo")
                        .put("conf.dfs.replication.min", "5")
                        .build()
                )
                .get();
            fail();
        } catch (RepositoryException e) {
            assertTrue(e.getCause() instanceof RepositoryException);
            assertTrue(e.getCause().getMessage().contains("Value of replication_factor [4] must be >= dfs.replication.min [5]"));
        }
    }

    public void testReplicationFactorOverReplicationMax() {
        try {
            client().admin()
                .cluster()
                .preparePutRepository(TEST_REQUEST_TIMEOUT, TEST_REQUEST_TIMEOUT, "test-repo")
                .setType("hdfs")
                .setSettings(
                    Settings.builder()
                        .put("uri", "hdfs:///")
                        .put("replication_factor", "600")
                        .put("path", "foo")
                        .put("conf.dfs.replication.max", "512")
                        .build()
                )
                .get();
            fail();
        } catch (RepositoryException e) {
            assertTrue(e.getCause() instanceof RepositoryException);
            assertTrue(e.getCause().getMessage().contains("Value of replication_factor [600] must be <= dfs.replication.max [512]"));
        }
    }

    private long count(Client client, String index) {
        return SearchResponseUtils.getTotalHitsValue(client.prepareSearch(index).setSize(0));
    }
}<|MERGE_RESOLUTION|>--- conflicted
+++ resolved
@@ -141,15 +141,9 @@
         assertThat(restoreSnapshotResponse.getRestoreInfo().totalShards(), greaterThan(0));
         ensureGreen();
         assertThat(count(client, "test-idx-1"), equalTo(100L));
-<<<<<<< HEAD
-        ClusterState clusterState = client.admin().cluster().prepareState().get().getState();
+        ClusterState clusterState = client.admin().cluster().prepareState(TEST_REQUEST_TIMEOUT).get().getState();
         assertThat(clusterState.getMetadata().getProject().hasIndex("test-idx-1"), equalTo(true));
         assertThat(clusterState.getMetadata().getProject().hasIndex("test-idx-2"), equalTo(false));
-=======
-        ClusterState clusterState = client.admin().cluster().prepareState(TEST_REQUEST_TIMEOUT).get().getState();
-        assertThat(clusterState.getMetadata().hasIndex("test-idx-1"), equalTo(true));
-        assertThat(clusterState.getMetadata().hasIndex("test-idx-2"), equalTo(false));
->>>>>>> ecd887d6
         final BlobStoreRepository repo = (BlobStoreRepository) getInstanceFromNode(RepositoriesService.class).repository("test-repo");
         BlobStoreTestUtil.assertConsistency(repo);
     }

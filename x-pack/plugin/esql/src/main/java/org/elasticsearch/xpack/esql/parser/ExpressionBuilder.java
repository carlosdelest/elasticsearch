--- conflicted
+++ resolved
@@ -988,10 +988,6 @@
             matchFieldExpression = expression(ctx.fieldExp);
         }
 
-<<<<<<< HEAD
-        return new Match(source(ctx), matchFieldExpression, expression(ctx.matchQuery), null);
-=======
         return new MatchOperator(source(ctx), matchFieldExpression, expression(ctx.matchQuery));
->>>>>>> f61f1396
     }
 }
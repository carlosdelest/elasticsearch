--- conflicted
+++ resolved
@@ -201,9 +201,10 @@
         } else if (seenSequenceNumbers.containsKey(seqNo)) {
             final Tuple<BytesReference, Exception> previous = seenSequenceNumbers.get(seqNo);
             if (previous.v1().equals(data) == false) {
-<<<<<<< HEAD
-                Translog.Operation newOp = Translog.readOperation(new BufferedChecksumStreamInput(data.streamInput()));
-                Translog.Operation prvOp = Translog.readOperation(new BufferedChecksumStreamInput(previous.v1().streamInput()));
+                Translog.Operation newOp = Translog.readOperation(
+                        new BufferedChecksumStreamInput(data.streamInput(), "assertion"));
+                Translog.Operation prvOp = Translog.readOperation(
+                        new BufferedChecksumStreamInput(previous.v1().streamInput(), "assertion"));
                 // TODO: We haven't had timestamp for Index operations in Lucene yet, we need to loosen this check without timestamp.
                 // We don't store versionType in Lucene index, we need to exclude it from this check
                 final boolean sameOp;
@@ -223,13 +224,6 @@
                     sameOp = false;
                 }
                 if (sameOp == false) {
-=======
-                Translog.Operation newOp = Translog.readOperation(
-                        new BufferedChecksumStreamInput(data.streamInput(), "assertion"));
-                Translog.Operation prvOp = Translog.readOperation(
-                        new BufferedChecksumStreamInput(previous.v1().streamInput(), "assertion"));
-                if (newOp.equals(prvOp) == false) {
->>>>>>> cd0de160
                     throw new AssertionError(
                         "seqNo [" + seqNo + "] was processed twice in generation [" + generation + "], with different data. " +
                             "prvOp [" + prvOp + "], newOp [" + newOp + "]", previous.v2());

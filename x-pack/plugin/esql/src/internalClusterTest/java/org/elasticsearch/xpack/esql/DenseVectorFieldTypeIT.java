/*
 * Copyright Elasticsearch B.V. and/or licensed to Elasticsearch B.V. under one
 * or more contributor license agreements. Licensed under the Elastic License
 * 2.0; you may not use this file except in compliance with the Elastic License
 * 2.0.
 */

package org.elasticsearch.xpack.esql;

import com.carrotsearch.randomizedtesting.annotations.Name;
import com.carrotsearch.randomizedtesting.annotations.ParametersFactory;

import org.elasticsearch.action.index.IndexRequestBuilder;
import org.elasticsearch.cluster.metadata.IndexMetadata;
import org.elasticsearch.common.settings.Settings;
import org.elasticsearch.index.mapper.vectors.DenseVectorFieldMapper.ElementType;
import org.elasticsearch.xcontent.XContentBuilder;
import org.elasticsearch.xcontent.XContentFactory;
import org.elasticsearch.xpack.esql.action.AbstractEsqlIntegTestCase;
import org.elasticsearch.xpack.esql.action.EsqlCapabilities;
import org.junit.Before;

import java.io.IOException;
import java.util.ArrayList;
import java.util.HashMap;
import java.util.List;
import java.util.Locale;
import java.util.Map;
import java.util.Set;

import static org.elasticsearch.index.IndexSettings.INDEX_MAPPER_SOURCE_MODE_SETTING;
import static org.elasticsearch.index.mapper.SourceFieldMapper.Mode.SYNTHETIC;
import static org.elasticsearch.test.hamcrest.ElasticsearchAssertions.assertAcked;

public class DenseVectorFieldTypeIT extends AbstractEsqlIntegTestCase {

    public static final Set<String> ALL_DENSE_VECTOR_INDEX_TYPES = Set.of(
        "int8_hnsw",
        "hnsw",
        "int4_hnsw",
        "bbq_hnsw",
        "int8_flat",
        "int4_flat",
        "bbq_flat",
        "flat"
    );
    public static final Set<String> NON_QUANTIZED_DENSE_VECTOR_INDEX_TYPES = Set.of(
        "hnsw",
        "flat"
    );

    private final ElementType elementType;
    private final boolean synthetic;
    private final String indexType;
    private final boolean index;

    @ParametersFactory
    public static Iterable<Object[]> parameters() throws Exception {
        List<Object[]> params = new ArrayList<>();
        // Indexed field types
        for (String indexType : ALL_DENSE_VECTOR_INDEX_TYPES) {
            params.add(new Object[] {ElementType.FLOAT, indexType, true, false });
        }
        for (String indexType : NON_QUANTIZED_DENSE_VECTOR_INDEX_TYPES) {
            params.add(new Object[] {ElementType.BYTE, indexType, true, false });
        }
        for (ElementType elementType : List.of(ElementType.BYTE, ElementType.FLOAT)) {
            // No indexing
            params.add(new Object[]{elementType, null, false, false});
            // No indexing, synthetic source
            params.add(new Object[]{elementType, null, false, true});
        }
        return params;
    }

    public DenseVectorFieldTypeIT(
        @Name("elementType") ElementType elementType,
        @Name("indexType") String indexType,
        @Name("index") boolean index,
        @Name("synthetic") boolean synthetic
    ) {
        this.elementType = elementType;
        this.indexType = indexType;
        this.index = index;
        this.synthetic = synthetic;
    }

    private final Map<Integer, List<Number>> indexedVectors = new HashMap<>();

    public void testRetrieveFieldType() {
        var query = """
            FROM test
            """;

        try (var resp = run(query)) {
            assertColumnNames(resp.columns(), List.of("id", "vector"));
            assertColumnTypes(resp.columns(), List.of("integer", "dense_vector"));
        }
    }

    @SuppressWarnings("unchecked")
    public void testRetrieveTopNDenseVectorFieldData() {
        var query = """
                FROM test
                | KEEP id, vector
                | SORT id ASC
            """;

        try (var resp = run(query)) {
            List<List<Object>> valuesList = EsqlTestUtils.getValuesList(resp);
            indexedVectors.forEach((id, vector) -> {
                var values = valuesList.get(id);
                assertEquals(id, values.get(0));
<<<<<<< HEAD
                List<Number> vectors = (List<Number>) values.get(1);
                assertNotNull(vectors);
                assertEquals(vector.size(), vectors.size());
                for (int i = 0; i < vector.size(); i++) {
                    assertEquals(vector.get(i).floatValue(), vectors.get(i).floatValue(), 0F);
=======
                List<Float> vectors = (List<Float>) values.get(1);
                if (vector == null) {
                    assertNull(vectors);
                } else {
                    assertNotNull(vectors);
                    assertEquals(vector.size(), vectors.size());
                    for (int i = 0; i < vector.size(); i++) {
                        assertEquals(vector.get(i), vectors.get(i), 0F);
                    }
>>>>>>> 1e87f675
                }
            });
        }
    }

    @SuppressWarnings("unchecked")
    public void testRetrieveDenseVectorFieldData() {
        var query = """
            FROM test
            | KEEP id, vector
            """;

        try (var resp = run(query)) {
            List<List<Object>> valuesList = EsqlTestUtils.getValuesList(resp);
            assertEquals(valuesList.size(), indexedVectors.size());
            valuesList.forEach(value -> {
                assertEquals(2, value.size());
                Integer id = (Integer) value.get(0);
<<<<<<< HEAD
                List<Number> vector = (List<Number>) value.get(1);
                assertNotNull(vector);
                List<Number> expectedVector = indexedVectors.get(id);
                assertNotNull(expectedVector);
                for (int i = 0; i < vector.size(); i++) {
                    assertEquals(expectedVector.get(i).floatValue(), vector.get(i).floatValue(), 0F);
=======
                List<Float> expectedVector = indexedVectors.get(id);
                List<Float> vector = (List<Float>) value.get(1);
                if (expectedVector == null) {
                    assertNull(vector);
                } else {
                    assertNotNull(vector);
                    assertEquals(expectedVector.size(), vector.size());
                    assertNotNull(vector);
                    assertNotNull(expectedVector);
                    for (int i = 0; i < vector.size(); i++) {
                        assertEquals(expectedVector.get(i), vector.get(i), 0F);
                    }
>>>>>>> 1e87f675
                }
            });
        }
    }

    public void testNonIndexedDenseVectorField() throws IOException {
        createIndexWithDenseVector("no_dense_vectors");

        int numDocs = randomIntBetween(10, 100);
        IndexRequestBuilder[] docs = new IndexRequestBuilder[numDocs];
        for (int i = 0; i < numDocs; i++) {
            docs[i] = prepareIndex("no_dense_vectors").setId("" + i).setSource("id", String.valueOf(i));
        }

        indexRandom(true, docs);

        var query = """
            FROM no_dense_vectors
            | KEEP id, vector
            """;

        try (var resp = run(query)) {
            List<List<Object>> valuesList = EsqlTestUtils.getValuesList(resp);
            assertEquals(numDocs, valuesList.size());
            valuesList.forEach(value -> {
                assertEquals(2, value.size());
                Integer id = (Integer) value.get(0);
                assertNotNull(id);
                Object vector = value.get(1);
                assertNull(vector);
            });
        }
    }

    @Before
    public void setup() throws IOException {
        assumeTrue("Dense vector type is disabled", EsqlCapabilities.Cap.DENSE_VECTOR_FIELD_TYPE.isEnabled());

        createIndexWithDenseVector("test");

        int numDims = randomIntBetween(32, 64) * 2; // min 64, even number
        int numDocs = randomIntBetween(10, 100);
        IndexRequestBuilder[] docs = new IndexRequestBuilder[numDocs];
        for (int i = 0; i < numDocs; i++) {
<<<<<<< HEAD
            List<Number> vector = new ArrayList<>(numDims);
            for (int j = 0; j < numDims; j++) {
                switch (elementType) {
                    case FLOAT:
                        vector.add(randomFloatBetween(-1F, 1F, true));
                        break;
                    case BYTE:
                        vector.add(randomByte());
                        break;
                    default: throw new IllegalArgumentException("Unexpected element type: " + elementType);
                }
=======
            List<Float> vector = new ArrayList<>(numDims);
            if (rarely()) {
                docs[i] = prepareIndex("test").setId("" + i).setSource("id", String.valueOf(i));
                indexedVectors.put(i, null);
            } else {
                for (int j = 0; j < numDims; j++) {
                    vector.add(randomFloat());
                }
                docs[i] = prepareIndex("test").setId("" + i).setSource("id", String.valueOf(i), "vector", vector);
                indexedVectors.put(i, vector);
>>>>>>> 1e87f675
            }
        }

        indexRandom(true, docs);
    }

    private void createIndexWithDenseVector(String indexName) throws IOException {
        var client = client().admin().indices();
        XContentBuilder mapping = XContentFactory.jsonBuilder()
            .startObject()
            .startObject("properties")
            .startObject("id")
            .field("type", "integer")
            .endObject()
            .startObject("vector")
            .field("type", "dense_vector")
            .field("element_type", elementType.toString().toLowerCase(Locale.ROOT))
            .field("index", index);
        if (index) {
            mapping.field(
                "similarity",
                // Let's not use others to avoid vector normalization
                randomFrom("l2_norm", "max_inner_product")
            );
        }
        if (indexType != null) {
            mapping.startObject("index_options").field("type", indexType).endObject();
        }
        mapping.endObject().endObject().endObject();
        Settings.Builder settingsBuilder = Settings.builder()
            .put(IndexMetadata.SETTING_NUMBER_OF_REPLICAS, 0)
            .put(IndexMetadata.SETTING_NUMBER_OF_SHARDS, randomIntBetween(1, 5));
        if (synthetic) {
            settingsBuilder.put(INDEX_MAPPER_SOURCE_MODE_SETTING.getKey(), SYNTHETIC);
        }

        var CreateRequest = client.prepareCreate(indexName)
            .setSettings(Settings.builder().put("index.number_of_shards", 1))
            .setMapping(mapping)
            .setSettings(settingsBuilder.build());
        assertAcked(CreateRequest);
    }
}<|MERGE_RESOLUTION|>--- conflicted
+++ resolved
@@ -111,23 +111,15 @@
             indexedVectors.forEach((id, vector) -> {
                 var values = valuesList.get(id);
                 assertEquals(id, values.get(0));
-<<<<<<< HEAD
                 List<Number> vectors = (List<Number>) values.get(1);
-                assertNotNull(vectors);
-                assertEquals(vector.size(), vectors.size());
-                for (int i = 0; i < vector.size(); i++) {
-                    assertEquals(vector.get(i).floatValue(), vectors.get(i).floatValue(), 0F);
-=======
-                List<Float> vectors = (List<Float>) values.get(1);
                 if (vector == null) {
                     assertNull(vectors);
                 } else {
                     assertNotNull(vectors);
                     assertEquals(vector.size(), vectors.size());
                     for (int i = 0; i < vector.size(); i++) {
-                        assertEquals(vector.get(i), vectors.get(i), 0F);
+                        assertEquals(vector.get(i).floatValue(), vectors.get(i).floatValue(), 0F);
                     }
->>>>>>> 1e87f675
                 }
             });
         }
@@ -146,16 +138,8 @@
             valuesList.forEach(value -> {
                 assertEquals(2, value.size());
                 Integer id = (Integer) value.get(0);
-<<<<<<< HEAD
+                List<Number> expectedVector = indexedVectors.get(id);
                 List<Number> vector = (List<Number>) value.get(1);
-                assertNotNull(vector);
-                List<Number> expectedVector = indexedVectors.get(id);
-                assertNotNull(expectedVector);
-                for (int i = 0; i < vector.size(); i++) {
-                    assertEquals(expectedVector.get(i).floatValue(), vector.get(i).floatValue(), 0F);
-=======
-                List<Float> expectedVector = indexedVectors.get(id);
-                List<Float> vector = (List<Float>) value.get(1);
                 if (expectedVector == null) {
                     assertNull(vector);
                 } else {
@@ -164,9 +148,8 @@
                     assertNotNull(vector);
                     assertNotNull(expectedVector);
                     for (int i = 0; i < vector.size(); i++) {
-                        assertEquals(expectedVector.get(i), vector.get(i), 0F);
+                        assertEquals(expectedVector.get(i).floatValue(), vector.get(i).floatValue(), 0F);
                     }
->>>>>>> 1e87f675
                 }
             });
         }
@@ -211,31 +194,25 @@
         int numDocs = randomIntBetween(10, 100);
         IndexRequestBuilder[] docs = new IndexRequestBuilder[numDocs];
         for (int i = 0; i < numDocs; i++) {
-<<<<<<< HEAD
             List<Number> vector = new ArrayList<>(numDims);
-            for (int j = 0; j < numDims; j++) {
-                switch (elementType) {
-                    case FLOAT:
-                        vector.add(randomFloatBetween(-1F, 1F, true));
-                        break;
-                    case BYTE:
-                        vector.add(randomByte());
-                        break;
-                    default: throw new IllegalArgumentException("Unexpected element type: " + elementType);
-                }
-=======
-            List<Float> vector = new ArrayList<>(numDims);
             if (rarely()) {
                 docs[i] = prepareIndex("test").setId("" + i).setSource("id", String.valueOf(i));
                 indexedVectors.put(i, null);
             } else {
                 for (int j = 0; j < numDims; j++) {
-                    vector.add(randomFloat());
+                    switch (elementType) {
+                        case FLOAT:
+                            vector.add(randomFloatBetween(-1F, 1F, true));
+                            break;
+                        case BYTE:
+                            vector.add(randomByte());
+                            break;
+                        default: throw new IllegalArgumentException("Unexpected element type: " + elementType);
+                    }
                 }
-                docs[i] = prepareIndex("test").setId("" + i).setSource("id", String.valueOf(i), "vector", vector);
-                indexedVectors.put(i, vector);
->>>>>>> 1e87f675
             }
+            docs[i] = prepareIndex("test").setId("" + i).setSource("id", String.valueOf(i), "vector", vector);
+            indexedVectors.put(i, vector);
         }
 
         indexRandom(true, docs);

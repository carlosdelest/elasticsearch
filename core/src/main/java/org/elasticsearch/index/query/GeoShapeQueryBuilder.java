--- conflicted
+++ resolved
@@ -449,16 +449,10 @@
             out.writeOptionalString(indexedShapePath);
         }
         relation.writeTo(out);
-<<<<<<< HEAD
-        boolean hasStrategy = strategy != null;
-        out.writeBoolean(hasStrategy);
-        if (hasStrategy) {
-=======
         if (strategy == null) {
             out.writeBoolean(false);
         } else {
             out.writeBoolean(true);
->>>>>>> a798f4f7
             strategy.writeTo(out);
         }
     }

--- conflicted
+++ resolved
@@ -1094,16 +1094,6 @@
         }
 
         // Register noop versions of inference services if Inference plugin is not available
-<<<<<<< HEAD
-        if (isPluginComponentDefined(pluginComponents, InferenceServiceRegistry.class) == false) {
-            logger.warn("Inference service is not available");
-            modules.bindToInstance(InferenceServiceRegistry.class, new InferenceServiceRegistry.NoopInferenceServiceRegistry());
-        }
-        if (isPluginComponentDefined(pluginComponents, ModelRegistry.class) == false) {
-            logger.warn("Model registry is not available");
-            modules.bindToInstance(ModelRegistry.class, new ModelRegistry.NoopModelRegistry());
-        }
-=======
         Optional<InferenceRegistryPlugin> inferenceRegistryPlugin = getSinglePlugin(InferenceRegistryPlugin.class);
         modules.bindToInstance(
             InferenceServiceRegistry.class,
@@ -1114,17 +1104,10 @@
             ModelRegistry.class,
             inferenceRegistryPlugin.map(InferenceRegistryPlugin::getModelRegistry).orElse(new ModelRegistry.NoopModelRegistry())
         );
->>>>>>> 7e2610b1
 
         injector = modules.createInjector();
 
         postInjection(clusterModule, actionModule, clusterService, transportService, featureService);
-    }
-
-    private static boolean isPluginComponentDefined(Collection<?> pluginComponents, Class<?> clazz) {
-        return pluginComponents.stream()
-            .map(p -> p instanceof PluginComponentBinding ? ((PluginComponentBinding) p).impl() : p)
-            .anyMatch(p -> clazz.isAssignableFrom(clazz));
     }
 
     private ClusterService createClusterService(SettingsModule settingsModule, ThreadPool threadPool, TaskManager taskManager) {

--- conflicted
+++ resolved
@@ -936,10 +936,7 @@
     }
 
     public void testMatchCommand() throws Exception {
-<<<<<<< HEAD
-=======
         assumeTrue("skipping because MATCH_COMMAND is not enabled", EsqlCapabilities.Cap.MATCH_COMMAND.isEnabled());
->>>>>>> e7c0ba95
         assertEquals("1:24: MATCH cannot be used after LIMIT", error("from test | limit 10 | match \"Anna\""));
         assertEquals("1:13: MATCH cannot be used after SHOW", error("show info | match \"8.16.0\""));
         assertEquals("1:17: MATCH cannot be used after ROW", error("row a= \"Anna\" | match \"Anna\""));
@@ -953,8 +950,6 @@
         // TODO Keep adding tests for all unsupported commands
     }
 
-<<<<<<< HEAD
-=======
     public void testCoalesceWithMixedNumericTypes() {
         assertEquals(
             "1:22: second argument of [coalesce(languages, height)] must be [integer], found value [height] type [double]",
@@ -1067,7 +1062,6 @@
         );
     }
 
->>>>>>> e7c0ba95
     private String error(String query) {
         return error(query, defaultAnalyzer);
     }

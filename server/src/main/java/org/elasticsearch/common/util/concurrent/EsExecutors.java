/*
 * Copyright Elasticsearch B.V. and/or licensed to Elasticsearch B.V. under one
 * or more contributor license agreements. Licensed under the "Elastic License
 * 2.0", the "GNU Affero General Public License v3.0 only", and the "Server Side
 * Public License v 1"; you may not use this file except in compliance with, at
 * your election, the "Elastic License 2.0", the "GNU Affero General Public
 * License v3.0 only", or the "Server Side Public License, v 1".
 */

package org.elasticsearch.common.util.concurrent;

import org.elasticsearch.ExceptionsHelper;
import org.elasticsearch.common.settings.Setting;
import org.elasticsearch.common.settings.Setting.Property;
import org.elasticsearch.common.settings.Settings;
import org.elasticsearch.common.unit.Processors;
import org.elasticsearch.core.SuppressForbidden;
import org.elasticsearch.node.Node;
import org.elasticsearch.threadpool.ThreadPool;

import java.security.AccessController;
import java.security.PrivilegedAction;
import java.util.List;
import java.util.Optional;
import java.util.Set;
import java.util.concurrent.AbstractExecutorService;
import java.util.concurrent.BlockingQueue;
import java.util.concurrent.CancellationException;
import java.util.concurrent.ExecutionException;
import java.util.concurrent.ExecutorService;
import java.util.concurrent.LinkedTransferQueue;
import java.util.concurrent.RunnableFuture;
import java.util.concurrent.ScheduledExecutorService;
import java.util.concurrent.ThreadFactory;
import java.util.concurrent.ThreadPoolExecutor;
import java.util.concurrent.TimeUnit;
import java.util.concurrent.atomic.AtomicInteger;

/**
 * A collection of static methods to help create different ES Executor types.
 */
public class EsExecutors {

    // although the available processors may technically change, for node sizing we use the number available at launch
    private static final int MAX_NUM_PROCESSORS = Runtime.getRuntime().availableProcessors();

    private static final Set<String> SYSTEM_THREAD_PREFIXES = Set.of(
        ThreadPool.Names.SYSTEM_READ,
        ThreadPool.Names.SYSTEM_WRITE,
        ThreadPool.Names.SYSTEM_CRITICAL_READ,
        ThreadPool.Names.SYSTEM_CRITICAL_WRITE
    );

    /**
     * Setting to manually control the number of allocated processors. This setting is used to adjust thread pool sizes per node. The
     * default value is {@link Runtime#availableProcessors()} but should be manually controlled if not all processors on the machine are
     * available to Elasticsearch (e.g., because of CPU limits). Note that this setting accepts floating point processors.
     * If a rounded number is needed, always use {@link EsExecutors#allocatedProcessors(Settings)}.
     */
    public static final Setting<Processors> NODE_PROCESSORS_SETTING = new Setting<>(
        "node.processors",
        Double.toString(MAX_NUM_PROCESSORS),
        textValue -> {
            double numberOfProcessors = Double.parseDouble(textValue);
            if (Double.isNaN(numberOfProcessors) || Double.isInfinite(numberOfProcessors)) {
                String err = "Failed to parse value [" + textValue + "] for setting [node.processors]";
                throw new IllegalArgumentException(err);
            }

            if (numberOfProcessors <= 0.0) {
                String err = "Failed to parse value [" + textValue + "] for setting [node.processors] must be > 0";
                throw new IllegalArgumentException(err);
            }

            if (numberOfProcessors > MAX_NUM_PROCESSORS) {
                String err = "Failed to parse value [" + textValue + "] for setting [node.processors] must be <= " + MAX_NUM_PROCESSORS;
                throw new IllegalArgumentException(err);
            }
            return Processors.of(numberOfProcessors);
        },
        Property.NodeScope
    );

    /**
     * Returns the number of allocated processors. Defaults to {@link Runtime#availableProcessors()} but can be overridden by passing a
     * {@link Settings} instance with the key {@code node.processors} set to the desired value.
     *
     * @param settings a {@link Settings} instance from which to derive the allocated processors
     * @return the number of allocated processors
     */
    public static int allocatedProcessors(final Settings settings) {
        return NODE_PROCESSORS_SETTING.get(settings).roundUp();
    }

    public static Processors nodeProcessors(final Settings settings) {
        return NODE_PROCESSORS_SETTING.get(settings);
    }

    public static PrioritizedEsThreadPoolExecutor newSinglePrioritizing(
        String name,
        ThreadFactory threadFactory,
        ThreadContext contextHolder,
        ScheduledExecutorService timer
    ) {
        return new PrioritizedEsThreadPoolExecutor(name, 1, 1, 0L, TimeUnit.MILLISECONDS, threadFactory, contextHolder, timer);
    }

    public static EsThreadPoolExecutor newScaling(
        String name,
        int min,
        int max,
        long keepAliveTime,
        TimeUnit unit,
        boolean rejectAfterShutdown,
        ThreadFactory threadFactory,
        ThreadContext contextHolder,
        TaskTrackingConfig config
    ) {
        ExecutorScalingQueue<Runnable> queue = new ExecutorScalingQueue<>();
        EsThreadPoolExecutor executor;
        if (config.trackExecutionTime()) {
            executor = new TaskExecutionTimeTrackingEsThreadPoolExecutor(
                name,
                min,
                max,
                keepAliveTime,
                unit,
                queue,
                TimedRunnable::new,
                threadFactory,
                new ForceQueuePolicy(rejectAfterShutdown),
                contextHolder,
                config
            );
        } else {
            executor = new EsThreadPoolExecutor(
                name,
                min,
                max,
                keepAliveTime,
                unit,
                queue,
                threadFactory,
                new ForceQueuePolicy(rejectAfterShutdown),
                contextHolder
            );
        }
        queue.executor = executor;
        return executor;
    }

    public static EsThreadPoolExecutor newScaling(
        String name,
        int min,
        int max,
        long keepAliveTime,
        TimeUnit unit,
        boolean rejectAfterShutdown,
        ThreadFactory threadFactory,
        ThreadContext contextHolder
    ) {
        return newScaling(
            name,
            min,
            max,
            keepAliveTime,
            unit,
            rejectAfterShutdown,
            threadFactory,
            contextHolder,
            TaskTrackingConfig.DO_NOT_TRACK
        );
    }

    public static EsThreadPoolExecutor newFixed(
        String name,
        int size,
        int queueCapacity,
        ThreadFactory threadFactory,
        ThreadContext contextHolder,
        TaskTrackingConfig config
    ) {
        final BlockingQueue<Runnable> queue;
        final EsRejectedExecutionHandler rejectedExecutionHandler;
        if (queueCapacity < 0) {
            queue = ConcurrentCollections.newBlockingQueue();
            rejectedExecutionHandler = new RejectOnShutdownOnlyPolicy();
        } else {
            queue = new SizeBlockingQueue<>(ConcurrentCollections.<Runnable>newBlockingQueue(), queueCapacity);
            rejectedExecutionHandler = new EsAbortPolicy();
        }
        if (config.trackExecutionTime()) {
            return new TaskExecutionTimeTrackingEsThreadPoolExecutor(
                name,
                size,
                size,
                0,
                TimeUnit.MILLISECONDS,
                queue,
                TimedRunnable::new,
                threadFactory,
                rejectedExecutionHandler,
                contextHolder,
                config
            );
        } else {
            return new EsThreadPoolExecutor(
                name,
                size,
                size,
                0,
                TimeUnit.MILLISECONDS,
                queue,
                threadFactory,
                rejectedExecutionHandler,
                contextHolder
            );
        }
    }

    /**
     * Checks if the runnable arose from asynchronous submission of a task to an executor. If an uncaught exception was thrown
     * during the execution of this task, we need to inspect this runnable and see if it is an error that should be propagated
     * to the uncaught exception handler.
     *
     * @param runnable the runnable to inspect, should be a RunnableFuture
     * @return non fatal exception or null if no exception.
     */
    public static Throwable rethrowErrors(Runnable runnable) {
        if (runnable instanceof RunnableFuture<?> runnableFuture) {
            assert runnableFuture.isDone();
            try {
                runnableFuture.get();
            } catch (final Exception e) {
                /*
                 * In theory, Future#get can only throw a cancellation exception, an interrupted exception, or an execution
                 * exception. We want to ignore cancellation exceptions, restore the interrupt status on interrupted exceptions, and
                 * inspect the cause of an execution. We are going to be extra paranoid here though and completely unwrap the
                 * exception to ensure that there is not a buried error anywhere. We assume that a general exception has been
                 * handled by the executed task or the task submitter.
                 */
                assert e instanceof CancellationException || e instanceof InterruptedException || e instanceof ExecutionException : e;
                final Optional<Error> maybeError = ExceptionsHelper.maybeError(e);
                if (maybeError.isPresent()) {
                    // throw this error where it will propagate to the uncaught exception handler
                    throw maybeError.get();
                }
                if (e instanceof InterruptedException) {
                    // restore the interrupt status
                    Thread.currentThread().interrupt();
                }
                if (e instanceof ExecutionException) {
                    return e.getCause();
                }
            }
        }

        return null;
    }

    private static final class DirectExecutorService extends AbstractExecutorService {

        @SuppressForbidden(reason = "properly rethrowing errors, see EsExecutors.rethrowErrors")
        DirectExecutorService() {
            super();
        }

        @Override
        public void shutdown() {
            throw new UnsupportedOperationException();
        }

        @Override
        public List<Runnable> shutdownNow() {
            throw new UnsupportedOperationException();
        }

        @Override
        public boolean isShutdown() {
            return false;
        }

        @Override
        public boolean isTerminated() {
            return false;
        }

        @Override
        public boolean awaitTermination(long timeout, TimeUnit unit) {
            throw new UnsupportedOperationException();
        }

        @Override
        public void execute(Runnable command) {
            command.run();
            rethrowErrors(command);
        }
    }

    /**
     * {@link ExecutorService} that executes submitted tasks on the current thread. This executor service does not support being
     * shutdown.
     */
    public static final ExecutorService DIRECT_EXECUTOR_SERVICE = new DirectExecutorService();

    public static String threadName(Settings settings, String namePrefix) {
        if (Node.NODE_NAME_SETTING.exists(settings)) {
            return threadName(Node.NODE_NAME_SETTING.get(settings), namePrefix);
        } else {
            // TODO this should only be allowed in tests
            return threadName("", namePrefix);
        }
    }

    public static String threadName(final String nodeName, final String namePrefix) {
        // TODO missing node names should only be allowed in tests
        return "elasticsearch" + (nodeName.isEmpty() ? "" : "[") + nodeName + (nodeName.isEmpty() ? "" : "]") + "[" + namePrefix + "]";
    }

    public static String executorName(String threadName) {
        // subtract 2 to avoid the `]` of the thread number part.
        int executorNameEnd = threadName.lastIndexOf(']', threadName.length() - 2);
        int executorNameStart = threadName.lastIndexOf('[', executorNameEnd);
        if (executorNameStart == -1
            || executorNameEnd - executorNameStart <= 1
            || threadName.startsWith("TEST-")
            || threadName.startsWith("LuceneTestCase")) {
            return null;
        }
        return threadName.substring(executorNameStart + 1, executorNameEnd);
    }

    public static String executorName(Thread thread) {
        return executorName(thread.getName());
    }

<<<<<<< HEAD
    public static ThreadFactory daemonThreadFactory(Settings settings, String executorName) {
        return createDaemonThreadFactory(threadName(settings, executorName), executorName);
    }

    public static ThreadFactory daemonThreadFactory(String nodeName, String executorName) {
        assert nodeName != null && false == nodeName.isEmpty();
        return createDaemonThreadFactory(threadName(nodeName, executorName), executorName);
    }

    public static ThreadFactory daemonThreadFactory(String name) {
        ThreadPool.assertTestThreadPool();
        return createDaemonThreadFactory(name, null);
    }

    private static ThreadFactory createDaemonThreadFactory(String namePrefix, String executorName) {
        return new EsThreadFactory(namePrefix, executorName);
=======
    public static ThreadFactory daemonThreadFactory(Settings settings, String namePrefix) {
        return createDaemonThreadFactory(threadName(settings, namePrefix), false);
    }

    public static ThreadFactory daemonThreadFactory(String nodeName, String namePrefix) {
        return daemonThreadFactory(nodeName, namePrefix, false);
    }

    public static ThreadFactory daemonThreadFactory(String nodeName, String namePrefix, boolean isSystemThread) {
        assert nodeName != null && false == nodeName.isEmpty();
        return createDaemonThreadFactory(threadName(nodeName, namePrefix), isSystemThread);
    }

    public static ThreadFactory daemonThreadFactory(String name) {
        assert name != null && name.isEmpty() == false;
        return createDaemonThreadFactory(name, false);
    }

    private static ThreadFactory createDaemonThreadFactory(String namePrefix, boolean isSystemThread) {
        return new EsThreadFactory(namePrefix, isSystemThread);
>>>>>>> 78ccd2a4
    }

    static class EsThreadFactory implements ThreadFactory {

        final ThreadGroup group;
        final AtomicInteger threadNumber = new AtomicInteger(1);
        final String namePrefix;
        final boolean isSystem;

<<<<<<< HEAD
        EsThreadFactory(String namePrefix, String executorName) {
            this.namePrefix = namePrefix;
            SecurityManager s = System.getSecurityManager();
            group = (s != null) ? s.getThreadGroup() : Thread.currentThread().getThreadGroup();
            isSystem = executorName != null && SYSTEM_THREAD_PREFIXES.contains(executorName);
=======
        EsThreadFactory(String namePrefix, boolean isSystem) {
            this.namePrefix = namePrefix;
            SecurityManager s = System.getSecurityManager();
            group = (s != null) ? s.getThreadGroup() : Thread.currentThread().getThreadGroup();
            this.isSystem = isSystem;
>>>>>>> 78ccd2a4
        }

        @Override
        public Thread newThread(Runnable r) {
            return AccessController.doPrivileged((PrivilegedAction<Thread>) () -> {
                Thread t = new EsThread(group, r, namePrefix + "[T#" + threadNumber.getAndIncrement() + "]", 0, isSystem);
                t.setDaemon(true);
                return t;
            });
        }
    }

    public static class EsThread extends Thread {
        private final boolean isSystem;

        EsThread(ThreadGroup group, Runnable target, String name, long stackSize, boolean isSystem) {
            super(group, target, name, stackSize);
            this.isSystem = isSystem;
        }

        public boolean isSystem() {
            return isSystem;
        }
    }

    /**
     * Cannot instantiate.
     */
    private EsExecutors() {}

    static class ExecutorScalingQueue<E> extends LinkedTransferQueue<E> {

        ThreadPoolExecutor executor;

        ExecutorScalingQueue() {}

        @Override
        public boolean offer(E e) {
            // first try to transfer to a waiting worker thread
            if (tryTransfer(e) == false) {
                // check if there might be spare capacity in the thread
                // pool executor
                int left = executor.getMaximumPoolSize() - executor.getCorePoolSize();
                if (left > 0) {
                    // reject queuing the task to force the thread pool
                    // executor to add a worker if it can; combined
                    // with ForceQueuePolicy, this causes the thread
                    // pool to always scale up to max pool size and we
                    // only queue when there is no spare capacity
                    return false;
                } else {
                    return super.offer(e);
                }
            } else {
                return true;
            }
        }

        // Overridden to workaround a JDK bug introduced in JDK 21.0.2
        // https://bugs.openjdk.org/browse/JDK-8323659
        @Override
        public void put(E e) {
            // As the queue is unbounded, this method will always add to the queue.
            super.offer(e);
        }

        // Overridden to workaround a JDK bug introduced in JDK 21.0.2
        // https://bugs.openjdk.org/browse/JDK-8323659
        @Override
        public boolean add(E e) {
            // As the queue is unbounded, this method will never return false.
            return super.offer(e);
        }

        // Overridden to workaround a JDK bug introduced in JDK 21.0.2
        // https://bugs.openjdk.org/browse/JDK-8323659
        @Override
        public boolean offer(E e, long timeout, TimeUnit unit) {
            // As the queue is unbounded, this method will never return false.
            return super.offer(e);
        }
    }

    /**
     * A handler for rejected tasks that adds the specified element to this queue,
     * waiting if necessary for space to become available.
     */
    static class ForceQueuePolicy extends EsRejectedExecutionHandler {

        /**
         * This flag is used to indicate if {@link Runnable} should be rejected once the thread pool is shutting down, ie once
         * {@link ThreadPoolExecutor#shutdown()} has been called. Scaling thread pools are expected to always handle tasks rejections, even
         * after shutdown or termination, but it's not the case of all existing thread pools so this flag allows to keep the previous
         * behavior.
         */
        private final boolean rejectAfterShutdown;

        /**
         * @param rejectAfterShutdown indicates if {@link Runnable} should be rejected once the thread pool is shutting down
         */
        ForceQueuePolicy(boolean rejectAfterShutdown) {
            this.rejectAfterShutdown = rejectAfterShutdown;
        }

        @Override
        public void rejectedExecution(Runnable task, ThreadPoolExecutor executor) {
            if (rejectAfterShutdown) {
                if (executor.isShutdown()) {
                    reject(executor, task);
                } else {
                    put(executor, task);
                    // we need to check again the executor state as it might have been concurrently shut down; in this case
                    // the executor's workers are shutting down and might have already picked up the task for execution.
                    if (executor.isShutdown() && executor.remove(task)) {
                        reject(executor, task);
                    }
                }
            } else {
                put(executor, task);
            }
        }

        private static void put(ThreadPoolExecutor executor, Runnable task) {
            final BlockingQueue<Runnable> queue = executor.getQueue();
            // force queue policy should only be used with a scaling queue
            assert queue instanceof ExecutorScalingQueue;
            try {
                queue.put(task);
            } catch (final InterruptedException e) {
                assert false : "a scaling queue never blocks so a put to it can never be interrupted";
                throw new AssertionError(e);
            }
        }

        private void reject(ThreadPoolExecutor executor, Runnable task) {
            incrementRejections();
            throw newRejectedException(task, executor, true);
        }
    }

    static class RejectOnShutdownOnlyPolicy extends EsRejectedExecutionHandler {
        @Override
        public void rejectedExecution(Runnable task, ThreadPoolExecutor executor) {
            assert executor.isShutdown() : executor;
            incrementRejections();
            throw newRejectedException(task, executor, true);
        }
    }

    public static class TaskTrackingConfig {
        // This is a random starting point alpha. TODO: revisit this with actual testing and/or make it configurable
        public static double DEFAULT_EWMA_ALPHA = 0.3;

        private final boolean trackExecutionTime;
        private final boolean trackOngoingTasks;
        private final double ewmaAlpha;

        public static TaskTrackingConfig DO_NOT_TRACK = new TaskTrackingConfig(false, false, DEFAULT_EWMA_ALPHA);
        public static TaskTrackingConfig DEFAULT = new TaskTrackingConfig(true, false, DEFAULT_EWMA_ALPHA);

        public TaskTrackingConfig(boolean trackOngoingTasks, double ewmaAlpha) {
            this(true, trackOngoingTasks, ewmaAlpha);
        }

        private TaskTrackingConfig(boolean trackExecutionTime, boolean trackOngoingTasks, double EWMAAlpha) {
            this.trackExecutionTime = trackExecutionTime;
            this.trackOngoingTasks = trackOngoingTasks;
            this.ewmaAlpha = EWMAAlpha;
        }

        public boolean trackExecutionTime() {
            return trackExecutionTime;
        }

        public boolean trackOngoingTasks() {
            return trackOngoingTasks;
        }

        public double getEwmaAlpha() {
            return ewmaAlpha;
        }
    }

}<|MERGE_RESOLUTION|>--- conflicted
+++ resolved
@@ -16,13 +16,11 @@
 import org.elasticsearch.common.unit.Processors;
 import org.elasticsearch.core.SuppressForbidden;
 import org.elasticsearch.node.Node;
-import org.elasticsearch.threadpool.ThreadPool;
 
 import java.security.AccessController;
 import java.security.PrivilegedAction;
 import java.util.List;
 import java.util.Optional;
-import java.util.Set;
 import java.util.concurrent.AbstractExecutorService;
 import java.util.concurrent.BlockingQueue;
 import java.util.concurrent.CancellationException;
@@ -43,13 +41,6 @@
 
     // although the available processors may technically change, for node sizing we use the number available at launch
     private static final int MAX_NUM_PROCESSORS = Runtime.getRuntime().availableProcessors();
-
-    private static final Set<String> SYSTEM_THREAD_PREFIXES = Set.of(
-        ThreadPool.Names.SYSTEM_READ,
-        ThreadPool.Names.SYSTEM_WRITE,
-        ThreadPool.Names.SYSTEM_CRITICAL_READ,
-        ThreadPool.Names.SYSTEM_CRITICAL_WRITE
-    );
 
     /**
      * Setting to manually control the number of allocated processors. This setting is used to adjust thread pool sizes per node. The
@@ -334,24 +325,6 @@
         return executorName(thread.getName());
     }
 
-<<<<<<< HEAD
-    public static ThreadFactory daemonThreadFactory(Settings settings, String executorName) {
-        return createDaemonThreadFactory(threadName(settings, executorName), executorName);
-    }
-
-    public static ThreadFactory daemonThreadFactory(String nodeName, String executorName) {
-        assert nodeName != null && false == nodeName.isEmpty();
-        return createDaemonThreadFactory(threadName(nodeName, executorName), executorName);
-    }
-
-    public static ThreadFactory daemonThreadFactory(String name) {
-        ThreadPool.assertTestThreadPool();
-        return createDaemonThreadFactory(name, null);
-    }
-
-    private static ThreadFactory createDaemonThreadFactory(String namePrefix, String executorName) {
-        return new EsThreadFactory(namePrefix, executorName);
-=======
     public static ThreadFactory daemonThreadFactory(Settings settings, String namePrefix) {
         return createDaemonThreadFactory(threadName(settings, namePrefix), false);
     }
@@ -372,7 +345,6 @@
 
     private static ThreadFactory createDaemonThreadFactory(String namePrefix, boolean isSystemThread) {
         return new EsThreadFactory(namePrefix, isSystemThread);
->>>>>>> 78ccd2a4
     }
 
     static class EsThreadFactory implements ThreadFactory {
@@ -382,19 +354,11 @@
         final String namePrefix;
         final boolean isSystem;
 
-<<<<<<< HEAD
-        EsThreadFactory(String namePrefix, String executorName) {
-            this.namePrefix = namePrefix;
-            SecurityManager s = System.getSecurityManager();
-            group = (s != null) ? s.getThreadGroup() : Thread.currentThread().getThreadGroup();
-            isSystem = executorName != null && SYSTEM_THREAD_PREFIXES.contains(executorName);
-=======
         EsThreadFactory(String namePrefix, boolean isSystem) {
             this.namePrefix = namePrefix;
             SecurityManager s = System.getSecurityManager();
             group = (s != null) ? s.getThreadGroup() : Thread.currentThread().getThreadGroup();
             this.isSystem = isSystem;
->>>>>>> 78ccd2a4
         }
 
         @Override

--- conflicted
+++ resolved
@@ -135,11 +135,7 @@
             var results = new ArrayList<ChunkedInferenceServiceResults>();
             for (int i = 0; i < input.size(); i++) {
                 double[] values = new double[dimensions];
-<<<<<<< HEAD
-                for (int j = 0; j < 5; j++) {
-=======
                 for (int j = 0; j < dimensions; j++) {
->>>>>>> 56c28359
                     values[j] = stringWeight(input.get(i), j);
                 }
                 results.add(

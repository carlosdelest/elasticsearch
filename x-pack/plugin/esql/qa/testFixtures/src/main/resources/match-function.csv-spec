###############################################
# Tests for Match function
#

matchWithField
required_capability: match_function

// tag::match-with-field[]
FROM books 
| WHERE MATCH(author, "Faulkner")
| KEEP book_no, author 
| SORT book_no 
| LIMIT 5
// end::match-with-field[]
;

// tag::match-with-field-result[]
book_no:keyword | author:text
2378            | [Carol Faulkner, Holly Byers Ochoa, Lucretia Mott]
2713            | William Faulkner
2847            | Colleen Faulkner
2883            | William Faulkner
3293            | Danny Faulkner
// end::match-with-field-result[]
;

matchWithMultipleFunctions
required_capability: match_function

from books 
| where match(title, "Return") AND match(author, "Tolkien")  
| keep book_no, title;
ignoreOrder:true

book_no:keyword | title:text
2714            | Return of the King Being the Third Part of The Lord of the Rings
7350            | Return of the Shadow
;

matchWithQueryExpressions
required_capability: match_function

from books 
| where match(title, CONCAT("Return ", " King"))  
| keep book_no, title;
ignoreOrder:true

book_no:keyword | title:text
2714            | Return of the King Being the Third Part of The Lord of the Rings
7350            | Return of the Shadow
;

matchAfterKeep
required_capability: match_function

from books 
| keep book_no, author 
| where match(author, "Faulkner")
| sort book_no 
| limit 5;

book_no:keyword | author:text
2378            | [Carol Faulkner, Holly Byers Ochoa, Lucretia Mott]
2713            | William Faulkner
2847            | Colleen Faulkner
2883            | William Faulkner
3293            | Danny Faulkner
;

matchAfterDrop
required_capability: match_function

from books 
| drop ratings, description, year, publisher, title, author.keyword
| where match(author, "Faulkner")
| keep book_no, author
| sort book_no 
| limit 5;

book_no:keyword | author:text
2378            | [Carol Faulkner, Holly Byers Ochoa, Lucretia Mott]
2713            | William Faulkner
2847            | Colleen Faulkner
2883            | William Faulkner
3293            | Danny Faulkner
;

matchAfterEval
required_capability: match_function

from books 
| eval stars = to_long(ratings / 2.0) 
| where match(author, "Faulkner")
| sort book_no 
| keep book_no, author, stars
| limit 5;

book_no:keyword | author:text                                           | stars:long
2378            | [Carol Faulkner, Holly Byers Ochoa, Lucretia Mott]    | 3
2713            | William Faulkner                                      | 2
2847            | Colleen Faulkner                                      | 3
2883            | William Faulkner                                      | 2
3293            | Danny Faulkner                                        | 2
;

matchWithConjunction
required_capability: match_function

from books 
| where match(title, "Rings") and ratings > 4.6
| keep book_no, title;
ignoreOrder:true

book_no:keyword | title:text
4023            |A Tolkien Compass: Including J. R. R. Tolkien's Guide to the Names in The Lord of the Rings
7140            |The Lord of the Rings Poster Collection: Six Paintings by Alan Lee (No. 1)     
;

matchWithDisjunction
required_capability: match_function
required_capability: full_text_functions_disjunctions

from books
| where match(author, "Vonnegut") or match(author, "Guinane") 
| keep book_no, author;
ignoreOrder:true

book_no:keyword | author:text
2464            | Kurt Vonnegut  
6970            | Edith Vonnegut 
8956            | Kurt Vonnegut  
3950            | Kurt Vonnegut  
4382            | Carole Guinane 
;

matchWithDisjunctionAndFiltersConjunction
required_capability: match_function
required_capability: full_text_functions_disjunctions

from books
| where (match(author, "Vonnegut") or match(author, "Guinane")) and year > 1997
| keep book_no, author, year;
ignoreOrder:true

book_no:keyword | author:text       | year:integer
6970            | Edith Vonnegut    | 1998
4382            | Carole Guinane    | 2001
;

matchWithDisjunctionAndConjunction
required_capability: match_function
required_capability: full_text_functions_disjunctions

from books
| where (match(author, "Vonnegut") or match(author, "Marquez")) and match(description, "realism")
| keep book_no;

book_no:keyword
4814
;

matchWithMoreComplexDisjunctionAndConjunction
required_capability: match_function
required_capability: full_text_functions_disjunctions

from books
| where (match(author, "Vonnegut") and match(description, "charming")) or (match(author, "Marquez") and match(description, "realism"))
| keep book_no;
ignoreOrder:true

book_no:keyword
6970
4814
;

matchWithDisjunctionIncludingConjunction
required_capability: match_function
required_capability: full_text_functions_disjunctions

from books
| where match(author, "Vonnegut") or (match(author, "Marquez") and match(description, "realism"))
| keep book_no;
ignoreOrder:true

book_no:keyword
2464
6970
4814
8956
3950
;

matchWithFunctionPushedToLucene
required_capability: match_function

from hosts 
| where match(host, "beta") and cidr_match(ip1, "127.0.0.2/32", "127.0.0.3/32") 
| keep card, host, ip0, ip1;
ignoreOrder:true

card:keyword   |host:keyword   |ip0:ip                   |ip1:ip
eth1           |beta           |127.0.0.1                |127.0.0.2
;

matchWithNonPushableConjunction
required_capability: match_function

from books 
| where match(title, "Rings") and length(title) > 75
| keep book_no, title;
ignoreOrder:true

book_no:keyword | title:text
4023            | A Tolkien Compass: Including J. R. R. Tolkien's Guide to the Names in The Lord of the Rings
;

matchWithMultipleWhereClauses
required_capability: match_function

from books 
| where match(title, "rings") 
| where match(title, "lord") 
| keep book_no, title;
ignoreOrder:true

book_no:keyword | title:text
2675            | The Lord of the Rings - Boxed Set           
2714            | Return of the King Being the Third Part of The Lord of the Rings
4023            | A Tolkien Compass: Including J. R. R. Tolkien's Guide to the Names in The Lord of the Rings
7140            | The Lord of the Rings Poster Collection: Six Paintings by Alan Lee (No. 1)
;

matchMultivaluedField
required_capability: match_function

from employees 
| where match(job_positions, "Tech Lead") and match(job_positions, "Reporting Analyst") 
| keep emp_no, first_name, last_name;
ignoreOrder:true

emp_no:integer | first_name:keyword | last_name:keyword
10004          | Chirstian          | Koblick        
10010          | Duangkaew          | Piveteau       
10011          | Mary               | Sluis          
10088          | Jungsoon           | Syrzycki       
10093          | Sailaja            | Desikan        
10097          | Remzi              | Waschkowski    
;

testMultiValuedFieldWithConjunction
required_capability: match_function

from employees 
| where match(job_positions, "Data Scientist") and match(job_positions, "Support Engineer")
| keep emp_no, first_name, last_name;
ignoreOrder:true

emp_no:integer | first_name:keyword | last_name:keyword  
10043          | Yishay             | Tzvieli      
;

testMatchAndQueryStringFunctions
required_capability: match_function
required_capability: qstr_function

from employees 
| where match(job_positions, "Data Scientist") and qstr("job_positions: (Support Engineer) and gender: F")
| keep emp_no, first_name, last_name;
ignoreOrder:true

emp_no:integer | first_name:keyword | last_name:keyword  
10041          | Uri                 | Lenart         
10043          | Yishay              | Tzvieli        
;

testMatchBooleanField
required_capability: match_function
required_capability: match_additional_types

from employees 
| where match(still_hired, true) and height > 2.08 
| keep first_name, still_hired, height;
ignoreOrder:true

first_name:keyword  | still_hired:boolean   | height:double
Saniya              | true                  | 2.1
Yongqiao            | true                  | 2.1
Kwee                | true                  | 2.1
Amabile             | true                  | 2.09
;

testMatchIntegerField
required_capability: match_function
required_capability: match_additional_types

from employees 
| where match(emp_no, 10004)
| keep emp_no, first_name;

emp_no:integer | first_name:keyword
10004          | Chirstian
;

testMatchDoubleField
required_capability: match_function
required_capability: match_additional_types

from employees 
| where match(salary_change, 9.07)
| keep emp_no, salary_change;

emp_no:integer | salary_change:double
10014          | [-1.89, 9.07] 
;  

testMatchLongField
required_capability: match_function
required_capability: match_additional_types

from date_nanos
| where match(num, 1698069301543123456)
| keep num;

num:long
1698069301543123456
;

testMatchUnsignedLongField
required_capability: match_function
required_capability: match_additional_types

from ul_logs
| where match(bytes_out, 12749081495402663265)
| keep bytes_out;

bytes_out:unsigned_long
12749081495402663265
;

testMatchVersionField
required_capability: match_function
required_capability: match_additional_types

from apps 
| where match(version, "2.1"::VERSION) 
| keep name, version;

name:keyword | version:version
bbbbb        | 2.1
;

testMatchIpField
required_capability: match_function
required_capability: match_additional_types

from sample_data
| where match(client_ip, "172.21.0.5")
| keep client_ip, message;

client_ip:ip   | message:keyword
172.21.0.5     | Disconnected
;

testMatchDateFieldAsString
required_capability: match_function
required_capability: match_additional_types

from date_nanos
| where match(millis, "2023-10-23T13:55:01.543Z")
| keep millis;

millis:date
2023-10-23T13:55:01.543Z
;

testMatchDateNanosFieldAsString
required_capability: match_function
required_capability: match_additional_types

from date_nanos
| where match(nanos, "2023-10-23T13:55:01.543123456Z")
| keep nanos;

nanos:date_nanos
2023-10-23T13:55:01.543123456Z
;

testMatchBooleanFieldAsString
required_capability: match_function
required_capability: match_additional_types

from employees 
| where match(still_hired, "true") and height > 2.08 
| keep first_name, still_hired, height;
ignoreOrder:true

first_name:keyword  | still_hired:boolean   | height:double
Saniya              | true                  | 2.1
Yongqiao            | true                  | 2.1
Kwee                | true                  | 2.1
Amabile             | true                  | 2.09
;

testMatchIntegerFieldAsString
required_capability: match_function
required_capability: match_additional_types

from employees 
| where match(emp_no, "10004")
| keep emp_no, first_name;

emp_no:integer | first_name:keyword
10004          | Chirstian
;

testMatchDoubleFieldAsString
required_capability: match_function
required_capability: match_additional_types

from employees 
| where match(salary_change, "9.07")
| keep emp_no, salary_change;

emp_no:integer | salary_change:double
10014          | [-1.89, 9.07]   
;

testMatchLongFieldAsString
required_capability: match_function
required_capability: match_additional_types

from date_nanos
| where match(num, "1698069301543123456")
| keep num;

num:long
1698069301543123456
;

testMatchUnsignedLongFieldAsString
required_capability: match_function
required_capability: match_additional_types

from ul_logs
| where match(bytes_out, "12749081495402663265")
| keep bytes_out;

bytes_out:unsigned_long
12749081495402663265
;

testMatchVersionFieldAsString
required_capability: match_function
required_capability: match_additional_types

from apps 
| where match(version, "2.1") 
| keep name, version;

name:keyword | version:version
bbbbb        | 2.1
;

testMatchIntegerAsDouble
required_capability: match_function
required_capability: match_additional_types

from employees 
| where match(emp_no, 10004.0)
| keep emp_no, first_name;
ignoreOrder:true

emp_no:integer | first_name:keyword
10004          | Chirstian
;

testMatchDoubleAsIntegerField
required_capability: match_function
required_capability: match_additional_types

from employees
| where match(height, 2)
| keep emp_no, height;
ignoreOrder:true

emp_no:integer | height:double
10037          | 2.0            
10048          | 2.0            
10098          | 2.0     
;

testMatchMultipleFieldTypesIntLong
required_capability: match_function
required_capability: match_additional_types

from employees,employees_incompatible 
| where match(emp_no::int, 10005) 
| eval emp_as_int = emp_no::int 
| eval name_as_kw = first_name::keyword 
| keep emp_as_int, name_as_kw
;

emp_as_int:integer | name_as_kw:keyword
10005              | Kyoichi        
10005              | Kyoichi      
;

testMatchMultipleFieldTypesKeywordText
required_capability: match_function
required_capability: match_additional_types

from employees,employees_incompatible 
| where match(first_name::keyword, "Kazuhito") 
| eval first_name_kwd = first_name::keyword 
| keep first_name_kwd
;

first_name_kwd:keyword
Kazuhito
Kazuhito      
;

testMatchMultipleFieldTypesDoubleFloat
required_capability: match_function
required_capability: match_additional_types

from employees,employees_incompatible
| where match(height::double, 2.03) 
| eval height_dbl = height::double 
| eval emp_no = emp_no::int 
| keep emp_no, height_dbl
;
ignoreOrder:true

emp_no:integer | height_dbl:double    
10001          | 2.0299999713897705
10090          | 2.0299999713897705
10001          | 2.03              
10090          | 2.03  
;

testMatchMultipleFieldTypesBooleanKeyword
required_capability: match_function
required_capability: match_additional_types

from employees,employees_incompatible
| where match(still_hired::keyword, "true") and height.scaled_float == 2.08
| eval still_hired_bool = still_hired::boolean
| keep still_hired_bool
;

still_hired_bool:boolean    
true
true
true
true
;

testMatchMultipleFieldTypesLongUnsignedLong
required_capability: match_function
required_capability: match_additional_types

from employees,employees_incompatible
| where match(avg_worked_seconds::unsigned_long, 200296405)
| eval avg_worked_seconds_ul = avg_worked_seconds::unsigned_long
| keep avg_worked_seconds_ul
;

avg_worked_seconds_ul:unsigned_long
200296405            
200296405            
;

testMatchMultipleFieldTypesDateNanosDate
required_capability: match_function
required_capability: match_additional_types

from employees,employees_incompatible
| where match(hire_date::datetime, "1986-06-26T00:00:00.000Z")
| eval hire_date_nanos = hire_date::date_nanos
| keep hire_date_nanos
;

hire_date_nanos:date_nanos
1986-06-26T00:00:00.000Z            
1986-06-26T00:00:00.000Z
;

testMatchWithWrongFieldValue
required_capability: match_function
required_capability: match_additional_types

from employees,employees_incompatible
| where match(still_hired::boolean, "Wrong boolean")
| eval emp_no_bool = emp_no::boolean
| keep emp_no_bool
;

emp_no_bool:boolean
;

testMatchWithSemanticText
required_capability: match_function
required_capability: semantic_text_type
required_capability: semantic_text_field_caps

from semantic_text
| where match(semantic_text_field, "something")
| keep semantic_text_field
| sort semantic_text_field asc
;

semantic_text_field:text
all we have to decide is what to do with the time that is given to us
be excellent to each other
live long and prosper
;

testMatchWithSemanticTextAndKeyword
required_capability: match_function
required_capability: semantic_text_type
required_capability: semantic_text_field_caps

from semantic_text
| where match(semantic_text_field, "something") AND match(host, "host1")
| keep semantic_text_field, host
;

semantic_text_field:text | host:keyword
live long and prosper    | host1
;

testMatchWithSemanticTextMultiValueField
required_capability: match_function
required_capability: semantic_text_type
required_capability: semantic_text_field_caps

from semantic_text metadata _id
| where match(st_multi_value, "something") AND match(host, "host1")
| keep _id, st_multi_value
;

_id: keyword | st_multi_value:text
1            | ["Hello there!", "This is a random value", "for testing purposes"]
;

testMatchWithSemanticTextWithEvalsAndOtherFunctionsAndStats
required_capability: match_function
required_capability: semantic_text_type
required_capability: semantic_text_field_caps

from semantic_text
| where qstr("description:some*")
| eval size = mv_count(st_multi_value)
| where match(semantic_text_field, "something") AND size > 1 AND match(host, "host1")
| STATS result = count(*)
;

result:long
1
;

testMatchWithSemanticTextAndKql
required_capability: match_function
required_capability: semantic_text_type
required_capability: kql_function
required_capability: semantic_text_field_caps

from semantic_text
| where kql("host:host1") AND match(semantic_text_field, "something")
| KEEP host, semantic_text_field
;

host:keyword | semantic_text_field:text
"host1"      | live long and prosper
;

<<<<<<< HEAD
testMatchWithNonPushableDisjunctions
required_capability: match_function
required_capability: full_text_functions_disjunctions_compute_engine

from books 
| where match(title, "lord") or length(title) > 130 
| keep book_no
;
ignoreOrder: true

book_no:keyword
2675   
2714   
4023   
7140   
8678
;

testMatchWithNonPushableDisjunctionsOnComplexExpressions
required_capability: match_function
required_capability: full_text_functions_disjunctions_compute_engine

from books 
| where (match(title, "lord") and ratings > 4.5) or (match(author, "dostoevsky") and length(title) > 50)
| keep book_no
;
ignoreOrder: true

book_no:keyword
2675
2924
4023
1937
7140
2714
=======
testMatchWithOptionsFuzziness
required_capability: match_function
required_capability: match_function_options

from books 
| where match(title, "Pings", {"fuzziness": 1})  
| keep book_no;
ignoreOrder:true

book_no:keyword
2714
2675
4023
7140
;

testMatchWithOptionsOperator
required_capability: match_function
required_capability: match_function_options

// tag::match-with-named-function-params[]
FROM books 
| WHERE MATCH(title, "Hobbit Back Again", {"operator": "AND"})
| KEEP title;
// end::match-with-named-function-params[]

// tag::match-with-named-function-params-result[]
title:text
The Hobbit or There and Back Again
// end::match-with-named-function-params-result[]
;

testMatchWithOptionsMinimumShouldMatch
required_capability: match_function
required_capability: match_function_options

from books 
| where match(title, "Hobbit Back Again", {"minimum_should_match": 2})
| keep title;

title:text
The Hobbit or There and Back Again
>>>>>>> b94a20e2
;<|MERGE_RESOLUTION|>--- conflicted
+++ resolved
@@ -675,7 +675,50 @@
 "host1"      | live long and prosper
 ;
 
-<<<<<<< HEAD
+testMatchWithOptionsFuzziness
+required_capability: match_function
+required_capability: match_function_options
+
+from books 
+| where match(title, "Pings", {"fuzziness": 1})  
+| keep book_no;
+ignoreOrder:true
+
+book_no:keyword
+2714
+2675
+4023
+7140
+;
+
+testMatchWithOptionsOperator
+required_capability: match_function
+required_capability: match_function_options
+
+// tag::match-with-named-function-params[]
+FROM books 
+| WHERE MATCH(title, "Hobbit Back Again", {"operator": "AND"})
+| KEEP title;
+// end::match-with-named-function-params[]
+
+// tag::match-with-named-function-params-result[]
+title:text
+The Hobbit or There and Back Again
+// end::match-with-named-function-params-result[]
+;
+
+testMatchWithOptionsMinimumShouldMatch
+required_capability: match_function
+required_capability: match_function_options
+
+from books 
+| where match(title, "Hobbit Back Again", {"minimum_should_match": 2})
+| keep title;
+
+title:text
+The Hobbit or There and Back Again
+;
+
 testMatchWithNonPushableDisjunctions
 required_capability: match_function
 required_capability: full_text_functions_disjunctions_compute_engine
@@ -711,48 +754,4 @@
 1937
 7140
 2714
-=======
-testMatchWithOptionsFuzziness
-required_capability: match_function
-required_capability: match_function_options
-
-from books 
-| where match(title, "Pings", {"fuzziness": 1})  
-| keep book_no;
-ignoreOrder:true
-
-book_no:keyword
-2714
-2675
-4023
-7140
-;
-
-testMatchWithOptionsOperator
-required_capability: match_function
-required_capability: match_function_options
-
-// tag::match-with-named-function-params[]
-FROM books 
-| WHERE MATCH(title, "Hobbit Back Again", {"operator": "AND"})
-| KEEP title;
-// end::match-with-named-function-params[]
-
-// tag::match-with-named-function-params-result[]
-title:text
-The Hobbit or There and Back Again
-// end::match-with-named-function-params-result[]
-;
-
-testMatchWithOptionsMinimumShouldMatch
-required_capability: match_function
-required_capability: match_function_options
-
-from books 
-| where match(title, "Hobbit Back Again", {"minimum_should_match": 2})
-| keep title;
-
-title:text
-The Hobbit or There and Back Again
->>>>>>> b94a20e2
 ;
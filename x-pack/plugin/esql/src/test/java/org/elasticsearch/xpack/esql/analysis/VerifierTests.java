/*
 * Copyright Elasticsearch B.V. and/or licensed to Elasticsearch B.V. under one
 * or more contributor license agreements. Licensed under the Elastic License
 * 2.0; you may not use this file except in compliance with the Elastic License
 * 2.0.
 */

package org.elasticsearch.xpack.esql.analysis;

import org.elasticsearch.Build;
import org.elasticsearch.common.Strings;
import org.elasticsearch.test.ESTestCase;
import org.elasticsearch.xpack.esql.VerificationException;
import org.elasticsearch.xpack.esql.action.EsqlCapabilities;
import org.elasticsearch.xpack.esql.core.InvalidArgumentException;
import org.elasticsearch.xpack.esql.core.type.DataType;
import org.elasticsearch.xpack.esql.core.type.DataTypeConverter;
import org.elasticsearch.xpack.esql.core.type.EsField;
import org.elasticsearch.xpack.esql.core.type.InvalidMappedField;
import org.elasticsearch.xpack.esql.core.type.UnsupportedEsField;
import org.elasticsearch.xpack.esql.expression.function.fulltext.Match;
import org.elasticsearch.xpack.esql.expression.function.fulltext.MultiMatch;
import org.elasticsearch.xpack.esql.expression.function.fulltext.QueryString;
import org.elasticsearch.xpack.esql.expression.function.vector.Knn;
import org.elasticsearch.xpack.esql.index.EsIndex;
import org.elasticsearch.xpack.esql.index.IndexResolution;
import org.elasticsearch.xpack.esql.parser.EsqlParser;
import org.elasticsearch.xpack.esql.parser.QueryParam;
import org.elasticsearch.xpack.esql.parser.QueryParams;

import java.util.ArrayList;
import java.util.LinkedHashMap;
import java.util.LinkedHashSet;
import java.util.List;
import java.util.Locale;
import java.util.Map;
import java.util.Set;

import static org.elasticsearch.xpack.esql.EsqlTestUtils.paramAsConstant;
import static org.elasticsearch.xpack.esql.EsqlTestUtils.withDefaultLimitWarning;
import static org.elasticsearch.xpack.esql.analysis.AnalyzerTestUtils.loadMapping;
import static org.elasticsearch.xpack.esql.core.type.DataType.BOOLEAN;
import static org.elasticsearch.xpack.esql.core.type.DataType.CARTESIAN_POINT;
import static org.elasticsearch.xpack.esql.core.type.DataType.CARTESIAN_SHAPE;
import static org.elasticsearch.xpack.esql.core.type.DataType.COUNTER_DOUBLE;
import static org.elasticsearch.xpack.esql.core.type.DataType.COUNTER_INTEGER;
import static org.elasticsearch.xpack.esql.core.type.DataType.COUNTER_LONG;
import static org.elasticsearch.xpack.esql.core.type.DataType.DATETIME;
import static org.elasticsearch.xpack.esql.core.type.DataType.DATE_NANOS;
import static org.elasticsearch.xpack.esql.core.type.DataType.DOUBLE;
import static org.elasticsearch.xpack.esql.core.type.DataType.FLOAT;
import static org.elasticsearch.xpack.esql.core.type.DataType.GEO_POINT;
import static org.elasticsearch.xpack.esql.core.type.DataType.GEO_SHAPE;
import static org.elasticsearch.xpack.esql.core.type.DataType.INTEGER;
import static org.elasticsearch.xpack.esql.core.type.DataType.IP;
import static org.elasticsearch.xpack.esql.core.type.DataType.KEYWORD;
import static org.elasticsearch.xpack.esql.core.type.DataType.LONG;
import static org.elasticsearch.xpack.esql.core.type.DataType.UNSIGNED_LONG;
import static org.elasticsearch.xpack.esql.core.type.DataType.VERSION;
import static org.hamcrest.Matchers.containsString;
import static org.hamcrest.Matchers.equalTo;
import static org.hamcrest.Matchers.instanceOf;
import static org.hamcrest.Matchers.matchesRegex;

//@TestLogging(value = "org.elasticsearch.xpack.esql:TRACE,org.elasticsearch.compute:TRACE", reason = "debug")
public class VerifierTests extends ESTestCase {

    private static final EsqlParser parser = new EsqlParser();
    private final Analyzer defaultAnalyzer = AnalyzerTestUtils.expandedDefaultAnalyzer();
    private final Analyzer fullTextAnalyzer = AnalyzerTestUtils.analyzer(loadMapping("mapping-full_text_search.json", "test"));
    private final Analyzer tsdb = AnalyzerTestUtils.analyzer(AnalyzerTestUtils.tsdbIndexResolution());

    private final List<String> TIME_DURATIONS = List.of("millisecond", "second", "minute", "hour");
    private final List<String> DATE_PERIODS = List.of("day", "week", "month", "year");

    public void testIncompatibleTypesInMathOperation() {
        assertEquals(
            "1:40: second argument of [a + c] must be [date_nanos, datetime or numeric], found value [c] type [keyword]",
            error("row a = 1, b = 2, c = \"xxx\" | eval y = a + c")
        );
        assertEquals(
            "1:40: second argument of [a - c] must be [date_nanos, datetime or numeric], found value [c] type [keyword]",
            error("row a = 1, b = 2, c = \"xxx\" | eval y = a - c")
        );
    }

    public void testUnsupportedAndMultiTypedFields() {
        final String unsupported = "unsupported";
        final String multiTyped = "multi_typed";

        EsField unsupportedField = new UnsupportedEsField(unsupported, List.of("flattened"));
        // Use linked maps/sets to fix the order in the error message.
        LinkedHashSet<String> ipIndices = new LinkedHashSet<>();
        ipIndices.add("test1");
        ipIndices.add("test2");
        ipIndices.add("test3");
        ipIndices.add("test4");
        ipIndices.add("test5");
        LinkedHashMap<String, Set<String>> typesToIndices = new LinkedHashMap<>();
        typesToIndices.put("ip", ipIndices);
        typesToIndices.put("keyword", Set.of("test6"));
        EsField multiTypedField = new InvalidMappedField(multiTyped, typesToIndices);

        // Also add an unsupported/multityped field under the names `int` and `double` so we can use `LOOKUP int_number_names ...` and
        // `LOOKUP double_number_names` without renaming the fields first.
        IndexResolution indexWithUnsupportedAndMultiTypedField = IndexResolution.valid(
            new EsIndex(
                "test*",
                Map.of(unsupported, unsupportedField, multiTyped, multiTypedField, "int", unsupportedField, "double", multiTypedField)
            )
        );
        Analyzer analyzer = AnalyzerTestUtils.analyzer(indexWithUnsupportedAndMultiTypedField);

        assertEquals(
            "1:22: Cannot use field [unsupported] with unsupported type [flattened]",
            error("from test* | dissect unsupported \"%{foo}\"", analyzer)
        );
        assertEquals(
            "1:22: Cannot use field [multi_typed] due to ambiguities being mapped as [2] incompatible types:"
                + " [ip] in [test1, test2, test3] and [2] other indices, [keyword] in [test6]",
            error("from test* | dissect multi_typed \"%{foo}\"", analyzer)
        );

        assertEquals(
            "1:19: Cannot use field [unsupported] with unsupported type [flattened]",
            error("from test* | grok unsupported \"%{WORD:foo}\"", analyzer)
        );
        assertEquals(
            "1:19: Cannot use field [multi_typed] due to ambiguities being mapped as [2] incompatible types:"
                + " [ip] in [test1, test2, test3] and [2] other indices, [keyword] in [test6]",
            error("from test* | grok multi_typed \"%{WORD:foo}\"", analyzer)
        );

        assertEquals(
            "1:36: Cannot use field [unsupported] with unsupported type [flattened]",
            error("from test* | enrich client_cidr on unsupported", analyzer)
        );
        assertEquals(
            "1:36: Unsupported type [unsupported] for enrich matching field [multi_typed];"
                + " only [keyword, text, ip, long, integer, float, double, datetime] allowed for type [range]",
            error("from test* | enrich client_cidr on multi_typed", analyzer)
        );

        assertEquals(
            "1:23: Cannot use field [unsupported] with unsupported type [flattened]",
            error("from test* | eval x = unsupported", analyzer)
        );
        assertEquals(
            "1:23: Cannot use field [multi_typed] due to ambiguities being mapped as [2] incompatible types:"
                + " [ip] in [test1, test2, test3] and [2] other indices, [keyword] in [test6]",
            error("from test* | eval x = multi_typed", analyzer)
        );

        assertEquals(
            "1:32: Cannot use field [unsupported] with unsupported type [flattened]",
            error("from test* | eval x = to_lower(unsupported)", analyzer)
        );
        assertEquals(
            "1:32: Cannot use field [multi_typed] due to ambiguities being mapped as [2] incompatible types:"
                + " [ip] in [test1, test2, test3] and [2] other indices, [keyword] in [test6]",
            error("from test* | eval x = to_lower(multi_typed)", analyzer)
        );

        assertEquals(
            "1:32: Cannot use field [unsupported] with unsupported type [flattened]",
            error("from test* | stats count(1) by unsupported", analyzer)
        );
        assertEquals(
            "1:32: Cannot use field [multi_typed] due to ambiguities being mapped as [2] incompatible types:"
                + " [ip] in [test1, test2, test3] and [2] other indices, [keyword] in [test6]",
            error("from test* | stats count(1) by multi_typed", analyzer)
        );
        if (EsqlCapabilities.Cap.INLINESTATS.isEnabled()) {
            assertEquals(
                "1:38: Cannot use field [unsupported] with unsupported type [flattened]",
                error("from test* | inlinestats count(1) by unsupported", analyzer)
            );
            assertEquals(
                "1:38: Cannot use field [multi_typed] due to ambiguities being mapped as [2] incompatible types:"
                    + " [ip] in [test1, test2, test3] and [2] other indices, [keyword] in [test6]",
                error("from test* | inlinestats count(1) by multi_typed", analyzer)
            );
        }

        assertEquals(
            "1:27: Cannot use field [unsupported] with unsupported type [flattened]",
            error("from test* | stats values(unsupported)", analyzer)
        );
        assertEquals(
            "1:27: Cannot use field [multi_typed] due to ambiguities being mapped as [2] incompatible types:"
                + " [ip] in [test1, test2, test3] and [2] other indices, [keyword] in [test6]",
            error("from test* | stats values(multi_typed)", analyzer)
        );
        if (EsqlCapabilities.Cap.INLINESTATS.isEnabled()) {
            assertEquals(
                "1:33: Cannot use field [unsupported] with unsupported type [flattened]",
                error("from test* | inlinestats values(unsupported)", analyzer)
            );
            assertEquals(
                "1:33: Cannot use field [multi_typed] due to ambiguities being mapped as [2] incompatible types:"
                    + " [ip] in [test1, test2, test3] and [2] other indices, [keyword] in [test6]",
                error("from test* | inlinestats values(multi_typed)", analyzer)
            );
        }

        assertEquals(
            "1:27: Cannot use field [unsupported] with unsupported type [flattened]",
            error("from test* | stats values(unsupported)", analyzer)
        );
        assertEquals(
            "1:27: Cannot use field [multi_typed] due to ambiguities being mapped as [2] incompatible types:"
                + " [ip] in [test1, test2, test3] and [2] other indices, [keyword] in [test6]",
            error("from test* | stats values(multi_typed)", analyzer)
        );

        if (EsqlCapabilities.Cap.LOOKUP_V4.isEnabled()) {
            // LOOKUP with unsupported type
            assertEquals(
                "1:43: column type mismatch, table column was [integer] and original column was [unsupported]",
                error("from test* | lookup_🐔 int_number_names on int", analyzer)
            );
            // LOOKUP with multi-typed field
            assertEquals(
                "1:46: column type mismatch, table column was [double] and original column was [unsupported]",
                error("from test* | lookup_🐔 double_number_names on double", analyzer)
            );
        }

        assertEquals(
            "1:24: Cannot use field [unsupported] with unsupported type [flattened]",
            error("from test* | mv_expand unsupported", analyzer)
        );
        assertEquals(
            "1:24: Cannot use field [multi_typed] due to ambiguities being mapped as [2] incompatible types:"
                + " [ip] in [test1, test2, test3] and [2] other indices, [keyword] in [test6]",
            error("from test* | mv_expand multi_typed", analyzer)
        );

        assertEquals(
            "1:21: Cannot use field [unsupported] with unsupported type [flattened]",
            error("from test* | rename unsupported as x", analyzer)
        );
        assertEquals(
            "1:21: Cannot use field [multi_typed] due to ambiguities being mapped as [2] incompatible types:"
                + " [ip] in [test1, test2, test3] and [2] other indices, [keyword] in [test6]",
            error("from test* | rename multi_typed as x", analyzer)
        );

        assertEquals(
            "1:19: Cannot use field [unsupported] with unsupported type [flattened]",
            error("from test* | sort unsupported asc", analyzer)
        );
        assertEquals(
            "1:19: Cannot use field [multi_typed] due to ambiguities being mapped as [2] incompatible types:"
                + " [ip] in [test1, test2, test3] and [2] other indices, [keyword] in [test6]",
            error("from test* | sort multi_typed desc", analyzer)
        );

        assertEquals(
            "1:20: Cannot use field [unsupported] with unsupported type [flattened]",
            error("from test* | where unsupported is null", analyzer)
        );
        assertEquals(
            "1:20: Cannot use field [multi_typed] due to ambiguities being mapped as [2] incompatible types:"
                + " [ip] in [test1, test2, test3] and [2] other indices, [keyword] in [test6]",
            error("from test* | where multi_typed is not null", analyzer)
        );

        for (String functionName : List.of("to_timeduration", "to_dateperiod")) {
            String lineNumber = functionName.equalsIgnoreCase("to_timeduration") ? "47" : "45";
            String errorType = functionName.equalsIgnoreCase("to_timeduration") ? "time_duration" : "date_period";
            assertEquals(
                "1:" + lineNumber + ": Cannot use field [unsupported] with unsupported type [flattened]",
                error("from test* | eval x = now() + " + functionName + "(unsupported)", analyzer)
            );
            assertEquals(
                "1:" + lineNumber + ": argument of [" + functionName + "(multi_typed)] must be a constant, received [multi_typed]",
                error("from test* | eval x = now() + " + functionName + "(multi_typed)", analyzer)
            );
            assertThat(
                error("from test* | eval x = unsupported, y = now() + " + functionName + "(x)", analyzer),
                containsString("1:23: Cannot use field [unsupported] with unsupported type [flattened]")
            );
            assertThat(
                error("from test* | eval x = multi_typed, y = now() + " + functionName + "(x)", analyzer),
                containsString(
                    "1:48: argument of ["
                        + functionName
                        + "(x)] must be ["
                        + errorType
                        + " or string], "
                        + "found value [x] type [unsupported]"
                )
            );
        }
    }

    public void testRoundFunctionInvalidInputs() {
        assertEquals(
            "1:31: first argument of [round(b, 3)] must be [numeric], found value [b] type [keyword]",
            error("row a = 1, b = \"c\" | eval x = round(b, 3)")
        );
        assertEquals(
            "1:31: first argument of [round(b)] must be [numeric], found value [b] type [keyword]",
            error("row a = 1, b = \"c\" | eval x = round(b)")
        );
        assertEquals(
            "1:31: second argument of [round(a, b)] must be [whole number except unsigned_long or counter types], "
                + "found value [b] type [keyword]",
            error("row a = 1, b = \"c\" | eval x = round(a, b)")
        );
        assertEquals(
            "1:31: second argument of [round(a, 3.5)] must be [whole number except unsigned_long or counter types], "
                + "found value [3.5] type [double]",
            error("row a = 1, b = \"c\" | eval x = round(a, 3.5)")
        );
    }

    public void testImplicitCastingErrorMessages() {
        assertEquals("1:23: Cannot convert string [c] to [LONG], error [Cannot parse number [c]]", error("row a = round(123.45, \"c\")"));
        assertEquals(
            "1:27: Cannot convert string [c] to [DOUBLE], error [Cannot parse number [c]]",
            error("row a = 1 | eval x = acos(\"c\")")
        );
        assertEquals(
            "1:33: Cannot convert string [c] to [DOUBLE], error [Cannot parse number [c]]\n"
                + "line 1:38: Cannot convert string [a] to [LONG], error [Cannot parse number [a]]",
            error("row a = 1 | eval x = round(acos(\"c\"),\"a\")")
        );
        assertEquals(
            "1:63: Cannot convert string [x] to [INTEGER], error [Cannot parse number [x]]",
            error("row ip4 = to_ip(\"1.2.3.4\") | eval ip4_prefix = ip_prefix(ip4, \"x\", 0)")
        );
        assertEquals(
            "1:42: Cannot convert string [a] to [DOUBLE], error [Cannot parse number [a]]",
            error("ROW a=[3, 5, 1, 6] | EVAL avg_a = MV_AVG(\"a\")")
        );
        assertEquals(
            "1:19: Unknown column [languages.*], did you mean any of [languages, languages.byte, languages.long, languages.short]?",
            error("from test | where `languages.*` in (1, 2)")
        );
        assertEquals("1:22: Unknown function [func]", error("from test | eval x = func(languages) | where x in (1, 2)"));
        assertEquals(
            "1:32: Unknown column [languages.*], did you mean any of [languages, languages.byte, languages.long, languages.short]?",
            error("from test | eval x = coalesce( `languages.*`, languages, 0 )")
        );
        String error = error("from test | eval x = func(languages) | eval y = coalesce(x, languages, 0 )");
        assertThat(error, containsString("function [func]"));
    }

    public void testAggsExpressionsInStatsAggs() {
        assertEquals(
            "1:44: column [salary] must appear in the STATS BY clause or be used in an aggregate function",
            error("from test | eval z = 2 | stats x = avg(z), salary by emp_no")
        );
        assertEquals(
            "1:23: nested aggregations [max(salary)] not allowed inside other aggregations [max(max(salary))]",
            error("from test | stats max(max(salary)) by first_name")
        );
        assertEquals(
            "1:25: argument of [avg(first_name)] must be [numeric except unsigned_long or counter types],"
                + " found value [first_name] type [keyword]",
            error("from test | stats count(avg(first_name)) by first_name")
        );
        assertEquals(
            "1:23: second argument of [percentile(languages, languages)] must be a constant, received [languages]",
            error("from test | stats x = percentile(languages, languages) by emp_no")
        );
        assertEquals(
            "1:23: second argument of [count_distinct(languages, languages)] must be a constant, received [languages]",
            error("from test | stats x = count_distinct(languages, languages) by emp_no")
        );
        // no agg function
        assertEquals("1:19: expected an aggregate function but found [5]", error("from test | stats 5 by emp_no"));

        // don't allow naked group
        assertEquals("1:19: grouping key [emp_no] already specified in the STATS BY clause", error("from test | stats emp_no BY emp_no"));
        // don't allow naked group - even when it's an expression
        assertEquals(
            "1:19: grouping key [languages + emp_no] already specified in the STATS BY clause",
            error("from test | stats languages + emp_no BY languages + emp_no")
        );
        // don't allow group alias
        assertEquals(
            "1:19: grouping key [e] already specified in the STATS BY clause",
            error("from test | stats e BY e = languages + emp_no")
        );

        var message = error("from test | stats languages + emp_no BY e = languages + emp_no");
        assertThat(
            message,
            containsString(
                "column [emp_no] cannot be used as an aggregate once declared in the STATS BY grouping key [e = languages + emp_no]"
            )
        );
        assertThat(
            message,
            containsString(
                " column [languages] cannot be used as an aggregate once declared in the STATS BY grouping key [e = languages + emp_no]"
            )
        );
    }

    public void testAggsInsideGrouping() {
        assertEquals(
            "1:36: cannot use an aggregate [max(languages)] for grouping",
            error("from test| stats max(languages) by max(languages)")
        );
    }

    public void testAggFilterOnNonAggregates() {
        assertEquals(
            "1:36: WHERE clause allowed only for aggregate functions, none found in [emp_no + 1 where languages > 1]",
            error("from test | stats emp_no + 1 where languages > 1 by emp_no")
        );
        assertEquals(
            "1:53: WHERE clause allowed only for aggregate functions, none found in [abs(emp_no + languages) % 2 WHERE languages > 1]",
            error("from test | stats abs(emp_no + languages) % 2 WHERE languages > 1 by emp_no, languages")
        );
    }

    public void testAggFilterOnBucketingOrAggFunctions() {
        // query passes when the bucket function is part of the BY clause
        query("from test | stats max(languages) WHERE bucket(salary, 10) > 1 by bucket(salary, 10)");

        // but fails if it's different
        assertEquals(
            "1:32: can only use grouping function [bucket(a, 3)] as part of the BY clause",
            error("row a = 1 | stats sum(a) where bucket(a, 3) > -1 by bucket(a,2)")
        );

        assertEquals(
            "1:40: can only use grouping function [bucket(salary, 10)] as part of the BY clause",
            error("from test | stats max(languages) WHERE bucket(salary, 10) > 1 by emp_no")
        );

        assertEquals(
            "1:40: cannot use aggregate function [max(salary)] in aggregate WHERE clause [max(languages) WHERE max(salary) > 1]",
            error("from test | stats max(languages) WHERE max(salary) > 1 by emp_no")
        );

        assertEquals(
            "1:40: cannot use aggregate function [max(salary)] in aggregate WHERE clause [max(languages) WHERE max(salary) + 2 > 1]",
            error("from test | stats max(languages) WHERE max(salary) + 2 > 1 by emp_no")
        );

        assertEquals("1:60: Unknown column [m]", error("from test | stats m = max(languages), min(languages) WHERE m + 2 > 1 by emp_no"));
    }

    public void testAggWithNonBooleanFilter() {
        for (String filter : List.of("\"true\"", "1", "1 + 0", "concat(\"a\", \"b\")")) {
            String type = (filter.equals("1") || filter.equals("1 + 0")) ? "INTEGER" : "KEYWORD";
            assertEquals("1:19: Condition expression needs to be boolean, found [" + type + "]", error("from test | where " + filter));
            for (String by : List.of("", " by languages", " by bucket(salary, 10)")) {
                assertEquals(
                    "1:34: Condition expression needs to be boolean, found [" + type + "]",
                    error("from test | stats count(*) where " + filter + by)
                );
            }
        }
    }

    public void testGroupingInsideAggsAsAgg() {
        assertEquals(
            "1:18: can only use grouping function [bucket(emp_no, 5.)] as part of the BY clause",
            error("from test| stats bucket(emp_no, 5.) by emp_no")
        );
        assertEquals(
            "1:18: can only use grouping function [bucket(emp_no, 5.)] as part of the BY clause",
            error("from test| stats bucket(emp_no, 5.)")
        );
        assertEquals(
            "1:18: can only use grouping function [bucket(emp_no, 5.)] as part of the BY clause",
            error("from test| stats bucket(emp_no, 5.) by bucket(emp_no, 6.)")
        );
        assertEquals(
            "1:22: can only use grouping function [bucket(emp_no, 5.)] as part of the BY clause",
            error("from test| stats 3 + bucket(emp_no, 5.) by bucket(emp_no, 6.)")
        );
    }

    public void testGroupingInsideAggsAsGrouping() {
        assertEquals(
            "1:18: grouping function [bucket(emp_no, 5.)] cannot be used as an aggregate once declared in the STATS BY clause",
            error("from test| stats bucket(emp_no, 5.) by bucket(emp_no, 5.)")
        );
        assertEquals(
            "1:18: grouping function [bucket(emp_no, 5.)] cannot be used as an aggregate once declared in the STATS BY clause",
            error("from test| stats bucket(emp_no, 5.) by emp_no, bucket(emp_no, 5.)")
        );
        assertEquals(
            "1:18: grouping function [bucket(emp_no, 5.)] cannot be used as an aggregate once declared in the STATS BY clause",
            error("from test| stats bucket(emp_no, 5.) by x = bucket(emp_no, 5.)")
        );
        assertEquals(
            "1:22: grouping function [bucket(emp_no, 5.)] cannot be used as an aggregate once declared in the STATS BY clause",
            error("from test| stats z = bucket(emp_no, 5.) by x = bucket(emp_no, 5.)")
        );
        assertEquals(
            "1:22: grouping function [bucket(emp_no, 5.)] cannot be used as an aggregate once declared in the STATS BY clause",
            error("from test| stats y = bucket(emp_no, 5.) by y = bucket(emp_no, 5.)")
        );
        assertEquals(
            "1:22: grouping function [bucket(emp_no, 5.)] cannot be used as an aggregate once declared in the STATS BY clause",
            error("from test| stats z = bucket(emp_no, 5.) by bucket(emp_no, 5.)")
        );
    }

    public void testGroupingInsideGrouping() {
        assertEquals(
            "1:40: cannot nest grouping functions; found [bucket(emp_no, 5.)] inside [bucket(bucket(emp_no, 5.), 6.)]",
            error("from test| stats max(emp_no) by bucket(bucket(emp_no, 5.), 6.)")
        );
    }

    public void testInvalidBucketCalls() {
        assertThat(
            error("from test | stats max(emp_no) by bucket(emp_no, 5, \"2000-01-01\")"),
            containsString(
                "function expects exactly four arguments when the first one is of type [INTEGER] and the second of type [INTEGER]"
            )
        );

        assertThat(
            error("from test | stats max(emp_no) by bucket(emp_no, 1 week, \"2000-01-01\")"),
            containsString(
                "second argument of [bucket(emp_no, 1 week, \"2000-01-01\")] must be [numeric], found value [1 week] type [date_period]"
            )
        );

        assertThat(
            error("from test | stats max(emp_no) by bucket(hire_date, 5.5, \"2000-01-01\")"),
            containsString(
                "second argument of [bucket(hire_date, 5.5, \"2000-01-01\")] must be [integral, date_period or time_duration], "
                    + "found value [5.5] type [double]"
            )
        );

        assertThat(
            error("from test | stats max(emp_no) by bucket(hire_date, 5, 1 day, 1 month)"),
            containsString(
                "third argument of [bucket(hire_date, 5, 1 day, 1 month)] must be [datetime or string], "
                    + "found value [1 day] type [date_period]"
            )
        );

        assertThat(
            error("from test | stats max(emp_no) by bucket(hire_date, 5, \"2000-01-01\", 1 month)"),
            containsString(
                "fourth argument of [bucket(hire_date, 5, \"2000-01-01\", 1 month)] must be [datetime or string], "
                    + "found value [1 month] type [date_period]"
            )
        );

        assertThat(
            error("from test | stats max(emp_no) by bucket(hire_date, 5, \"2000-01-01\")"),
            containsString(
                "function expects exactly four arguments when the first one is of type [DATETIME] and the second of type [INTEGER]"
            )
        );

        assertThat(
            error("from test | stats max(emp_no) by bucket(emp_no, \"5\")"),
            containsString("second argument of [bucket(emp_no, \"5\")] must be [numeric], found value [\"5\"] type [keyword]")
        );

        assertThat(
            error("from test | stats max(emp_no) by bucket(hire_date, \"5\")"),
            containsString(
                "second argument of [bucket(hire_date, \"5\")] must be [integral, date_period or time_duration], "
                    + "found value [\"5\"] type [keyword]"
            )
        );
    }

    public void testAggsWithInvalidGrouping() {
        assertEquals(
            "1:35: column [languages] cannot be used as an aggregate once declared in the STATS BY grouping key [l = languages % 3]",
            error("from test| stats max(languages) + languages by l = languages % 3")
        );
    }

    public void testGroupingAlias() throws Exception {
        assertEquals(
            "1:23: column [languages] cannot be used as an aggregate once declared in the STATS BY grouping key [l = languages % 3]",
            error("from test | stats l = languages + 3 by l = languages % 3 | keep l")
        );
    }

    public void testGroupingAliasDuplicate() throws Exception {
        assertEquals(
            "1:22: column [languages] cannot be used as an aggregate once declared in the STATS BY grouping key [l = languages % 3]",
            error("from test| stats l = languages + 3 by l = languages % 3, l = languages, l = languages % 2 | keep l")
        );

        assertEquals(
            "1:22: column [languages] cannot be used as an aggregate once declared in the STATS BY grouping key [l = languages % 3]",
            error("from test| stats l = languages + 3, l = languages % 2  by l = languages % 3 | keep l")
        );

    }

    public void testAggsIgnoreCanonicalGrouping() {
        // the grouping column should appear verbatim - ignore canonical representation as they complicate things significantly
        // for no real benefit (1+languages != languages + 1)
        assertEquals(
            "1:39: column [languages] cannot be used as an aggregate once declared in the STATS BY grouping key [l = languages + 1]",
            error("from test| stats max(languages) + 1 + languages by l = languages + 1")
        );
    }

    public void testAggsWithoutAgg() {
        // should work
        assertEquals(
            "1:35: column [salary] must appear in the STATS BY clause or be used in an aggregate function",
            error("from test| stats max(languages) + salary by l = languages + 1")
        );
    }

    public void testAggsInsideEval() throws Exception {
        assertEquals("1:29: aggregate function [max(b)] not allowed outside STATS command", error("row a = 1, b = 2 | eval x = max(b)"));
    }

    public void testGroupingInAggs() {
        assertEquals("2:12: column [salary] must appear in the STATS BY clause or be used in an aggregate function", error("""
             from test
            |stats e = salary + max(salary) by languages
            """));
    }

    public void testBucketOnlyInAggs() {
        assertEquals(
            "1:23: cannot use grouping function [BUCKET(emp_no, 100.)] outside of a STATS command",
            error("FROM test | WHERE ABS(BUCKET(emp_no, 100.)) > 0")
        );
        assertEquals(
            "1:22: cannot use grouping function [BUCKET(emp_no, 100.)] outside of a STATS command",
            error("FROM test | EVAL 3 + BUCKET(emp_no, 100.)")
        );
        assertEquals(
            "1:18: cannot use grouping function [BUCKET(emp_no, 100.)] outside of a STATS command",
            error("FROM test | SORT BUCKET(emp_no, 100.)")
        );
    }

    public void testDoubleRenamingField() {
        assertEquals(
            "1:44: Column [emp_no] renamed to [r1] and is no longer available [emp_no as r3]",
            error("from test | rename emp_no as r1, r1 as r2, emp_no as r3 | keep r3")
        );
    }

    public void testDuplicateRenaming() {
        assertEquals(
            "1:34: Column [emp_no] renamed to [r1] and is no longer available [emp_no as r1]",
            error("from test | rename emp_no as r1, emp_no as r1 | keep r1")
        );
    }

    public void testDoubleRenamingReference() {
        assertEquals(
            "1:61: Column [r1] renamed to [r2] and is no longer available [r1 as r3]",
            error("from test | rename emp_no as r1, r1 as r2, first_name as x, r1 as r3 | keep r3")
        );
    }

    public void testDropAfterRenaming() {
        assertEquals("1:40: Unknown column [emp_no]", error("from test | rename emp_no as r1 | drop emp_no"));
    }

    public void testNonStringFieldsInDissect() {
        assertEquals(
            "1:21: Dissect only supports KEYWORD or TEXT values, found expression [emp_no] type [INTEGER]",
            error("from test | dissect emp_no \"%{foo}\"")
        );
    }

    public void testNonStringFieldsInGrok() {
        assertEquals(
            "1:18: Grok only supports KEYWORD or TEXT values, found expression [emp_no] type [INTEGER]",
            error("from test | grok emp_no \"%{WORD:foo}\"")
        );
    }

    public void testMixedNonConvertibleTypesInIn() {
        assertEquals(
            "1:19: 2nd argument of [emp_no in (1, \"two\")] must be [integer], found value [\"two\"] type [keyword]",
            error("from test | where emp_no in (1, \"two\")")
        );
    }

    public void testMixedNumericalNonConvertibleTypesInIn() {
        assertEquals(
            "1:19: 2nd argument of [3 in (1, to_ul(3))] must be [integer], found value [to_ul(3)] type [unsigned_long]",
            error("from test | where 3 in (1, to_ul(3))")
        );
        assertEquals(
            "1:19: 1st argument of [to_ul(3) in (1, 3)] must be [unsigned_long], found value [1] type [integer]",
            error("from test | where to_ul(3) in (1, 3)")
        );
    }

    public void testUnsignedLongTypeMixInComparisons() {
        List<String> types = DataType.types()
            .stream()
            .filter(dt -> dt.isNumeric() && DataType.isRepresentable(dt) && dt != UNSIGNED_LONG)
            .map(DataType::typeName)
            .toList();
        for (var type : types) {
            for (var comp : List.of("==", "!=", ">", ">=", "<=", "<")) {
                String left, right, leftType, rightType;
                if (randomBoolean()) {
                    left = "ul";
                    leftType = "unsigned_long";
                    right = "n";
                    rightType = type;
                } else {
                    left = "n";
                    leftType = type;
                    right = "ul";
                    rightType = "unsigned_long";
                }
                var operation = left + " " + comp + " " + right;
                assertThat(
                    error("row n = to_" + type + "(1), ul = to_ul(1) | where " + operation),
                    containsString(
                        "first argument of ["
                            + operation
                            + "] is ["
                            + leftType
                            + "] and second is ["
                            + rightType
                            + "]."
                            + " [unsigned_long] can only be operated on together with another [unsigned_long]"
                    )
                );
            }
        }
    }

    public void testUnsignedLongTypeMixInArithmetics() {
        List<String> types = DataType.types()
            .stream()
            .filter(dt -> dt.isNumeric() && DataType.isRepresentable(dt) && dt != UNSIGNED_LONG)
            .map(DataType::typeName)
            .toList();
        for (var type : types) {
            for (var operation : List.of("+", "-", "*", "/", "%")) {
                String left, right, leftType, rightType;
                if (randomBoolean()) {
                    left = "ul";
                    leftType = "unsigned_long";
                    right = "n";
                    rightType = type;
                } else {
                    left = "n";
                    leftType = type;
                    right = "ul";
                    rightType = "unsigned_long";
                }
                var op = left + " " + operation + " " + right;
                assertThat(
                    error("row n = to_" + type + "(1), ul = to_ul(1) | eval " + op),
                    containsString("[" + operation + "] has arguments with incompatible types [" + leftType + "] and [" + rightType + "]")
                );
            }
        }
    }

    public void testUnsignedLongNegation() {
        assertEquals(
            "1:29: argument of [-x] must be [numeric, date_period or time_duration], found value [x] type [unsigned_long]",
            error("row x = to_ul(1) | eval y = -x")
        );
    }

    public void testSumOnDate() {
        assertEquals(
            "1:19: argument of [sum(hire_date)] must be [aggregate_metric_double or numeric except unsigned_long or counter types],"
                + " found value [hire_date] type [datetime]",
            error("from test | stats sum(hire_date)")
        );
    }

    public void testWrongInputParam() {
        assertEquals(
            "1:19: first argument of [emp_no == ?] is [numeric] so second argument must also be [numeric] but was [keyword]",
            error("from test | where emp_no == ?", "foo")
        );

        assertEquals(
            "1:19: first argument of [emp_no == ?] is [numeric] so second argument must also be [numeric] but was [null]",
            error("from test | where emp_no == ?", new Object[] { null })
        );
    }

    public void testPeriodAndDurationInRowAssignment() {
        for (var unit : TIME_DURATIONS) {
            assertEquals("1:9: cannot use [1 " + unit + "] directly in a row assignment", error("row a = 1 " + unit));
            assertEquals(
                "1:9: cannot use [1 " + unit + "::time_duration] directly in a row assignment",
                error("row a = 1 " + unit + "::time_duration")
            );
            assertEquals(
                "1:9: cannot use [\"1 " + unit + "\"::time_duration] directly in a row assignment",
                error("row a = \"1 " + unit + "\"::time_duration")
            );
            assertEquals(
                "1:9: cannot use [to_timeduration(1 " + unit + ")] directly in a row assignment",
                error("row a = to_timeduration(1 " + unit + ")")
            );
            assertEquals(
                "1:9: cannot use [to_timeduration(\"1 " + unit + "\")] directly in a row assignment",
                error("row a = to_timeduration(\"1 " + unit + "\")")
            );
        }
        for (var unit : DATE_PERIODS) {
            assertEquals("1:9: cannot use [1 " + unit + "] directly in a row assignment", error("row a = 1 " + unit));
            assertEquals(
                "1:9: cannot use [1 " + unit + "::date_period] directly in a row assignment",
                error("row a = 1 " + unit + "::date_period")
            );
            assertEquals(
                "1:9: cannot use [\"1 " + unit + "\"::date_period] directly in a row assignment",
                error("row a = \"1 " + unit + "\"::date_period")
            );
            assertEquals(
                "1:9: cannot use [to_dateperiod(1 " + unit + ")] directly in a row assignment",
                error("row a = to_dateperiod(1 " + unit + ")")
            );
            assertEquals(
                "1:9: cannot use [to_dateperiod(\"1 " + unit + "\")] directly in a row assignment",
                error("row a = to_dateperiod(\"1 " + unit + "\")")
            );
        }
    }

    public void testSubtractDateTimeFromTemporal() {
        for (var unit : TIME_DURATIONS) {
            assertEquals(
                "1:5: [-] arguments are in unsupported order: cannot subtract a [DATETIME] value [now()] "
                    + "from a [TIME_DURATION] amount [1 "
                    + unit
                    + "]",
                error("row 1 " + unit + " - now() ")
            );
            assertEquals(
                "1:5: [-] arguments are in unsupported order: cannot subtract a [DATETIME] value [now()] "
                    + "from a [TIME_DURATION] amount [1 "
                    + unit
                    + "::time_duration]",
                error("row 1 " + unit + "::time_duration" + " - now() ")
            );
            assertEquals(
                "1:5: [-] arguments are in unsupported order: cannot subtract a [DATETIME] value [now()] "
                    + "from a [TIME_DURATION] amount [\"1 "
                    + unit
                    + "\"::time_duration]",
                error("row \"1 " + unit + "\"::time_duration" + " - now() ")
            );
            assertEquals(
                "1:5: [-] arguments are in unsupported order: cannot subtract a [DATETIME] value [now()] "
                    + "from a [TIME_DURATION] amount [to_timeduration(1 "
                    + unit
                    + ")]",
                error("row to_timeduration(1 " + unit + ") - now() ")
            );
            assertEquals(
                "1:5: [-] arguments are in unsupported order: cannot subtract a [DATETIME] value [now()] "
                    + "from a [TIME_DURATION] amount [to_timeduration(\"1 "
                    + unit
                    + "\")]",
                error("row to_timeduration(\"1 " + unit + "\") - now() ")
            );
        }
        for (var unit : DATE_PERIODS) {
            assertEquals(
                "1:5: [-] arguments are in unsupported order: cannot subtract a [DATETIME] value [now()] "
                    + "from a [DATE_PERIOD] amount [1 "
                    + unit
                    + "]",
                error("row 1 " + unit + " - now() ")
            );
            assertEquals(
                "1:5: [-] arguments are in unsupported order: cannot subtract a [DATETIME] value [now()] "
                    + "from a [DATE_PERIOD] amount [1 "
                    + unit
                    + "::date_period]",
                error("row 1 " + unit + "::date_period" + " - now() ")
            );
            assertEquals(
                "1:5: [-] arguments are in unsupported order: cannot subtract a [DATETIME] value [now()] "
                    + "from a [DATE_PERIOD] amount [\"1 "
                    + unit
                    + "\"::date_period]",
                error("row \"1 " + unit + "\"::date_period" + " - now() ")
            );
            assertEquals(
                "1:5: [-] arguments are in unsupported order: cannot subtract a [DATETIME] value [now()] "
                    + "from a [DATE_PERIOD] amount [to_dateperiod(1 "
                    + unit
                    + ")]",
                error("row to_dateperiod(1 " + unit + ") - now() ")
            );
            assertEquals(
                "1:5: [-] arguments are in unsupported order: cannot subtract a [DATETIME] value [now()] "
                    + "from a [DATE_PERIOD] amount [to_dateperiod(\"1 "
                    + unit
                    + "\")]",
                error("row to_dateperiod(\"1 " + unit + "\") - now() ")
            );
        }
    }

    public void testPeriodAndDurationInEval() {
        for (var unit : TIME_DURATIONS) {
            assertEquals(
                "1:18: EVAL does not support type [time_duration] as the return data type of expression [1 " + unit + "]",
                error("row x = 1 | eval y = 1 " + unit)
            );
            assertEquals(
                "1:18: EVAL does not support type [time_duration] as the return data type of expression [1 " + unit + "::time_duration]",
                error("row x = 1 | eval y = 1 " + unit + "::time_duration")
            );
            assertEquals(
                "1:18: EVAL does not support type [time_duration] as the return data type of expression [\"1 "
                    + unit
                    + "\"::time_duration]",
                error("row x = 1 | eval y = \"1 " + unit + "\"::time_duration")
            );
            assertEquals(
                "1:18: EVAL does not support type [time_duration] as the return data type of expression [to_timeduration(1 " + unit + ")]",
                error("row x = 1 | eval y = to_timeduration(1 " + unit + ")")
            );
            assertEquals(
                "1:18: EVAL does not support type [time_duration] as the return data type of expression [to_timeduration(\"1 "
                    + unit
                    + "\")]",
                error("row x = 1 | eval y = to_timeduration(\"1 " + unit + "\")")
            );
        }
        for (var unit : DATE_PERIODS) {
            assertEquals(
                "1:18: EVAL does not support type [date_period] as the return data type of expression [1 " + unit + "]",
                error("row x = 1 | eval y = 1 " + unit)
            );
            assertEquals(
                "1:18: EVAL does not support type [date_period] as the return data type of expression [1 " + unit + "::date_period]",
                error("row x = 1 | eval y = 1 " + unit + "::date_period")
            );
            assertEquals(
                "1:18: EVAL does not support type [date_period] as the return data type of expression [\"1 " + unit + "\"::date_period]",
                error("row x = 1 | eval y = \"1 " + unit + "\"::date_period")
            );
            assertEquals(
                "1:18: EVAL does not support type [date_period] as the return data type of expression [to_dateperiod(1 " + unit + ")]",
                error("row x = 1 | eval y = to_dateperiod(1 " + unit + ")")
            );
            assertEquals(
                "1:18: EVAL does not support type [date_period] as the return data type of expression [to_dateperiod(\"1 " + unit + "\")]",
                error("row x = 1 | eval y = to_dateperiod(\"1 " + unit + "\")")
            );
        }
    }

    public void testFilterNonBoolField() {
        assertEquals("1:19: Condition expression needs to be boolean, found [INTEGER]", error("from test | where emp_no"));

        assertEquals(
            "1:19: Condition expression needs to be boolean, found [KEYWORD]",
            error("from test | where concat(first_name, \"foobar\")")
        );
    }

    public void testFilterNullField() {
        // `where null` should return empty result set
        query("from test | where null");

        // Value null of type `BOOLEAN`
        query("from test | where null::boolean");

        // Provide `NULL` type in `EVAL`
        query("from t | EVAL x = null | where x");

        // `to_string(null)` is of `KEYWORD` type null, resulting in `to_string(null) == "abc"` being of `BOOLEAN`
        query("from t | where to_string(null) == \"abc\"");

        // Other DataTypes can contain null values
        assertEquals("1:19: Condition expression needs to be boolean, found [KEYWORD]", error("from test | where null::string"));
        assertEquals("1:19: Condition expression needs to be boolean, found [INTEGER]", error("from test | where null::integer"));
        assertEquals(
            "1:45: Condition expression needs to be boolean, found [DATETIME]",
            error("from test | EVAL x = null::datetime | where x")
        );
    }

    public void testFilterDateConstant() {
        assertEquals("1:19: Condition expression needs to be boolean, found [DATE_PERIOD]", error("from test | where 1 year"));
        assertEquals(
            "1:19: Condition expression needs to be boolean, found [DATE_PERIOD]",
            error("from test | where \"1 year\"::date_period")
        );
        assertEquals(
            "1:19: Condition expression needs to be boolean, found [DATE_PERIOD]",
            error("from test | where to_dateperiod(\"1 year\")")
        );
    }

    public void testNestedAggField() {
        assertEquals("1:27: Unknown column [avg]", error("from test | stats c = avg(avg)"));
    }

    public void testNotFoundFieldInNestedFunction() {
        assertEquals("""
            1:30: Unknown column [missing]
            line 1:43: Unknown column [not_found]
            line 1:23: Unknown column [avg]""", error("from test | stats c = avg by missing + 1, not_found"));
    }

    public void testMultipleAggsOutsideStats() {
        assertEquals(
            """
                1:71: aggregate function [avg(salary)] not allowed outside STATS command
                line 1:96: aggregate function [median(emp_no)] not allowed outside STATS command
                line 1:22: aggregate function [sum(salary)] not allowed outside STATS command
                line 1:39: aggregate function [avg(languages)] not allowed outside STATS command""",
            error("from test | eval s = sum(salary), l = avg(languages) | where salary > avg(salary) and emp_no > median(emp_no)")
        );
    }

    public void testSpatialSort() {
        String prefix = "ROW wkt = [\"POINT(42.9711 -14.7553)\", \"POINT(75.8093 22.7277)\"] | MV_EXPAND wkt ";
        assertEquals("1:130: cannot sort on geo_point", error(prefix + "| EVAL shape = TO_GEOPOINT(wkt) | limit 5 | sort shape"));
        assertEquals(
            "1:136: cannot sort on cartesian_point",
            error(prefix + "| EVAL shape = TO_CARTESIANPOINT(wkt) | limit 5 | sort shape")
        );
        assertEquals("1:130: cannot sort on geo_shape", error(prefix + "| EVAL shape = TO_GEOSHAPE(wkt) | limit 5 | sort shape"));
        assertEquals(
            "1:136: cannot sort on cartesian_shape",
            error(prefix + "| EVAL shape = TO_CARTESIANSHAPE(wkt) | limit 5 | sort shape")
        );
        var airports = AnalyzerTestUtils.analyzer(loadMapping("mapping-airports.json", "airports"));
        var airportsWeb = AnalyzerTestUtils.analyzer(loadMapping("mapping-airports_web.json", "airports_web"));
        var countriesBbox = AnalyzerTestUtils.analyzer(loadMapping("mapping-countries_bbox.json", "countries_bbox"));
        var countriesBboxWeb = AnalyzerTestUtils.analyzer(loadMapping("mapping-countries_bbox_web.json", "countries_bbox_web"));
        assertEquals("1:32: cannot sort on geo_point", error("FROM airports | LIMIT 5 | sort location", airports));
        assertEquals("1:36: cannot sort on cartesian_point", error("FROM airports_web | LIMIT 5 | sort location", airportsWeb));
        assertEquals("1:38: cannot sort on geo_shape", error("FROM countries_bbox | LIMIT 5 | sort shape", countriesBbox));
        assertEquals("1:42: cannot sort on cartesian_shape", error("FROM countries_bbox_web | LIMIT 5 | sort shape", countriesBboxWeb));
    }

    public void testSourceSorting() {
        assertEquals("1:35: cannot sort on _source", error("from test metadata _source | sort _source"));
    }

    public void testCountersSorting() {
        Map<DataType, String> counterDataTypes = Map.of(
            COUNTER_DOUBLE,
            "network.message_in",
            COUNTER_INTEGER,
            "network.message_out",
            COUNTER_LONG,
            "network.bytes_out"
        );
        for (DataType counterDT : counterDataTypes.keySet()) {
            var fieldName = counterDataTypes.get(counterDT);
            assertEquals("1:18: cannot sort on " + counterDT.name().toLowerCase(Locale.ROOT), error("from test | sort " + fieldName, tsdb));
        }
    }

    public void testInlineImpossibleConvert() {
        assertEquals("1:5: argument of [false::ip] must be [ip or string], found value [false] type [boolean]", error("ROW false::ip"));
    }

    public void testAggregateOnCounter() {
        assertThat(
            error("FROM tests | STATS min(network.bytes_in)", tsdb),
            equalTo(
                "1:20: argument of [min(network.bytes_in)] must be"
                    + " [representable except unsigned_long and spatial types],"
                    + " found value [network.bytes_in] type [counter_long]"
            )
        );

        assertThat(
            error("FROM tests | STATS max(network.bytes_in)", tsdb),
            equalTo(
                "1:20: argument of [max(network.bytes_in)] must be"
                    + " [representable except unsigned_long and spatial types],"
                    + " found value [network.bytes_in] type [counter_long]"
            )
        );

        assertThat(
            error("FROM tests | STATS count(network.bytes_out)", tsdb),
            equalTo(
                "1:20: argument of [count(network.bytes_out)] must be [any type except counter types],"
                    + " found value [network.bytes_out] type [counter_long]"
            )
        );
    }

    public void testGroupByCounter() {
        assertThat(
            error("FROM tests | STATS count(*) BY network.bytes_in", tsdb),
            equalTo("1:32: cannot group by on [counter_long] type for grouping [network.bytes_in]")
        );
    }

    public void testAggsResolutionWithUnresolvedGroupings() {
        String agg_func = randomFrom(
            new String[] { "avg", "count", "count_distinct", "min", "max", "median", "median_absolute_deviation", "sum", "values" }
        );

        assertThat(error("FROM tests | STATS " + agg_func + "(emp_no) by foobar"), matchesRegex("1:\\d+: Unknown column \\[foobar]"));
        assertThat(
            error("FROM tests | STATS " + agg_func + "(x) by foobar, x = emp_no"),
            matchesRegex("1:\\d+: Unknown column \\[foobar]")
        );
        assertThat(error("FROM tests | STATS " + agg_func + "(foobar) by foobar"), matchesRegex("1:\\d+: Unknown column \\[foobar]"));
        assertThat(
            error("FROM tests | STATS " + agg_func + "(foobar) by BUCKET(hire_date, 10)"),
            matchesRegex(
                "1:\\d+: function expects exactly four arguments when the first one is of type \\[DATETIME]"
                    + " and the second of type \\[INTEGER]\n"
                    + "line 1:\\d+: Unknown column \\[foobar]"
            )
        );
        assertThat(error("FROM tests | STATS " + agg_func + "(foobar) by emp_no"), matchesRegex("1:\\d+: Unknown column \\[foobar]"));
        // TODO: Ideally, we'd detect that count_distinct(x) doesn't require an error message.
        assertThat(
            error("FROM tests | STATS " + agg_func + "(x) by x = foobar"),
            matchesRegex("1:\\d+: Unknown column \\[foobar]\n" + "line 1:\\d+: Unknown column \\[x]")
        );
    }

    public void testNotAllowRateOutsideMetrics() {
        assumeTrue("requires snapshot builds", Build.current().isSnapshot());
        assertThat(
            error("FROM tests | STATS avg(rate(network.bytes_in))", tsdb),
            equalTo("1:24: time_series aggregate[rate(network.bytes_in)] can only be used with the TS command")
        );
        assertThat(
            error("FROM tests | STATS rate(network.bytes_in)", tsdb),
            equalTo("1:20: time_series aggregate[rate(network.bytes_in)] can only be used with the TS command")
        );
        assertThat(
            error("FROM tests | STATS max_over_time(network.connections)", tsdb),
            equalTo("1:20: time_series aggregate[max_over_time(network.connections)] can only be used with the TS command")
        );
        assertThat(
            error("FROM tests | EVAL r = rate(network.bytes_in)", tsdb),
            equalTo("1:23: aggregate function [rate(network.bytes_in)] not allowed outside STATS command")
        );
    }

    public void testRateNotEnclosedInAggregate() {
        assumeTrue("requires snapshot builds", Build.current().isSnapshot());
        assertThat(
            error("TS tests | STATS rate(network.bytes_in)", tsdb),
            equalTo("1:18: the rate aggregate [rate(network.bytes_in)] can only be used with the TS command and inside another aggregate")
        );
        assertThat(
            error("TS tests | STATS avg(rate(network.bytes_in)), rate(network.bytes_in)", tsdb),
            equalTo("1:47: the rate aggregate [rate(network.bytes_in)] can only be used with the TS command and inside another aggregate")
        );
        assertThat(error("TS tests | STATS max(avg(rate(network.bytes_in)))", tsdb), equalTo("""
            1:22: nested aggregations [avg(rate(network.bytes_in))] not allowed inside other aggregations\
             [max(avg(rate(network.bytes_in)))]
            line 1:26: the rate aggregate [rate(network.bytes_in)] can only be used with the TS command\
             and inside another aggregate"""));
        assertThat(error("TS tests | STATS max(avg(rate(network.bytes_in)))", tsdb), equalTo("""
            1:22: nested aggregations [avg(rate(network.bytes_in))] not allowed inside other aggregations\
             [max(avg(rate(network.bytes_in)))]
            line 1:26: the rate aggregate [rate(network.bytes_in)] can only be used with the TS command\
             and inside another aggregate"""));
    }

    public void testWeightedAvg() {
        assertEquals(
            "1:35: SECOND argument of [weighted_avg(v, null)] cannot be null or 0, received [null]",
            error("row v = [1, 2, 3] | stats w_avg = weighted_avg(v, null)")
        );
        assertEquals(
            "1:27: SECOND argument of [weighted_avg(salary, null)] cannot be null or 0, received [null]",
            error("from test | stats w_avg = weighted_avg(salary, null)")
        );
        assertEquals(
            "1:45: SECOND argument of [weighted_avg(v, w)] cannot be null or 0, received [null]",
            error("row v = [1, 2, 3], w = null | stats w_avg = weighted_avg(v, w)")
        );
        assertEquals(
            "1:44: SECOND argument of [weighted_avg(salary, w)] cannot be null or 0, received [null]",
            error("from test | eval w = null |  stats w_avg = weighted_avg(salary, w)")
        );
        assertEquals(
            "1:51: SECOND argument of [weighted_avg(salary, w)] cannot be null or 0, received [null]",
            error("from test | eval w = null + null |  stats w_avg = weighted_avg(salary, w)")
        );
        assertEquals(
            "1:35: SECOND argument of [weighted_avg(v, 0)] cannot be null or 0, received [0]",
            error("row v = [1, 2, 3] | stats w_avg = weighted_avg(v, 0)")
        );
        assertEquals(
            "1:27: SECOND argument of [weighted_avg(salary, 0.0)] cannot be null or 0, received [0.0]",
            error("from test | stats w_avg = weighted_avg(salary, 0.0)")
        );
    }

    public void testMatchInsideEval() throws Exception {
        assertEquals(
            "1:36: [:] operator is only supported in WHERE and STATS commands\n"
                + "line 1:36: [:] operator cannot operate on [title], which is not a field from an index mapping",
            error("row title = \"brown fox\" | eval x = title:\"fox\" ")
        );
    }

    public void testFieldBasedFullTextFunctions() throws Exception {
<<<<<<< HEAD
        testFieldBasedWithNonIndexedColumn("MATCH", "match(text, \"cat\")", "function");
        testFieldBasedFunctionNotAllowedAfterCommands("MATCH", "function", "match(title, \"Meditation\")");

        testFieldBasedWithNonIndexedColumn(":", "text : \"cat\"", "operator");
        testFieldBasedFunctionNotAllowedAfterCommands(":", "operator", "title : \"Meditation\"");

        if (EsqlCapabilities.Cap.MULTI_MATCH_FUNCTION.isEnabled()) {
            testFieldBasedWithNonIndexedColumn("MultiMatch", "multi_match(\"cat\", text)", "function");
            testFieldBasedFunctionNotAllowedAfterCommands("MultiMatch", "function", "multi_match(\"Meditation\", title)");
        }
        if (EsqlCapabilities.Cap.TERM_FUNCTION.isEnabled()) {
            testFieldBasedWithNonIndexedColumn("Term", "term(text, \"cat\")", "function");
            testFieldBasedFunctionNotAllowedAfterCommands("Term", "function", "term(title, \"Meditation\")");
        }
        if (EsqlCapabilities.Cap.KNN_FUNCTION.isEnabled()) {
            testFieldBasedFunctionNotAllowedAfterCommands("KNN", "function", "knn(vector, [1, 2, 3])");
        }
    }

    public void testFieldBasedFunctionNotAllowedAfterCommands(String functionName, String functionType, String functionInvocation)
        throws Exception {
=======
        checkFieldBasedWithNonIndexedColumn("MATCH", "match(text, \"cat\")", "function");
        checkFieldBasedFunctionNotAllowedAfterCommands("MATCH", "function", "match(title, \"Meditation\")");

        checkFieldBasedWithNonIndexedColumn(":", "text : \"cat\"", "operator");
        checkFieldBasedFunctionNotAllowedAfterCommands(":", "operator", "title : \"Meditation\"");

        if (EsqlCapabilities.Cap.MULTI_MATCH_FUNCTION.isEnabled()) {
            checkFieldBasedWithNonIndexedColumn("MultiMatch", "multi_match(\"cat\", text)", "function");
            checkFieldBasedFunctionNotAllowedAfterCommands("MultiMatch", "function", "multi_match(\"Meditation\", title)");
        }
        if (EsqlCapabilities.Cap.TERM_FUNCTION.isEnabled()) {
            checkFieldBasedWithNonIndexedColumn("Term", "term(text, \"cat\")", "function");
            checkFieldBasedFunctionNotAllowedAfterCommands("Term", "function", "term(title, \"Meditation\")");
        }
    }

    private void checkFieldBasedFunctionNotAllowedAfterCommands(String functionName, String functionType, String functionInvocation) {
>>>>>>> f4ff4b7b
        assertThat(
            error("from test | limit 10 | where " + functionInvocation, fullTextAnalyzer),
            containsString("[" + functionName + "] " + functionType + " cannot be used after LIMIT")
        );
        String fieldName = "KNN".equals(functionName) ? "vector" : "title";
        assertThat(
            error("from test | STATS c = COUNT(id) BY " + fieldName + " | where " + functionInvocation, fullTextAnalyzer),
            containsString("[" + functionName + "] " + functionType + " cannot be used after STATS")
        );
    }

    // These should pass eventually once we lift some restrictions on match function
<<<<<<< HEAD
    public void testFieldBasedWithNonIndexedColumn(String functionName, String functionInvocation, String functionType) {
=======
    private void checkFieldBasedWithNonIndexedColumn(String functionName, String functionInvocation, String functionType) {
>>>>>>> f4ff4b7b
        assertThat(
            error("from test | eval text = substring(title, 1) | where " + functionInvocation, fullTextAnalyzer),
            containsString(
                "[" + functionName + "] " + functionType + " cannot operate on [text], which is not a field from an index mapping"
            )
        );
        assertThat(
            error("from test | eval text=concat(title, body) | where " + functionInvocation, fullTextAnalyzer),
            containsString(
                "[" + functionName + "] " + functionType + " cannot operate on [text], which is not a field from an index mapping"
            )
        );
        var keywordInvocation = functionInvocation.replace("text", "text::keyword");
        String keywordError = error("row n = null | eval text = n + 5 | where " + keywordInvocation, fullTextAnalyzer);
        assertThat(keywordError, containsString("[" + functionName + "] " + functionType + " cannot operate on"));
        assertThat(keywordError, containsString("which is not a field from an index mapping"));
    }

<<<<<<< HEAD
    public void testQueryStringFunctionsNotAllowedAfterCommands() throws Exception {
        testNonFieldBasedFullTextFunctionsNotAllowedAfterCommands("QSTR", "qstr(\"field_name: Meditation\")");
    }

    public void testKqlFunctionsNotAllowedAfterCommands() throws Exception {
        testNonFieldBasedFullTextFunctionsNotAllowedAfterCommands("KQL", "kql(\"field_name: Meditation\")");
    }

    public void testNonFieldBasedFullTextFunctionsNotAllowedAfterCommands(String functionName, String functionInvocation) throws Exception {
=======
    public void testNonFieldBasedFullTextFunctionsNotAllowedAfterCommands() throws Exception {
        checkNonFieldBasedFullTextFunctionsNotAllowedAfterCommands("QSTR", "qstr(\"field_name: Meditation\")");
        checkNonFieldBasedFullTextFunctionsNotAllowedAfterCommands("KQL", "kql(\"field_name: Meditation\")");
    }

    private void checkNonFieldBasedFullTextFunctionsNotAllowedAfterCommands(String functionName, String functionInvocation) {
>>>>>>> f4ff4b7b
        // Source commands
        assertThat(
            error("show info | where " + functionInvocation),
            containsString("[" + functionName + "] function cannot be used after SHOW")
        );
        assertThat(
            error("row a= \"Meditation\" | where " + functionInvocation, fullTextAnalyzer),
            containsString("[" + functionName + "] function cannot be used after ROW")
        );

        // Processing commands
        assertThat(
            error("from test | dissect title \"%{foo}\" | where " + functionInvocation, fullTextAnalyzer),
            containsString("[" + functionName + "] function cannot be used after DISSECT")
        );
        assertThat(
            error("from test | drop body | where " + functionInvocation, fullTextAnalyzer),
            containsString("[" + functionName + "] function cannot be used after DROP")
        );
        assertThat(
            error("from test | enrich languages on category with lang = language_name | where " + functionInvocation, fullTextAnalyzer),
            containsString("[" + functionName + "] function cannot be used after ENRICH")
        );
        assertThat(
            error("from test | eval z = 2 | where " + functionInvocation, fullTextAnalyzer),
            containsString("[" + functionName + "] function cannot be used after EVAL")
        );
        assertThat(
            error("from test | grok body \"%{WORD:foo}\" | where " + functionInvocation, fullTextAnalyzer),
            containsString("[" + functionName + "] function cannot be used after GROK")
        );
        assertThat(
            error("from test | keep category | where " + functionInvocation, fullTextAnalyzer),
            containsString("[" + functionName + "] function cannot be used after KEEP")
        );
        assertThat(
            error("from test | limit 10 | where " + functionInvocation, fullTextAnalyzer),
            containsString("[" + functionName + "] function cannot be used after LIMIT")
        );
        assertThat(
            error("from test | mv_expand body | where " + functionInvocation, fullTextAnalyzer),
            containsString("[" + functionName + "] function cannot be used after MV_EXPAND")
        );
        assertThat(
            error("from test | rename body as full_body | where " + functionInvocation, fullTextAnalyzer),
            containsString("[" + functionName + "] function cannot be used after RENAME")
        );
        assertThat(
            error("from test | STATS c = COUNT(*) BY category | where " + functionInvocation, fullTextAnalyzer),
            containsString("[" + functionName + "] function cannot be used after STATS")
        );

        // Some combination of processing commands
        assertThat(
            error("from test | keep category | limit 10 | where " + functionInvocation, fullTextAnalyzer),
            containsString("[" + functionName + "] function cannot be used after LIMIT")
        );
        assertThat(
            error("from test | limit 10 | mv_expand body | where " + functionInvocation, fullTextAnalyzer),
            containsString("[" + functionName + "] function cannot be used after MV_EXPAND")
        );
        assertThat(
            error("from test | mv_expand body | keep body | where " + functionInvocation, fullTextAnalyzer),
            containsString("[" + functionName + "] function cannot be used after KEEP")
        );
        assertThat(
            error(
                "from test | STATS c = COUNT(id) BY category | rename c as total_categories | where " + functionInvocation,
                fullTextAnalyzer
            ),
            containsString("[" + functionName + "] function cannot be used after RENAME")
        );
        assertThat(
            error("from test | rename title as name | drop category | where " + functionInvocation, fullTextAnalyzer),
            containsString("[" + functionName + "] function cannot be used after DROP")
        );
    }

    public void testFullTextFunctionsOnlyAllowedInWhere() throws Exception {
        checkFullTextFunctionsOnlyAllowedInWhere("MATCH", "match(title, \"Meditation\")", "function");
        checkFullTextFunctionsOnlyAllowedInWhere(":", "title:\"Meditation\"", "operator");
        checkFullTextFunctionsOnlyAllowedInWhere("QSTR", "qstr(\"Meditation\")", "function");
        checkFullTextFunctionsOnlyAllowedInWhere("KQL", "kql(\"Meditation\")", "function");
        if (EsqlCapabilities.Cap.TERM_FUNCTION.isEnabled()) {
            checkFullTextFunctionsOnlyAllowedInWhere("Term", "term(title, \"Meditation\")", "function");
        }
        if (EsqlCapabilities.Cap.MULTI_MATCH_FUNCTION.isEnabled()) {
            checkFullTextFunctionsOnlyAllowedInWhere("MultiMatch", "multi_match(\"Meditation\", title, body)", "function");
        }
<<<<<<< HEAD
        if (EsqlCapabilities.Cap.KNN_FUNCTION.isEnabled()) {
            checkFullTextFunctionsOnlyAllowedInWhere("KNN", "knn(vector, [1, 2, 3])", "function");
        }
=======
>>>>>>> f4ff4b7b
    }

    private void checkFullTextFunctionsOnlyAllowedInWhere(String functionName, String functionInvocation, String functionType)
        throws Exception {
        assertThat(
            error("from test | eval y = " + functionInvocation, fullTextAnalyzer),
            containsString("[" + functionName + "] " + functionType + " is only supported in WHERE and STATS commands")
        );
        assertThat(
            error("from test | sort " + functionInvocation + " asc", fullTextAnalyzer),
            containsString("[" + functionName + "] " + functionType + " is only supported in WHERE and STATS commands")
        );
        assertThat(
            error("from test | stats max_id = max(id) by " + functionInvocation, fullTextAnalyzer),
            containsString("[" + functionName + "] " + functionType + " is only supported in WHERE and STATS commands")
        );
        if ("KQL".equals(functionName) || "QSTR".equals(functionName)) {
            assertThat(
                error("row a = " + functionInvocation, fullTextAnalyzer),
                containsString("[" + functionName + "] " + functionType + " is only supported in WHERE and STATS commands")
            );
        }
    }

    public void testFullTextFunctionsDisjunctions() {
        checkWithFullTextFunctionsDisjunctions("match(title, \"Meditation\")");
        checkWithFullTextFunctionsDisjunctions("title : \"Meditation\"");
        checkWithFullTextFunctionsDisjunctions("qstr(\"title: Meditation\")");
        checkWithFullTextFunctionsDisjunctions("kql(\"title: Meditation\")");
        if (EsqlCapabilities.Cap.MULTI_MATCH_FUNCTION.isEnabled()) {
            checkWithFullTextFunctionsDisjunctions("multi_match(\"Meditation\", title, body)");
        }
        if (EsqlCapabilities.Cap.TERM_FUNCTION.isEnabled()) {
            checkWithFullTextFunctionsDisjunctions("term(title, \"Meditation\")");
        }
<<<<<<< HEAD
        if (EsqlCapabilities.Cap.KNN_FUNCTION.isEnabled()) {
            checkWithFullTextFunctionsDisjunctions("knn(vector, [1, 2, 3])");
        }
=======
>>>>>>> f4ff4b7b
    }

    private void checkWithFullTextFunctionsDisjunctions(String functionInvocation) {

        // Disjunctions with non-pushable functions - scoring
        query("from test | where " + functionInvocation + " or length(title) > 10", fullTextAnalyzer);
        query("from test | where match(title, \"Meditation\") or (" + functionInvocation + " and length(title) > 10)", fullTextAnalyzer);
        query(
            "from test | where (" + functionInvocation + " and length(title) > 0) or (match(title, \"Meditation\") and length(title) > 10)",
            fullTextAnalyzer
        );

        // Disjunctions with non-pushable functions - no scoring
        query("from test | where " + functionInvocation + " or length(title) > 10", fullTextAnalyzer);
        query("from test | where match(title, \"Meditation\") or (" + functionInvocation + " and length(title) > 10)", fullTextAnalyzer);
        query(
            "from test | where (" + functionInvocation + " and length(title) > 0) or (match(title, \"Meditation\") and length(title) > 10)",
            fullTextAnalyzer
        );

        // Disjunctions with full text functions - no scoring
        query("from test | where " + functionInvocation + " or match(title, \"Meditation\")", fullTextAnalyzer);
        query("from test | where " + functionInvocation + " or not match(title, \"Meditation\")", fullTextAnalyzer);
        query("from test | where (" + functionInvocation + " or match(title, \"Meditation\")) and length(title) > 10", fullTextAnalyzer);
        query(
            "from test | where (" + functionInvocation + " or match(title, \"Meditation\")) and match(body, \"Smith\")",
            fullTextAnalyzer
        );
        query(
            "from test | where " + functionInvocation + " or (match(title, \"Meditation\") and match(body, \"Smith\"))",
            fullTextAnalyzer
        );

        // Disjunctions with full text functions - scoring
        query("from test metadata _score | where " + functionInvocation + " or match(title, \"Meditation\")", fullTextAnalyzer);
        query("from test metadata _score | where " + functionInvocation + " or not match(title, \"Meditation\")", fullTextAnalyzer);
        query(
            "from test metadata _score | where (" + functionInvocation + " or match(title, \"Meditation\")) and length(title) > 10",
            fullTextAnalyzer
        );
        query(
            "from test metadata _score | where (" + functionInvocation + " or match(title, \"Meditation\")) and match(body, \"Smith\")",
            fullTextAnalyzer
        );
        query(
            "from test metadata _score | where " + functionInvocation + " or (match(title, \"Meditation\") and match(body, \"Smith\"))",
            fullTextAnalyzer
        );
    }

    public void testFullTextFunctionsWithNonBooleanFunctions() {
        checkFullTextFunctionsWithNonBooleanFunctions("MATCH", "match(title, \"Meditation\")", "function");
        checkFullTextFunctionsWithNonBooleanFunctions(":", "title:\"Meditation\"", "operator");
        checkFullTextFunctionsWithNonBooleanFunctions("QSTR", "qstr(\"title: Meditation\")", "function");
        checkFullTextFunctionsWithNonBooleanFunctions("KQL", "kql(\"title: Meditation\")", "function");
        if (EsqlCapabilities.Cap.MULTI_MATCH_FUNCTION.isEnabled()) {
            checkFullTextFunctionsWithNonBooleanFunctions("MultiMatch", "multi_match(\"Meditation\", title, body)", "function");
        }
        if (EsqlCapabilities.Cap.TERM_FUNCTION.isEnabled()) {
            checkFullTextFunctionsWithNonBooleanFunctions("Term", "term(title, \"Meditation\")", "function");
        }
<<<<<<< HEAD
        if (EsqlCapabilities.Cap.KNN_FUNCTION.isEnabled()) {
            checkFullTextFunctionsWithNonBooleanFunctions("KNN", "knn(vector, [1, 2, 3])", "function");
        }
=======
>>>>>>> f4ff4b7b
    }

    private void checkFullTextFunctionsWithNonBooleanFunctions(String functionName, String functionInvocation, String functionType) {
        if (functionType.equals("operator") == false) {
            // The following tests are only possible for functions from a parsing perspective
            assertEquals(
                "1:19: Invalid condition ["
                    + functionInvocation
                    + " is not null]. ["
                    + functionName
                    + "] "
                    + functionType
                    + " can't be used with ISNOTNULL",
                error("from test | where " + functionInvocation + " is not null", fullTextAnalyzer)
            );
            assertEquals(
                "1:19: Invalid condition ["
                    + functionInvocation
                    + " is null]. ["
                    + functionName
                    + "] "
                    + functionType
                    + " can't be used with ISNULL",
                error("from test | where " + functionInvocation + " is null", fullTextAnalyzer)
            );
            assertEquals(
                "1:19: Invalid condition ["
                    + functionInvocation
                    + " in (\"hello\", \"world\")]. ["
                    + functionName
                    + "] "
                    + functionType
                    + " can't be used with IN",
                error("from test | where " + functionInvocation + " in (\"hello\", \"world\")", fullTextAnalyzer)
            );
        }
        assertEquals(
            "1:19: Invalid condition [coalesce("
                + functionInvocation
                + ", "
                + functionInvocation
                + ")]. ["
                + functionName
                + "] "
                + functionType
                + " can't be used with COALESCE",
            error("from test | where coalesce(" + functionInvocation + ", " + functionInvocation + ")", fullTextAnalyzer)
        );
        assertEquals(
            "1:19: argument of [concat("
                + functionInvocation
                + ", \"a\")] must be [string], found value ["
                + functionInvocation
                + "] type [boolean]",
            error("from test | where concat(" + functionInvocation + ", \"a\")", fullTextAnalyzer)
        );
    }

    public void testFullTextFunctionsTargetsExistingField() throws Exception {
        testFullTextFunctionTargetsExistingField("match(title, \"Meditation\")");
        testFullTextFunctionTargetsExistingField("title : \"Meditation\"");
        if (EsqlCapabilities.Cap.MULTI_MATCH_FUNCTION.isEnabled()) {
            testFullTextFunctionTargetsExistingField("multi_match(\"Meditation\", title)");
        }
        if (EsqlCapabilities.Cap.TERM_FUNCTION.isEnabled()) {
            testFullTextFunctionTargetsExistingField("term(fist_name, \"Meditation\")");
        }
<<<<<<< HEAD
        if (EsqlCapabilities.Cap.KNN_FUNCTION.isEnabled()) {
            testFullTextFunctionTargetsExistingField("knn(vector, [0, 1, 2])");
        }
=======
>>>>>>> f4ff4b7b
    }

    private void testFullTextFunctionTargetsExistingField(String functionInvocation) throws Exception {
        assertThat(error("from test | keep emp_no | where " + functionInvocation), containsString("Unknown column"));
    }

    public void testConditionalFunctionsWithMixedNumericTypes() {
        for (String functionName : List.of("coalesce", "greatest", "least")) {
            assertEquals(
                "1:22: second argument of [" + functionName + "(languages, height)] must be [integer], found value [height] type [double]",
                error("from test | eval x = " + functionName + "(languages, height)")
            );
            assertEquals(
                "1:22: second argument of ["
                    + functionName
                    + "(languages.long, height)] must be [long], found value [height] type [double]",
                error("from test | eval x = " + functionName + "(languages.long, height)")
            );
            assertEquals(
                "1:22: second argument of ["
                    + functionName
                    + "(salary, languages.long)] must be [integer], found value [languages.long] type [long]",
                error("from test | eval x = " + functionName + "(salary, languages.long)")
            );
            assertEquals(
                "1:22: second argument of ["
                    + functionName
                    + "(languages.short, height)] must be [integer], found value [height] type [double]",
                error("from test | eval x = " + functionName + "(languages.short, height)")
            );
            assertEquals(
                "1:22: second argument of ["
                    + functionName
                    + "(languages.byte, height)] must be [integer], found value [height] type [double]",
                error("from test | eval x = " + functionName + "(languages.byte, height)")
            );
            assertEquals(
                "1:22: second argument of ["
                    + functionName
                    + "(languages, height.float)] must be [integer], found value [height.float] type [double]",
                error("from test | eval x = " + functionName + "(languages, height.float)")
            );
            assertEquals(
                "1:22: second argument of ["
                    + functionName
                    + "(languages, height.scaled_float)] must be [integer], "
                    + "found value [height.scaled_float] type [double]",
                error("from test | eval x = " + functionName + "(languages, height.scaled_float)")
            );
            assertEquals(
                "1:22: second argument of ["
                    + functionName
                    + "(languages, height.half_float)] must be [integer], "
                    + "found value [height.half_float] type [double]",
                error("from test | eval x = " + functionName + "(languages, height.half_float)")
            );

            assertEquals(
                "1:22: third argument of ["
                    + functionName
                    + "(null, languages, height)] must be [integer], found value [height] type [double]",
                error("from test | eval x = " + functionName + "(null, languages, height)")
            );
            assertEquals(
                "1:22: third argument of ["
                    + functionName
                    + "(null, languages.long, height)] must be [long], found value [height] type [double]",
                error("from test | eval x = " + functionName + "(null, languages.long, height)")
            );
            assertEquals(
                "1:22: third argument of ["
                    + functionName
                    + "(null, salary, languages.long)] must be [integer], "
                    + "found value [languages.long] type [long]",
                error("from test | eval x = " + functionName + "(null, salary, languages.long)")
            );
            assertEquals(
                "1:22: third argument of ["
                    + functionName
                    + "(null, languages.short, height)] must be [integer], found value [height] type [double]",
                error("from test | eval x = " + functionName + "(null, languages.short, height)")
            );
            assertEquals(
                "1:22: third argument of ["
                    + functionName
                    + "(null, languages.byte, height)] must be [integer], found value [height] type [double]",
                error("from test | eval x = " + functionName + "(null, languages.byte, height)")
            );
            assertEquals(
                "1:22: third argument of ["
                    + functionName
                    + "(null, languages, height.float)] must be [integer], "
                    + "found value [height.float] type [double]",
                error("from test | eval x = " + functionName + "(null, languages, height.float)")
            );
            assertEquals(
                "1:22: third argument of ["
                    + functionName
                    + "(null, languages, height.scaled_float)] must be [integer], "
                    + "found value [height.scaled_float] type [double]",
                error("from test | eval x = " + functionName + "(null, languages, height.scaled_float)")
            );
            assertEquals(
                "1:22: third argument of ["
                    + functionName
                    + "(null, languages, height.half_float)] must be [integer], "
                    + "found value [height.half_float] type [double]",
                error("from test | eval x = " + functionName + "(null, languages, height.half_float)")
            );

            // counter
            assertEquals(
                "1:23: second argument of ["
                    + functionName
                    + "(network.bytes_in, 0)] must be [counter_long], found value [0] type [integer]",
                error("FROM tests | eval x = " + functionName + "(network.bytes_in, 0)", tsdb)
            );

            assertEquals(
                "1:23: second argument of ["
                    + functionName
                    + "(network.bytes_in, to_long(0))] must be [counter_long], "
                    + "found value [to_long(0)] type [long]",
                error("FROM tests | eval x = " + functionName + "(network.bytes_in, to_long(0))", tsdb)
            );
            assertEquals(
                "1:23: second argument of ["
                    + functionName
                    + "(network.bytes_in, 0.0)] must be [counter_long], found value [0.0] type [double]",
                error("FROM tests | eval x = " + functionName + "(network.bytes_in, 0.0)", tsdb)
            );

            assertEquals(
                "1:23: third argument of ["
                    + functionName
                    + "(null, network.bytes_in, 0)] must be [counter_long], found value [0] type [integer]",
                error("FROM tests | eval x = " + functionName + "(null, network.bytes_in, 0)", tsdb)
            );

            assertEquals(
                "1:23: third argument of ["
                    + functionName
                    + "(null, network.bytes_in, to_long(0))] must be [counter_long], "
                    + "found value [to_long(0)] type [long]",
                error("FROM tests | eval x = " + functionName + "(null, network.bytes_in, to_long(0))", tsdb)
            );
            assertEquals(
                "1:23: third argument of ["
                    + functionName
                    + "(null, network.bytes_in, 0.0)] must be [counter_long], found value [0.0] type [double]",
                error("FROM tests | eval x = " + functionName + "(null, network.bytes_in, 0.0)", tsdb)
            );
        }

        // case, a subset tests of coalesce/greatest/least
        assertEquals(
            "1:22: third argument of [case(languages == 1, salary, height)] must be [integer], found value [height] type [double]",
            error("from test | eval x = case(languages == 1, salary, height)")
        );
        assertEquals(
            "1:23: third argument of [case(name == \"a\", network.bytes_in, 0)] must be [counter_long], found value [0] type [integer]",
            error("FROM tests | eval x = case(name == \"a\", network.bytes_in, 0)", tsdb)
        );
    }

    public void testToDatePeriodTimeDurationInInvalidPosition() {
        // arithmetic operations in eval
        assertEquals(
            "1:39: EVAL does not support type [date_period] as the return data type of expression [3 months + 5 days]",
            error("row x = \"2024-01-01\"::datetime | eval y = 3 months + 5 days")
        );

        assertEquals(
            "1:39: EVAL does not support type [date_period] as the return data type of expression "
                + "[\"3 months\"::date_period + \"5 days\"::date_period]",
            error("row x = \"2024-01-01\"::datetime | eval y = \"3 months\"::date_period + \"5 days\"::date_period")
        );

        assertEquals(
            "1:39: EVAL does not support type [time_duration] as the return data type of expression [3 hours + 5 minutes]",
            error("row x = \"2024-01-01\"::datetime | eval y = 3 hours + 5 minutes")
        );

        assertEquals(
            "1:39: EVAL does not support type [time_duration] as the return data type of expression "
                + "[\"3 hours\"::time_duration + \"5 minutes\"::time_duration]",
            error("row x = \"2024-01-01\"::datetime | eval y = \"3 hours\"::time_duration + \"5 minutes\"::time_duration")
        );

        // where
        assertEquals(
            "1:26: first argument of [\"3 days\"::date_period == to_dateperiod(\"3 days\")] must be "
                + "[boolean, cartesian_point, cartesian_shape, date_nanos, datetime, double, geo_point, geo_shape, integer, ip, keyword, "
                + "long, text, unsigned_long or version], found value [\"3 days\"::date_period] type [date_period]",
            error("row x = \"3 days\" | where \"3 days\"::date_period == to_dateperiod(\"3 days\")")
        );

        assertEquals(
            "1:26: first argument of [\"3 hours\"::time_duration <= to_timeduration(\"3 hours\")] must be "
                + "[date_nanos, datetime, double, integer, ip, keyword, long, text, unsigned_long or version], "
                + "found value [\"3 hours\"::time_duration] type [time_duration]",
            error("row x = \"3 days\" | where \"3 hours\"::time_duration <= to_timeduration(\"3 hours\")")
        );

        assertEquals(
            "1:19: second argument of [first_name <= to_timeduration(\"3 hours\")] must be "
                + "[date_nanos, datetime, double, integer, ip, keyword, long, text, unsigned_long or version], "
                + "found value [to_timeduration(\"3 hours\")] type [time_duration]",
            error("from test | where first_name <= to_timeduration(\"3 hours\")")
        );

        assertEquals(
            "1:19: 1st argument of [first_name IN ( to_timeduration(\"3 hours\"), \"3 days\"::date_period)] must be [keyword], "
                + "found value [to_timeduration(\"3 hours\")] type [time_duration]",
            error("from test | where first_name IN ( to_timeduration(\"3 hours\"), \"3 days\"::date_period)")
        );
    }

    public void testToDatePeriodToTimeDurationWithInvalidType() {
        assertEquals(
            "1:36: argument of [1.5::date_period] must be [date_period or string], found value [1.5] type [double]",
            error("from types | EVAL x = birth_date + 1.5::date_period")
        );
        assertEquals(
            "1:37: argument of [to_timeduration(1)] must be [time_duration or string], found value [1] type [integer]",
            error("from types  | EVAL x = birth_date - to_timeduration(1)")
        );
        assertEquals(
            "1:45: argument of [x::date_period] must be [date_period or string], found value [x] type [double]",
            error("from types | EVAL x = 1.5, y = birth_date + x::date_period")
        );
        assertEquals(
            "1:44: argument of [to_timeduration(x)] must be [time_duration or string], found value [x] type [integer]",
            error("from types  | EVAL x = 1, y = birth_date - to_timeduration(x)")
        );
        assertEquals(
            "1:64: argument of [x::date_period] must be [date_period or string], found value [x] type [datetime]",
            error("from types | EVAL x = \"2024-09-08\"::datetime, y = birth_date + x::date_period")
        );
        assertEquals(
            "1:65: argument of [to_timeduration(x)] must be [time_duration or string], found value [x] type [datetime]",
            error("from types  | EVAL x = \"2024-09-08\"::datetime, y = birth_date - to_timeduration(x)")
        );
        assertEquals(
            "1:58: argument of [x::date_period] must be [date_period or string], found value [x] type [ip]",
            error("from types | EVAL x = \"2024-09-08\"::ip, y = birth_date + x::date_period")
        );
        assertEquals(
            "1:59: argument of [to_timeduration(x)] must be [time_duration or string], found value [x] type [ip]",
            error("from types  | EVAL x = \"2024-09-08\"::ip, y = birth_date - to_timeduration(x)")
        );
    }

    public void testIntervalAsString() {
        // DateTrunc
        for (String interval : List.of("1 minu", "1 dy", "1.5 minutes", "0.5 days", "minutes 1", "day 5")) {
            assertThat(
                error("from types  | EVAL x = date_trunc(\"" + interval + "\", \"1991-06-26T00:00:00.000Z\")"),
                containsString("1:35: Cannot convert string [" + interval + "] to [DATE_PERIOD or TIME_DURATION]")
            );
            assertThat(
                error("from types  | EVAL x = \"1991-06-26T00:00:00.000Z\", y = date_trunc(\"" + interval + "\", x::datetime)"),
                containsString("1:67: Cannot convert string [" + interval + "] to [DATE_PERIOD or TIME_DURATION]")
            );
        }
        for (String interval : List.of("1", "0.5", "invalid")) {
            assertThat(
                error("from types  | EVAL x = date_trunc(\"" + interval + "\", \"1991-06-26T00:00:00.000Z\")"),
                containsString(
                    "1:24: first argument of [date_trunc(\""
                        + interval
                        + "\", \"1991-06-26T00:00:00.000Z\")] must be [dateperiod or timeduration], found value [\""
                        + interval
                        + "\"] type [keyword]"
                )
            );
            assertThat(
                error("from types  | EVAL x = \"1991-06-26T00:00:00.000Z\", y = date_trunc(\"" + interval + "\", x::datetime)"),
                containsString(
                    "1:56: first argument of [date_trunc(\""
                        + interval
                        + "\", x::datetime)] "
                        + "must be [dateperiod or timeduration], found value [\""
                        + interval
                        + "\"] type [keyword]"
                )
            );
        }

        // Bucket
        assertEquals(
            "1:52: Cannot convert string [1 yar] to [DATE_PERIOD or TIME_DURATION], error [Unexpected temporal unit: 'yar']",
            error("from test | stats max(emp_no) by bucket(hire_date, \"1 yar\")")
        );
        assertEquals(
            "1:52: Cannot convert string [1 hur] to [DATE_PERIOD or TIME_DURATION], error [Unexpected temporal unit: 'hur']",
            error("from test | stats max(emp_no) by bucket(hire_date, \"1 hur\")")
        );
        assertEquals(
            "1:58: Cannot convert string [1 mu] to [DATE_PERIOD or TIME_DURATION], error [Unexpected temporal unit: 'mu']",
            error("from test | stats max = max(emp_no) by bucket(hire_date, \"1 mu\") | sort max ")
        );
        assertEquals(
            "1:34: second argument of [bucket(hire_date, \"1\")] must be [integral, date_period or time_duration], "
                + "found value [\"1\"] type [keyword]",
            error("from test | stats max(emp_no) by bucket(hire_date, \"1\")")
        );
        assertEquals(
            "1:40: second argument of [bucket(hire_date, \"1\")] must be [integral, date_period or time_duration], "
                + "found value [\"1\"] type [keyword]",
            error("from test | stats max = max(emp_no) by bucket(hire_date, \"1\") | sort max ")
        );
        assertEquals(
            "1:68: second argument of [bucket(y, \"1\")] must be [integral, date_period or time_duration], "
                + "found value [\"1\"] type [keyword]",
            error("from test | eval x = emp_no, y = hire_date | stats max = max(x) by bucket(y, \"1\") | sort max ")
        );
    }

    public void testCategorizeOnlyFirstGrouping() {
        query("FROM test | STATS COUNT(*) BY CATEGORIZE(first_name)");
        query("FROM test | STATS COUNT(*) BY cat = CATEGORIZE(first_name)");
        query("FROM test | STATS COUNT(*) BY CATEGORIZE(first_name), emp_no");
        query("FROM test | STATS COUNT(*) BY a = CATEGORIZE(first_name), b = emp_no");

        assertEquals(
            "1:39: CATEGORIZE grouping function [CATEGORIZE(first_name)] can only be in the first grouping expression",
            error("FROM test | STATS COUNT(*) BY emp_no, CATEGORIZE(first_name)")
        );
        assertEquals(
            "1:55: CATEGORIZE grouping function [CATEGORIZE(last_name)] can only be in the first grouping expression",
            error("FROM test | STATS COUNT(*) BY CATEGORIZE(first_name), CATEGORIZE(last_name)")
        );
        assertEquals(
            "1:55: CATEGORIZE grouping function [CATEGORIZE(first_name)] can only be in the first grouping expression",
            error("FROM test | STATS COUNT(*) BY CATEGORIZE(first_name), CATEGORIZE(first_name)")
        );
        assertEquals(
            "1:63: CATEGORIZE grouping function [CATEGORIZE(last_name)] can only be in the first grouping expression",
            error("FROM test | STATS COUNT(*) BY CATEGORIZE(first_name), emp_no, CATEGORIZE(last_name)")
        );
        assertEquals(
            "1:63: CATEGORIZE grouping function [CATEGORIZE(first_name)] can only be in the first grouping expression",
            error("FROM test | STATS COUNT(*) BY CATEGORIZE(first_name), emp_no, CATEGORIZE(first_name)")
        );
    }

    public void testCategorizeNestedGrouping() {
        query("from test | STATS COUNT(*) BY CATEGORIZE(LENGTH(first_name)::string)");

        assertEquals(
            "1:40: CATEGORIZE grouping function [CATEGORIZE(first_name)] can't be used within other expressions",
            error("FROM test | STATS COUNT(*) BY MV_COUNT(CATEGORIZE(first_name))")
        );
        assertEquals(
            "1:31: CATEGORIZE grouping function [CATEGORIZE(first_name)] can't be used within other expressions",
            error("FROM test | STATS COUNT(*) BY CATEGORIZE(first_name)::datetime")
        );
    }

    public void testCategorizeWithinAggregations() {
        query("from test | STATS MV_COUNT(cat), COUNT(*) BY cat = CATEGORIZE(first_name)");
        query("from test | STATS MV_COUNT(CATEGORIZE(first_name)), COUNT(*) BY cat = CATEGORIZE(first_name)");
        query("from test | STATS MV_COUNT(CATEGORIZE(first_name)), COUNT(*) BY CATEGORIZE(first_name)");

        assertEquals(
            "1:25: cannot use CATEGORIZE grouping function [CATEGORIZE(first_name)] within an aggregation",
            error("FROM test | STATS COUNT(CATEGORIZE(first_name)) BY CATEGORIZE(first_name)")
        );
        assertEquals(
            "1:25: cannot reference CATEGORIZE grouping function [cat] within an aggregation",
            error("FROM test | STATS COUNT(cat) BY cat = CATEGORIZE(first_name)")
        );
        assertEquals(
            "1:30: cannot reference CATEGORIZE grouping function [cat] within an aggregation",
            error("FROM test | STATS SUM(LENGTH(cat::keyword) + LENGTH(last_name)) BY cat = CATEGORIZE(first_name)")
        );
        assertEquals(
            "1:25: cannot reference CATEGORIZE grouping function [`CATEGORIZE(first_name)`] within an aggregation",
            error("FROM test | STATS COUNT(`CATEGORIZE(first_name)`) BY CATEGORIZE(first_name)")
        );

        assertEquals(
            "1:28: can only use grouping function [CATEGORIZE(last_name)] as part of the BY clause",
            error("FROM test | STATS MV_COUNT(CATEGORIZE(last_name)) BY CATEGORIZE(first_name)")
        );
    }

    public void testCategorizeWithFilteredAggregations() {
        query("FROM test | STATS COUNT(*) WHERE first_name == \"John\" BY CATEGORIZE(last_name)");
        query("FROM test | STATS COUNT(*) WHERE last_name == \"Doe\" BY CATEGORIZE(last_name)");

        assertEquals(
            "1:34: can only use grouping function [CATEGORIZE(first_name)] as part of the BY clause",
            error("FROM test | STATS COUNT(*) WHERE CATEGORIZE(first_name) == \"John\" BY CATEGORIZE(last_name)")
        );
        assertEquals(
            "1:34: can only use grouping function [CATEGORIZE(last_name)] as part of the BY clause",
            error("FROM test | STATS COUNT(*) WHERE CATEGORIZE(last_name) == \"Doe\" BY CATEGORIZE(last_name)")
        );
        assertEquals(
            "1:34: cannot reference CATEGORIZE grouping function [category] within an aggregation filter",
            error("FROM test | STATS COUNT(*) WHERE category == \"Doe\" BY category = CATEGORIZE(last_name)")
        );
    }

    public void testChangePoint() {
        assumeTrue("change_point must be enabled", EsqlCapabilities.Cap.CHANGE_POINT.isEnabled());
        var airports = AnalyzerTestUtils.analyzer(loadMapping("mapping-airports.json", "airports"));
        assertEquals("1:30: Unknown column [blahblah]", error("FROM airports | CHANGE_POINT blahblah ON scalerank", airports));
        assertEquals("1:43: Unknown column [blahblah]", error("FROM airports | CHANGE_POINT scalerank ON blahblah", airports));
        // TODO: nicer error message for missing default column "@timestamp"
        assertEquals("1:17: Unknown column [@timestamp]", error("FROM airports | CHANGE_POINT scalerank", airports));
    }

    public void testChangePoint_keySortable() {
        assumeTrue("change_point must be enabled", EsqlCapabilities.Cap.CHANGE_POINT.isEnabled());
        List<DataType> sortableTypes = List.of(BOOLEAN, DOUBLE, DATE_NANOS, DATETIME, INTEGER, IP, KEYWORD, LONG, UNSIGNED_LONG, VERSION);
        List<DataType> unsortableTypes = List.of(CARTESIAN_POINT, CARTESIAN_SHAPE, GEO_POINT, GEO_SHAPE);
        for (DataType type : sortableTypes) {
            query(Strings.format("ROW key=NULL::%s, value=0\n | CHANGE_POINT value ON key", type));
        }
        for (DataType type : unsortableTypes) {
            assertEquals(
                "2:4: change point key [key] must be sortable",
                error(Strings.format("ROW key=NULL::%s, value=0\n | CHANGE_POINT value ON key", type))
            );
        }
    }

    public void testChangePoint_valueNumeric() {
        assumeTrue("change_point must be enabled", EsqlCapabilities.Cap.CHANGE_POINT.isEnabled());
        List<DataType> numericTypes = List.of(DOUBLE, INTEGER, LONG, UNSIGNED_LONG);
        List<DataType> nonNumericTypes = List.of(
            BOOLEAN,
            CARTESIAN_POINT,
            CARTESIAN_SHAPE,
            DATE_NANOS,
            DATETIME,
            GEO_POINT,
            GEO_SHAPE,
            IP,
            KEYWORD,
            VERSION
        );
        for (DataType type : numericTypes) {
            query(Strings.format("ROW key=0, value=NULL::%s\n | CHANGE_POINT value ON key", type));
        }
        for (DataType type : nonNumericTypes) {
            assertEquals(
                "2:4: change point value [value] must be numeric",
                error(Strings.format("ROW key=0, value=NULL::%s\n | CHANGE_POINT value ON key", type))
            );
        }
        assertEquals("2:4: change point value [value] must be numeric", error("ROW key=0, value=NULL\n | CHANGE_POINT value ON key"));
    }

    public void testSortByAggregate() {
        assertEquals("1:18: aggregate function [count(*)] not allowed outside STATS command", error("ROW a = 1 | SORT count(*)"));
        assertEquals(
            "1:28: aggregate function [count(*)] not allowed outside STATS command",
            error("ROW a = 1 | SORT to_string(count(*))")
        );
        assertEquals("1:22: aggregate function [max(a)] not allowed outside STATS command", error("ROW a = 1 | SORT 1 + max(a)"));
        assertEquals("1:18: aggregate function [count(*)] not allowed outside STATS command", error("FROM test | SORT count(*)"));
    }

    public void testFilterByAggregate() {
        assertEquals("1:19: aggregate function [count(*)] not allowed outside STATS command", error("ROW a = 1 | WHERE count(*) > 0"));
        assertEquals(
            "1:29: aggregate function [count(*)] not allowed outside STATS command",
            error("ROW a = 1 | WHERE to_string(count(*)) IS NOT NULL")
        );
        assertEquals("1:23: aggregate function [max(a)] not allowed outside STATS command", error("ROW a = 1 | WHERE 1 + max(a) > 0"));
        assertEquals(
            "1:24: aggregate function [min(languages)] not allowed outside STATS command",
            error("FROM employees | WHERE min(languages) > 2")
        );
    }

    public void testDissectByAggregate() {
        assertEquals(
            "1:21: aggregate function [min(first_name)] not allowed outside STATS command",
            error("from test | dissect min(first_name) \"%{foo}\"")
        );
        assertEquals(
            "1:21: aggregate function [avg(salary)] not allowed outside STATS command",
            error("from test | dissect avg(salary) \"%{foo}\"")
        );
    }

    public void testGrokByAggregate() {
        assertEquals(
            "1:18: aggregate function [max(last_name)] not allowed outside STATS command",
            error("from test | grok max(last_name) \"%{WORD:foo}\"")
        );
        assertEquals(
            "1:18: aggregate function [sum(salary)] not allowed outside STATS command",
            error("from test | grok sum(salary) \"%{WORD:foo}\"")
        );
    }

    public void testAggregateInRow() {
        assertEquals("1:13: aggregate function [count(*)] not allowed outside STATS command", error("ROW a = 1 + count(*)"));
        assertEquals("1:9: aggregate function [avg(2)] not allowed outside STATS command", error("ROW a = avg(2)"));
    }

    public void testLookupJoinDataTypeMismatch() {
        assumeTrue("requires LOOKUP JOIN capability", EsqlCapabilities.Cap.JOIN_LOOKUP_V12.isEnabled());

        query("FROM test | EVAL language_code = languages | LOOKUP JOIN languages_lookup ON language_code");

        assertEquals(
            "1:87: JOIN left field [language_code] of type [KEYWORD] is incompatible with right field [language_code] of type [INTEGER]",
            error("FROM test | EVAL language_code = languages::keyword | LOOKUP JOIN languages_lookup ON language_code")
        );
    }

    public void testFullTextFunctionOptions() {
        checkOptionDataTypes(Match.ALLOWED_OPTIONS, "FROM test | WHERE match(title, \"Jean\", {\"%s\": %s})");
        checkOptionDataTypes(QueryString.ALLOWED_OPTIONS, "FROM test | WHERE QSTR(\"title: Jean\", {\"%s\": %s})");
        if (EsqlCapabilities.Cap.MULTI_MATCH_FUNCTION.isEnabled()) {
            checkOptionDataTypes(MultiMatch.OPTIONS, "FROM test | WHERE MULTI_MATCH(\"Jean\", title, body, {\"%s\": %s})");
        }
<<<<<<< HEAD
        if (EsqlCapabilities.Cap.KNN_FUNCTION.isEnabled()) {
            checkOptionDataTypes(Knn.ALLOWED_OPTIONS, "FROM test | WHERE KNN(vector, [0.1, 0.2, 0.3], {\"%s\": %s})");
        }
=======
>>>>>>> f4ff4b7b
    }

    /**
     * Check all data types for available options. When conversion is not possible, checks that it's an error
     */
    private void checkOptionDataTypes(Map<String, DataType> allowedOptionsMap, String queryTemplate) {
        DataType[] optionTypes = new DataType[] { INTEGER, LONG, FLOAT, DOUBLE, KEYWORD, BOOLEAN };
        for (Map.Entry<String, DataType> allowedOptions : allowedOptionsMap.entrySet()) {
            String optionName = allowedOptions.getKey();
            DataType optionType = allowedOptions.getValue();

            // Check every possible type for the option - we'll try to convert it to the expected type
            for (DataType currentType : optionTypes) {
                String optionValue = exampleValueForType(currentType);
                String queryOptionValue = optionValue;
                if (currentType == KEYWORD) {
                    queryOptionValue = "\"" + optionValue + "\"";
                }

                String query = String.format(Locale.ROOT, queryTemplate, optionName, queryOptionValue);
                try {
                    // Check conversion is possible
                    DataTypeConverter.convert(optionValue, optionType);
                    // If no exception was thrown, conversion is possible and should be done
                    query(query, fullTextAnalyzer);
                } catch (InvalidArgumentException e) {
                    // Conversion is not possible, query should fail
                    String error = error(query, fullTextAnalyzer);
                    assertThat(error, containsString("Invalid option [" + optionName + "]"));
                    assertThat(error, containsString("cannot cast [" + optionValue + "] to [" + optionType.typeName() + "]"));
                }
            }
        }

        String errorQuery = String.format(Locale.ROOT, queryTemplate, "unknown_option", "\"any_value\"");
        assertThat(error(errorQuery, fullTextAnalyzer), containsString("Invalid option [unknown_option]"));
    }

    private static String exampleValueForType(DataType currentType) {
        return switch (currentType) {
            case BOOLEAN -> String.valueOf(randomBoolean());
            case INTEGER -> String.valueOf(randomIntBetween(0, 100000));
            case LONG -> String.valueOf(randomLong());
            case FLOAT -> String.valueOf(randomFloat());
            case DOUBLE -> String.valueOf(randomDouble());
            case KEYWORD -> randomAlphaOfLength(10);
            default -> throw new IllegalArgumentException("Unsupported option type: " + currentType);
        };
    }

    // Should pass eventually once we lift some restrictions on full text search functions.
    public void testFullTextFunctionCurrentlyUnsupportedBehaviour() throws Exception {
        testFullTextFunctionsCurrentlyUnsupportedBehaviour("match(title, \"Meditation\")");
        testFullTextFunctionsCurrentlyUnsupportedBehaviour("title : \"Meditation\"");
        if (EsqlCapabilities.Cap.MULTI_MATCH_FUNCTION.isEnabled()) {
            testFullTextFunctionsCurrentlyUnsupportedBehaviour("multi_match(\"Meditation\", title)");
        }
        if (EsqlCapabilities.Cap.TERM_FUNCTION.isEnabled()) {
            testFullTextFunctionsCurrentlyUnsupportedBehaviour("term(title, \"Meditation\")");
        }
<<<<<<< HEAD
        if (EsqlCapabilities.Cap.KNN_FUNCTION.isEnabled()) {
            testFullTextFunctionsCurrentlyUnsupportedBehaviour("knn(vector, [0, 1, 2])");
        }
=======
>>>>>>> f4ff4b7b
    }

    private void testFullTextFunctionsCurrentlyUnsupportedBehaviour(String functionInvocation) throws Exception {
        assertThat(
            error("from test | stats max_salary = max(salary) by emp_no | where " + functionInvocation, fullTextAnalyzer),
            containsString("Unknown column")
        );
    }

    public void testFullTextFunctionsNullArgs() throws Exception {
<<<<<<< HEAD
        testFullTextFunctionNullArgs("match(null, \"query\")", "first");
        testFullTextFunctionNullArgs("match(title, null)", "second");
        testFullTextFunctionNullArgs("qstr(null)", "");
        testFullTextFunctionNullArgs("kql(null)", "");
        if (EsqlCapabilities.Cap.MULTI_MATCH_FUNCTION.isEnabled()) {
            testFullTextFunctionNullArgs("multi_match(null, title)", "first");
            testFullTextFunctionNullArgs("multi_match(\"query\", null)", "second");
        }
        if (EsqlCapabilities.Cap.TERM_FUNCTION.isEnabled()) {
            testFullTextFunctionNullArgs("term(null, \"query\")", "first");
            testFullTextFunctionNullArgs("term(title, null)", "second");
        }
        if (EsqlCapabilities.Cap.KNN_FUNCTION.isEnabled()) {
            testFullTextFunctionNullArgs("knn(null, [0, 1, 2])", "first");
            testFullTextFunctionNullArgs("knn(vector, null)", "second");
        }
    }

    private void testFullTextFunctionNullArgs(String functionInvocation, String argOrdinal) throws Exception {
=======
        checkFullTextFunctionNullArgs("match(null, \"query\")", "first");
        checkFullTextFunctionNullArgs("match(title, null)", "second");
        checkFullTextFunctionNullArgs("qstr(null)", "");
        checkFullTextFunctionNullArgs("kql(null)", "");
        if (EsqlCapabilities.Cap.MULTI_MATCH_FUNCTION.isEnabled()) {
            checkFullTextFunctionNullArgs("multi_match(null, title)", "first");
            checkFullTextFunctionNullArgs("multi_match(\"query\", null)", "second");
        }
        if (EsqlCapabilities.Cap.TERM_FUNCTION.isEnabled()) {
            checkFullTextFunctionNullArgs("term(null, \"query\")", "first");
            checkFullTextFunctionNullArgs("term(title, null)", "second");
        }
    }

    private void checkFullTextFunctionNullArgs(String functionInvocation, String argOrdinal) throws Exception {
>>>>>>> f4ff4b7b
        assertThat(
            error("from test | where " + functionInvocation, fullTextAnalyzer),
            containsString(argOrdinal + " argument of [" + functionInvocation + "] cannot be null, received [null]")
        );
    }

    public void testFullTextFunctionsConstantQuery() throws Exception {
<<<<<<< HEAD
        testFullTextFunctionsConstantQuery("match(title, category)", "second");
        testFullTextFunctionsConstantQuery("qstr(title)", "");
        testFullTextFunctionsConstantQuery("kql(title)", "");
        if (EsqlCapabilities.Cap.MULTI_MATCH_FUNCTION.isEnabled()) {
            testFullTextFunctionsConstantQuery("multi_match(category, body)", "first");
            testFullTextFunctionsConstantQuery("multi_match(concat(title, \"world\"), title)", "first");
        }
        if (EsqlCapabilities.Cap.TERM_FUNCTION.isEnabled()) {
            testFullTextFunctionsConstantQuery("term(title, tags)", "second");
        }
        if (EsqlCapabilities.Cap.KNN_FUNCTION.isEnabled()) {
            testFullTextFunctionsConstantQuery("knn(vector, vector)", "second");
        }
    }

    private void testFullTextFunctionsConstantQuery(String functionInvocation, String argOrdinal) throws Exception {
=======
        checkFullTextFunctionsConstantQuery("match(title, category)", "second");
        checkFullTextFunctionsConstantQuery("qstr(title)", "");
        checkFullTextFunctionsConstantQuery("kql(title)", "");
        if (EsqlCapabilities.Cap.MULTI_MATCH_FUNCTION.isEnabled()) {
            checkFullTextFunctionsConstantQuery("multi_match(category, body)", "first");
            checkFullTextFunctionsConstantQuery("multi_match(concat(title, \"world\"), title)", "first");
        }
        if (EsqlCapabilities.Cap.TERM_FUNCTION.isEnabled()) {
            checkFullTextFunctionsConstantQuery("term(title, tags)", "second");
        }
    }

    private void checkFullTextFunctionsConstantQuery(String functionInvocation, String argOrdinal) throws Exception {
>>>>>>> f4ff4b7b
        assertThat(
            error("from test | where " + functionInvocation, fullTextAnalyzer),
            containsString(argOrdinal + " argument of [" + functionInvocation + "] must be a constant")
        );
    }

    public void testInsistNotOnTopOfFrom() {
        assumeTrue("requires snapshot builds", Build.current().isSnapshot());

        assertThat(
            error("FROM test | EVAL foo = 42 | INSIST_🐔 bar"),
            containsString("1:29: [insist] can only be used after [from] or [insist] commands, but was [EVAL foo = 42]")
        );
    }

    public void testFullTextFunctionsInStats() {
        checkFullTextFunctionsInStats("match(title, \"Meditation\")");
        checkFullTextFunctionsInStats("title : \"Meditation\"");
        checkFullTextFunctionsInStats("qstr(\"title: Meditation\")");
        checkFullTextFunctionsInStats("kql(\"title: Meditation\")");
        if (EsqlCapabilities.Cap.MULTI_MATCH_FUNCTION.isEnabled()) {
            checkFullTextFunctionsInStats("multi_match(\"Meditation\", title, body)");
        }
<<<<<<< HEAD
        if (EsqlCapabilities.Cap.KNN_FUNCTION.isEnabled()) {
            checkFullTextFunctionsInStats("knn(vector, [0, 1, 2])");
        }
=======
>>>>>>> f4ff4b7b
    }

    private void checkFullTextFunctionsInStats(String functionInvocation) {
        query("from test | stats c = max(id) where " + functionInvocation, fullTextAnalyzer);
        query("from test | stats c = max(id) where " + functionInvocation + " or length(title) > 10", fullTextAnalyzer);
        query("from test metadata _score |  where " + functionInvocation + " | stats c = max(_score)", fullTextAnalyzer);
        query(
            "from test metadata _score |  where " + functionInvocation + " or length(title) > 10 | stats c = max(_score)",
            fullTextAnalyzer
        );

        assertThat(
            error("from test metadata _score | stats c = max(_score) where " + functionInvocation, fullTextAnalyzer),
            containsString("cannot use _score aggregations with a WHERE filter in a STATS command")
        );
    }

    private void query(String query) {
        query(query, defaultAnalyzer);
    }

    private void query(String query, Analyzer analyzer) {
        analyzer.analyze(parser.createStatement(query));
    }

    private String error(String query) {
        return error(query, defaultAnalyzer);
    }

    private String error(String query, Object... params) {
        return error(query, defaultAnalyzer, params);
    }

    private String error(String query, Analyzer analyzer, Object... params) {
        return error(query, analyzer, VerificationException.class, params);
    }

    private String error(String query, Analyzer analyzer, Class<? extends Exception> exception, Object... params) {
        List<QueryParam> parameters = new ArrayList<>();
        for (Object param : params) {
            if (param == null) {
                parameters.add(paramAsConstant(null, null));
            } else if (param instanceof String) {
                parameters.add(paramAsConstant(null, param));
            } else if (param instanceof Number) {
                parameters.add(paramAsConstant(null, param));
            } else {
                throw new IllegalArgumentException("VerifierTests don't support params of type " + param.getClass());
            }
        }
        Throwable e = expectThrows(
            exception,
            "Expected error for query [" + query + "] but no error was raised",
            () -> analyzer.analyze(parser.createStatement(query, new QueryParams(parameters)))
        );
        assertThat(e, instanceOf(exception));

        String message = e.getMessage();
        if (e instanceof VerificationException) {
            assertTrue(message.startsWith("Found "));
        }
        String pattern = "\nline ";
        int index = message.indexOf(pattern);
        return message.substring(index + pattern.length());
    }

    @Override
    protected List<String> filteredWarnings() {
        return withDefaultLimitWarning(super.filteredWarnings());
    }
}<|MERGE_RESOLUTION|>--- conflicted
+++ resolved
@@ -1217,29 +1217,6 @@
     }
 
     public void testFieldBasedFullTextFunctions() throws Exception {
-<<<<<<< HEAD
-        testFieldBasedWithNonIndexedColumn("MATCH", "match(text, \"cat\")", "function");
-        testFieldBasedFunctionNotAllowedAfterCommands("MATCH", "function", "match(title, \"Meditation\")");
-
-        testFieldBasedWithNonIndexedColumn(":", "text : \"cat\"", "operator");
-        testFieldBasedFunctionNotAllowedAfterCommands(":", "operator", "title : \"Meditation\"");
-
-        if (EsqlCapabilities.Cap.MULTI_MATCH_FUNCTION.isEnabled()) {
-            testFieldBasedWithNonIndexedColumn("MultiMatch", "multi_match(\"cat\", text)", "function");
-            testFieldBasedFunctionNotAllowedAfterCommands("MultiMatch", "function", "multi_match(\"Meditation\", title)");
-        }
-        if (EsqlCapabilities.Cap.TERM_FUNCTION.isEnabled()) {
-            testFieldBasedWithNonIndexedColumn("Term", "term(text, \"cat\")", "function");
-            testFieldBasedFunctionNotAllowedAfterCommands("Term", "function", "term(title, \"Meditation\")");
-        }
-        if (EsqlCapabilities.Cap.KNN_FUNCTION.isEnabled()) {
-            testFieldBasedFunctionNotAllowedAfterCommands("KNN", "function", "knn(vector, [1, 2, 3])");
-        }
-    }
-
-    public void testFieldBasedFunctionNotAllowedAfterCommands(String functionName, String functionType, String functionInvocation)
-        throws Exception {
-=======
         checkFieldBasedWithNonIndexedColumn("MATCH", "match(text, \"cat\")", "function");
         checkFieldBasedFunctionNotAllowedAfterCommands("MATCH", "function", "match(title, \"Meditation\")");
 
@@ -1254,10 +1231,12 @@
             checkFieldBasedWithNonIndexedColumn("Term", "term(text, \"cat\")", "function");
             checkFieldBasedFunctionNotAllowedAfterCommands("Term", "function", "term(title, \"Meditation\")");
         }
+        if (EsqlCapabilities.Cap.KNN_FUNCTION.isEnabled()) {
+            checkFieldBasedFunctionNotAllowedAfterCommands("KNN", "function", "knn(vector, [1, 2, 3])");
+        }
     }
 
     private void checkFieldBasedFunctionNotAllowedAfterCommands(String functionName, String functionType, String functionInvocation) {
->>>>>>> f4ff4b7b
         assertThat(
             error("from test | limit 10 | where " + functionInvocation, fullTextAnalyzer),
             containsString("[" + functionName + "] " + functionType + " cannot be used after LIMIT")
@@ -1270,11 +1249,7 @@
     }
 
     // These should pass eventually once we lift some restrictions on match function
-<<<<<<< HEAD
-    public void testFieldBasedWithNonIndexedColumn(String functionName, String functionInvocation, String functionType) {
-=======
     private void checkFieldBasedWithNonIndexedColumn(String functionName, String functionInvocation, String functionType) {
->>>>>>> f4ff4b7b
         assertThat(
             error("from test | eval text = substring(title, 1) | where " + functionInvocation, fullTextAnalyzer),
             containsString(
@@ -1293,24 +1268,12 @@
         assertThat(keywordError, containsString("which is not a field from an index mapping"));
     }
 
-<<<<<<< HEAD
-    public void testQueryStringFunctionsNotAllowedAfterCommands() throws Exception {
-        testNonFieldBasedFullTextFunctionsNotAllowedAfterCommands("QSTR", "qstr(\"field_name: Meditation\")");
-    }
-
-    public void testKqlFunctionsNotAllowedAfterCommands() throws Exception {
-        testNonFieldBasedFullTextFunctionsNotAllowedAfterCommands("KQL", "kql(\"field_name: Meditation\")");
-    }
-
-    public void testNonFieldBasedFullTextFunctionsNotAllowedAfterCommands(String functionName, String functionInvocation) throws Exception {
-=======
     public void testNonFieldBasedFullTextFunctionsNotAllowedAfterCommands() throws Exception {
         checkNonFieldBasedFullTextFunctionsNotAllowedAfterCommands("QSTR", "qstr(\"field_name: Meditation\")");
         checkNonFieldBasedFullTextFunctionsNotAllowedAfterCommands("KQL", "kql(\"field_name: Meditation\")");
     }
 
     private void checkNonFieldBasedFullTextFunctionsNotAllowedAfterCommands(String functionName, String functionInvocation) {
->>>>>>> f4ff4b7b
         // Source commands
         assertThat(
             error("show info | where " + functionInvocation),
@@ -1400,12 +1363,9 @@
         if (EsqlCapabilities.Cap.MULTI_MATCH_FUNCTION.isEnabled()) {
             checkFullTextFunctionsOnlyAllowedInWhere("MultiMatch", "multi_match(\"Meditation\", title, body)", "function");
         }
-<<<<<<< HEAD
         if (EsqlCapabilities.Cap.KNN_FUNCTION.isEnabled()) {
-            checkFullTextFunctionsOnlyAllowedInWhere("KNN", "knn(vector, [1, 2, 3])", "function");
-        }
-=======
->>>>>>> f4ff4b7b
+            checkFullTextFunctionsOnlyAllowedInWhere("KNN", "multi_match(\"Meditation\", title, body)", "function");
+        }
     }
 
     private void checkFullTextFunctionsOnlyAllowedInWhere(String functionName, String functionInvocation, String functionType)
@@ -1441,12 +1401,9 @@
         if (EsqlCapabilities.Cap.TERM_FUNCTION.isEnabled()) {
             checkWithFullTextFunctionsDisjunctions("term(title, \"Meditation\")");
         }
-<<<<<<< HEAD
         if (EsqlCapabilities.Cap.KNN_FUNCTION.isEnabled()) {
             checkWithFullTextFunctionsDisjunctions("knn(vector, [1, 2, 3])");
         }
-=======
->>>>>>> f4ff4b7b
     }
 
     private void checkWithFullTextFunctionsDisjunctions(String functionInvocation) {
@@ -1508,12 +1465,9 @@
         if (EsqlCapabilities.Cap.TERM_FUNCTION.isEnabled()) {
             checkFullTextFunctionsWithNonBooleanFunctions("Term", "term(title, \"Meditation\")", "function");
         }
-<<<<<<< HEAD
         if (EsqlCapabilities.Cap.KNN_FUNCTION.isEnabled()) {
             checkFullTextFunctionsWithNonBooleanFunctions("KNN", "knn(vector, [1, 2, 3])", "function");
         }
-=======
->>>>>>> f4ff4b7b
     }
 
     private void checkFullTextFunctionsWithNonBooleanFunctions(String functionName, String functionInvocation, String functionType) {
@@ -1581,12 +1535,9 @@
         if (EsqlCapabilities.Cap.TERM_FUNCTION.isEnabled()) {
             testFullTextFunctionTargetsExistingField("term(fist_name, \"Meditation\")");
         }
-<<<<<<< HEAD
         if (EsqlCapabilities.Cap.KNN_FUNCTION.isEnabled()) {
             testFullTextFunctionTargetsExistingField("knn(vector, [0, 1, 2])");
         }
-=======
->>>>>>> f4ff4b7b
     }
 
     private void testFullTextFunctionTargetsExistingField(String functionInvocation) throws Exception {
@@ -2111,12 +2062,9 @@
         if (EsqlCapabilities.Cap.MULTI_MATCH_FUNCTION.isEnabled()) {
             checkOptionDataTypes(MultiMatch.OPTIONS, "FROM test | WHERE MULTI_MATCH(\"Jean\", title, body, {\"%s\": %s})");
         }
-<<<<<<< HEAD
         if (EsqlCapabilities.Cap.KNN_FUNCTION.isEnabled()) {
             checkOptionDataTypes(Knn.ALLOWED_OPTIONS, "FROM test | WHERE KNN(vector, [0.1, 0.2, 0.3], {\"%s\": %s})");
         }
-=======
->>>>>>> f4ff4b7b
     }
 
     /**
@@ -2177,12 +2125,6 @@
         if (EsqlCapabilities.Cap.TERM_FUNCTION.isEnabled()) {
             testFullTextFunctionsCurrentlyUnsupportedBehaviour("term(title, \"Meditation\")");
         }
-<<<<<<< HEAD
-        if (EsqlCapabilities.Cap.KNN_FUNCTION.isEnabled()) {
-            testFullTextFunctionsCurrentlyUnsupportedBehaviour("knn(vector, [0, 1, 2])");
-        }
-=======
->>>>>>> f4ff4b7b
     }
 
     private void testFullTextFunctionsCurrentlyUnsupportedBehaviour(String functionInvocation) throws Exception {
@@ -2193,27 +2135,6 @@
     }
 
     public void testFullTextFunctionsNullArgs() throws Exception {
-<<<<<<< HEAD
-        testFullTextFunctionNullArgs("match(null, \"query\")", "first");
-        testFullTextFunctionNullArgs("match(title, null)", "second");
-        testFullTextFunctionNullArgs("qstr(null)", "");
-        testFullTextFunctionNullArgs("kql(null)", "");
-        if (EsqlCapabilities.Cap.MULTI_MATCH_FUNCTION.isEnabled()) {
-            testFullTextFunctionNullArgs("multi_match(null, title)", "first");
-            testFullTextFunctionNullArgs("multi_match(\"query\", null)", "second");
-        }
-        if (EsqlCapabilities.Cap.TERM_FUNCTION.isEnabled()) {
-            testFullTextFunctionNullArgs("term(null, \"query\")", "first");
-            testFullTextFunctionNullArgs("term(title, null)", "second");
-        }
-        if (EsqlCapabilities.Cap.KNN_FUNCTION.isEnabled()) {
-            testFullTextFunctionNullArgs("knn(null, [0, 1, 2])", "first");
-            testFullTextFunctionNullArgs("knn(vector, null)", "second");
-        }
-    }
-
-    private void testFullTextFunctionNullArgs(String functionInvocation, String argOrdinal) throws Exception {
-=======
         checkFullTextFunctionNullArgs("match(null, \"query\")", "first");
         checkFullTextFunctionNullArgs("match(title, null)", "second");
         checkFullTextFunctionNullArgs("qstr(null)", "");
@@ -2226,10 +2147,13 @@
             checkFullTextFunctionNullArgs("term(null, \"query\")", "first");
             checkFullTextFunctionNullArgs("term(title, null)", "second");
         }
+        if (EsqlCapabilities.Cap.KNN_FUNCTION.isEnabled()) {
+            checkFullTextFunctionNullArgs("knn(null, [0, 1, 2]])", "first");
+            checkFullTextFunctionNullArgs("knn(vector, null)", "second");
+        }
     }
 
     private void checkFullTextFunctionNullArgs(String functionInvocation, String argOrdinal) throws Exception {
->>>>>>> f4ff4b7b
         assertThat(
             error("from test | where " + functionInvocation, fullTextAnalyzer),
             containsString(argOrdinal + " argument of [" + functionInvocation + "] cannot be null, received [null]")
@@ -2237,7 +2161,6 @@
     }
 
     public void testFullTextFunctionsConstantQuery() throws Exception {
-<<<<<<< HEAD
         testFullTextFunctionsConstantQuery("match(title, category)", "second");
         testFullTextFunctionsConstantQuery("qstr(title)", "");
         testFullTextFunctionsConstantQuery("kql(title)", "");
@@ -2254,7 +2177,13 @@
     }
 
     private void testFullTextFunctionsConstantQuery(String functionInvocation, String argOrdinal) throws Exception {
-=======
+        assertThat(
+            error("from test | where " + functionInvocation, fullTextAnalyzer),
+            containsString(argOrdinal + " argument of [" + functionInvocation + "] must be a constant")
+        );
+    }
+
+    public void testFullTextFunctionsConstantQuery() throws Exception {
         checkFullTextFunctionsConstantQuery("match(title, category)", "second");
         checkFullTextFunctionsConstantQuery("qstr(title)", "");
         checkFullTextFunctionsConstantQuery("kql(title)", "");
@@ -2268,7 +2197,6 @@
     }
 
     private void checkFullTextFunctionsConstantQuery(String functionInvocation, String argOrdinal) throws Exception {
->>>>>>> f4ff4b7b
         assertThat(
             error("from test | where " + functionInvocation, fullTextAnalyzer),
             containsString(argOrdinal + " argument of [" + functionInvocation + "] must be a constant")
@@ -2292,12 +2220,9 @@
         if (EsqlCapabilities.Cap.MULTI_MATCH_FUNCTION.isEnabled()) {
             checkFullTextFunctionsInStats("multi_match(\"Meditation\", title, body)");
         }
-<<<<<<< HEAD
         if (EsqlCapabilities.Cap.KNN_FUNCTION.isEnabled()) {
             checkFullTextFunctionsInStats("knn(vector, [0, 1, 2])");
         }
-=======
->>>>>>> f4ff4b7b
     }
 
     private void checkFullTextFunctionsInStats(String functionInvocation) {

/*
 * Copyright Elasticsearch B.V. and/or licensed to Elasticsearch B.V. under one
 * or more contributor license agreements. Licensed under the Elastic License
 * 2.0; you may not use this file except in compliance with the Elastic License
 * 2.0.
 */

package org.elasticsearch.xpack.esql.optimizer;

import org.elasticsearch.Build;
import org.elasticsearch.common.logging.LoggerMessageFormat;
import org.elasticsearch.common.lucene.BytesRefs;
import org.elasticsearch.compute.aggregation.QuantileStates;
import org.elasticsearch.core.Tuple;
import org.elasticsearch.dissect.DissectParser;
import org.elasticsearch.index.IndexMode;
import org.elasticsearch.test.ESTestCase;
import org.elasticsearch.xpack.esql.EsqlTestUtils;
import org.elasticsearch.xpack.esql.TestBlockFactory;
import org.elasticsearch.xpack.esql.VerificationException;
import org.elasticsearch.xpack.esql.action.EsqlCapabilities;
import org.elasticsearch.xpack.esql.analysis.Analyzer;
import org.elasticsearch.xpack.esql.analysis.AnalyzerContext;
import org.elasticsearch.xpack.esql.analysis.AnalyzerTestUtils;
import org.elasticsearch.xpack.esql.analysis.EnrichResolution;
import org.elasticsearch.xpack.esql.common.Failures;
import org.elasticsearch.xpack.esql.core.expression.Alias;
import org.elasticsearch.xpack.esql.core.expression.Attribute;
import org.elasticsearch.xpack.esql.core.expression.AttributeSet;
import org.elasticsearch.xpack.esql.core.expression.Expression;
import org.elasticsearch.xpack.esql.core.expression.Expressions;
import org.elasticsearch.xpack.esql.core.expression.FieldAttribute;
import org.elasticsearch.xpack.esql.core.expression.Literal;
import org.elasticsearch.xpack.esql.core.expression.NamedExpression;
import org.elasticsearch.xpack.esql.core.expression.Nullability;
import org.elasticsearch.xpack.esql.core.expression.ReferenceAttribute;
import org.elasticsearch.xpack.esql.core.expression.UnresolvedAttribute;
import org.elasticsearch.xpack.esql.core.expression.predicate.logical.And;
import org.elasticsearch.xpack.esql.core.expression.predicate.logical.Or;
import org.elasticsearch.xpack.esql.core.expression.predicate.nulls.IsNotNull;
import org.elasticsearch.xpack.esql.core.expression.predicate.operator.comparison.BinaryComparison;
import org.elasticsearch.xpack.esql.core.tree.Source;
import org.elasticsearch.xpack.esql.core.type.DataType;
import org.elasticsearch.xpack.esql.core.type.EsField;
import org.elasticsearch.xpack.esql.core.util.Holder;
import org.elasticsearch.xpack.esql.core.util.StringUtils;
import org.elasticsearch.xpack.esql.expression.Order;
import org.elasticsearch.xpack.esql.expression.function.EsqlFunctionRegistry;
import org.elasticsearch.xpack.esql.expression.function.aggregate.AggregateFunction;
import org.elasticsearch.xpack.esql.expression.function.aggregate.Count;
import org.elasticsearch.xpack.esql.expression.function.aggregate.FromPartial;
import org.elasticsearch.xpack.esql.expression.function.aggregate.Max;
import org.elasticsearch.xpack.esql.expression.function.aggregate.Min;
import org.elasticsearch.xpack.esql.expression.function.aggregate.Percentile;
import org.elasticsearch.xpack.esql.expression.function.aggregate.Rate;
import org.elasticsearch.xpack.esql.expression.function.aggregate.Sum;
import org.elasticsearch.xpack.esql.expression.function.aggregate.ToPartial;
import org.elasticsearch.xpack.esql.expression.function.aggregate.Values;
import org.elasticsearch.xpack.esql.expression.function.grouping.Bucket;
import org.elasticsearch.xpack.esql.expression.function.scalar.convert.ToDouble;
import org.elasticsearch.xpack.esql.expression.function.scalar.convert.ToInteger;
import org.elasticsearch.xpack.esql.expression.function.scalar.convert.ToLong;
import org.elasticsearch.xpack.esql.expression.function.scalar.convert.ToString;
import org.elasticsearch.xpack.esql.expression.function.scalar.math.Round;
import org.elasticsearch.xpack.esql.expression.function.scalar.multivalue.MvAvg;
import org.elasticsearch.xpack.esql.expression.function.scalar.multivalue.MvCount;
import org.elasticsearch.xpack.esql.expression.function.scalar.multivalue.MvDedupe;
import org.elasticsearch.xpack.esql.expression.function.scalar.multivalue.MvMax;
import org.elasticsearch.xpack.esql.expression.function.scalar.multivalue.MvMedian;
import org.elasticsearch.xpack.esql.expression.function.scalar.multivalue.MvMin;
import org.elasticsearch.xpack.esql.expression.function.scalar.multivalue.MvSum;
import org.elasticsearch.xpack.esql.expression.function.scalar.nulls.Coalesce;
import org.elasticsearch.xpack.esql.expression.function.scalar.string.Concat;
import org.elasticsearch.xpack.esql.expression.predicate.operator.arithmetic.Add;
import org.elasticsearch.xpack.esql.expression.predicate.operator.arithmetic.Div;
import org.elasticsearch.xpack.esql.expression.predicate.operator.arithmetic.Mod;
import org.elasticsearch.xpack.esql.expression.predicate.operator.arithmetic.Mul;
import org.elasticsearch.xpack.esql.expression.predicate.operator.arithmetic.Neg;
import org.elasticsearch.xpack.esql.expression.predicate.operator.arithmetic.Sub;
import org.elasticsearch.xpack.esql.expression.predicate.operator.comparison.Equals;
import org.elasticsearch.xpack.esql.expression.predicate.operator.comparison.EsqlBinaryComparison;
import org.elasticsearch.xpack.esql.expression.predicate.operator.comparison.GreaterThan;
import org.elasticsearch.xpack.esql.expression.predicate.operator.comparison.In;
import org.elasticsearch.xpack.esql.expression.predicate.operator.comparison.LessThan;
import org.elasticsearch.xpack.esql.index.EsIndex;
import org.elasticsearch.xpack.esql.index.IndexResolution;
import org.elasticsearch.xpack.esql.optimizer.rules.logical.LiteralsOnTheRight;
import org.elasticsearch.xpack.esql.optimizer.rules.logical.OptimizerRules;
import org.elasticsearch.xpack.esql.optimizer.rules.logical.PushDownAndCombineLimits;
import org.elasticsearch.xpack.esql.optimizer.rules.logical.PushDownEnrich;
import org.elasticsearch.xpack.esql.optimizer.rules.logical.PushDownEval;
import org.elasticsearch.xpack.esql.optimizer.rules.logical.PushDownRegexExtract;
import org.elasticsearch.xpack.esql.optimizer.rules.logical.SplitInWithFoldableValue;
import org.elasticsearch.xpack.esql.parser.EsqlParser;
import org.elasticsearch.xpack.esql.parser.ParsingException;
import org.elasticsearch.xpack.esql.plan.GeneratingPlan;
import org.elasticsearch.xpack.esql.plan.logical.Aggregate;
import org.elasticsearch.xpack.esql.plan.logical.Dissect;
import org.elasticsearch.xpack.esql.plan.logical.Enrich;
import org.elasticsearch.xpack.esql.plan.logical.EsRelation;
import org.elasticsearch.xpack.esql.plan.logical.Eval;
import org.elasticsearch.xpack.esql.plan.logical.Filter;
import org.elasticsearch.xpack.esql.plan.logical.Grok;
import org.elasticsearch.xpack.esql.plan.logical.InlineStats;
import org.elasticsearch.xpack.esql.plan.logical.Limit;
import org.elasticsearch.xpack.esql.plan.logical.LogicalPlan;
import org.elasticsearch.xpack.esql.plan.logical.MvExpand;
import org.elasticsearch.xpack.esql.plan.logical.OrderBy;
import org.elasticsearch.xpack.esql.plan.logical.Project;
import org.elasticsearch.xpack.esql.plan.logical.Row;
import org.elasticsearch.xpack.esql.plan.logical.TopN;
import org.elasticsearch.xpack.esql.plan.logical.UnaryPlan;
import org.elasticsearch.xpack.esql.plan.logical.join.Join;
import org.elasticsearch.xpack.esql.plan.logical.join.JoinType;
import org.elasticsearch.xpack.esql.plan.logical.local.EsqlProject;
import org.elasticsearch.xpack.esql.plan.logical.local.LocalRelation;
import org.elasticsearch.xpack.esql.plan.logical.local.LocalSupplier;
import org.junit.BeforeClass;

import java.util.ArrayList;
import java.util.Arrays;
import java.util.List;
import java.util.Map;
import java.util.function.BiFunction;
import java.util.function.Function;

import static java.util.Arrays.asList;
import static java.util.Collections.emptyList;
import static java.util.Collections.emptyMap;
import static java.util.Collections.singletonList;
import static org.elasticsearch.test.ListMatcher.matchesList;
import static org.elasticsearch.test.MapMatcher.assertMap;
import static org.elasticsearch.xpack.esql.EsqlTestUtils.L;
import static org.elasticsearch.xpack.esql.EsqlTestUtils.ONE;
import static org.elasticsearch.xpack.esql.EsqlTestUtils.TEST_VERIFIER;
import static org.elasticsearch.xpack.esql.EsqlTestUtils.THREE;
import static org.elasticsearch.xpack.esql.EsqlTestUtils.TWO;
import static org.elasticsearch.xpack.esql.EsqlTestUtils.as;
import static org.elasticsearch.xpack.esql.EsqlTestUtils.emptySource;
import static org.elasticsearch.xpack.esql.EsqlTestUtils.getFieldAttribute;
import static org.elasticsearch.xpack.esql.EsqlTestUtils.loadMapping;
import static org.elasticsearch.xpack.esql.EsqlTestUtils.localSource;
import static org.elasticsearch.xpack.esql.EsqlTestUtils.referenceAttribute;
import static org.elasticsearch.xpack.esql.EsqlTestUtils.withDefaultLimitWarning;
import static org.elasticsearch.xpack.esql.analysis.Analyzer.NO_FIELDS;
import static org.elasticsearch.xpack.esql.analysis.AnalyzerTestUtils.analyze;
import static org.elasticsearch.xpack.esql.core.expression.Literal.NULL;
import static org.elasticsearch.xpack.esql.core.tree.Source.EMPTY;
import static org.elasticsearch.xpack.esql.core.type.DataType.DOUBLE;
import static org.elasticsearch.xpack.esql.core.type.DataType.GEO_POINT;
import static org.elasticsearch.xpack.esql.core.type.DataType.INTEGER;
import static org.elasticsearch.xpack.esql.core.type.DataType.KEYWORD;
import static org.elasticsearch.xpack.esql.expression.predicate.operator.comparison.EsqlBinaryComparison.BinaryComparisonOperation.EQ;
import static org.elasticsearch.xpack.esql.expression.predicate.operator.comparison.EsqlBinaryComparison.BinaryComparisonOperation.GT;
import static org.elasticsearch.xpack.esql.expression.predicate.operator.comparison.EsqlBinaryComparison.BinaryComparisonOperation.GTE;
import static org.elasticsearch.xpack.esql.expression.predicate.operator.comparison.EsqlBinaryComparison.BinaryComparisonOperation.LT;
import static org.elasticsearch.xpack.esql.expression.predicate.operator.comparison.EsqlBinaryComparison.BinaryComparisonOperation.LTE;
import static org.hamcrest.Matchers.allOf;
import static org.hamcrest.Matchers.anyOf;
import static org.hamcrest.Matchers.contains;
import static org.hamcrest.Matchers.containsInAnyOrder;
import static org.hamcrest.Matchers.containsString;
import static org.hamcrest.Matchers.empty;
import static org.hamcrest.Matchers.emptyArray;
import static org.hamcrest.Matchers.equalTo;
import static org.hamcrest.Matchers.everyItem;
import static org.hamcrest.Matchers.hasItem;
import static org.hamcrest.Matchers.hasSize;
import static org.hamcrest.Matchers.instanceOf;
import static org.hamcrest.Matchers.is;
import static org.hamcrest.Matchers.startsWith;

//@TestLogging(value = "org.elasticsearch.xpack.esql:TRACE", reason = "debug")
public class LogicalPlanOptimizerTests extends ESTestCase {

    private static EsqlParser parser;
    private static Analyzer analyzer;
    private static LogicalPlanOptimizer logicalOptimizer;
    private static Map<String, EsField> mapping;
    private static Map<String, EsField> mappingAirports;
    private static Map<String, EsField> mappingTypes;
    private static Analyzer analyzerAirports;
    private static Analyzer analyzerTypes;
    private static Map<String, EsField> mappingExtra;
    private static Analyzer analyzerExtra;
    private static EnrichResolution enrichResolution;
    private static final LiteralsOnTheRight LITERALS_ON_THE_RIGHT = new LiteralsOnTheRight();

    private static Map<String, EsField> metricMapping;
    private static Analyzer metricsAnalyzer;

    private static class SubstitutionOnlyOptimizer extends LogicalPlanOptimizer {
        static SubstitutionOnlyOptimizer INSTANCE = new SubstitutionOnlyOptimizer(new LogicalOptimizerContext(EsqlTestUtils.TEST_CFG));

        SubstitutionOnlyOptimizer(LogicalOptimizerContext optimizerContext) {
            super(optimizerContext);
        }

        @Override
        protected List<Batch<LogicalPlan>> batches() {
            return List.of(substitutions());
        }
    }

    @BeforeClass
    public static void init() {
        parser = new EsqlParser();
        logicalOptimizer = new LogicalPlanOptimizer(new LogicalOptimizerContext(EsqlTestUtils.TEST_CFG));
        enrichResolution = new EnrichResolution();
        AnalyzerTestUtils.loadEnrichPolicyResolution(enrichResolution, "languages_idx", "id", "languages_idx", "mapping-languages.json");

        // Most tests used data from the test index, so we load it here, and use it in the plan() function.
        mapping = loadMapping("mapping-basic.json");
        EsIndex test = new EsIndex("test", mapping, Map.of("test", IndexMode.STANDARD));
        IndexResolution getIndexResult = IndexResolution.valid(test);
        analyzer = new Analyzer(
            new AnalyzerContext(EsqlTestUtils.TEST_CFG, new EsqlFunctionRegistry(), getIndexResult, enrichResolution),
            TEST_VERIFIER
        );

        // Some tests use data from the airports index, so we load it here, and use it in the plan_airports() function.
        mappingAirports = loadMapping("mapping-airports.json");
        EsIndex airports = new EsIndex("airports", mappingAirports, Map.of("airports", IndexMode.STANDARD));
        IndexResolution getIndexResultAirports = IndexResolution.valid(airports);
        analyzerAirports = new Analyzer(
            new AnalyzerContext(EsqlTestUtils.TEST_CFG, new EsqlFunctionRegistry(), getIndexResultAirports, enrichResolution),
            TEST_VERIFIER
        );

        // Some tests need additional types, so we load that index here and use it in the plan_types() function.
        mappingTypes = loadMapping("mapping-all-types.json");
        EsIndex types = new EsIndex("types", mappingTypes, Map.of("types", IndexMode.STANDARD));
        IndexResolution getIndexResultTypes = IndexResolution.valid(types);
        analyzerTypes = new Analyzer(
            new AnalyzerContext(EsqlTestUtils.TEST_CFG, new EsqlFunctionRegistry(), getIndexResultTypes, enrichResolution),
            TEST_VERIFIER
        );

        // Some tests use mappings from mapping-extra.json to be able to test more types so we load it here
        mappingExtra = loadMapping("mapping-extra.json");
        EsIndex extra = new EsIndex("extra", mappingExtra, Map.of("extra", IndexMode.STANDARD));
        IndexResolution getIndexResultExtra = IndexResolution.valid(extra);
        analyzerExtra = new Analyzer(
            new AnalyzerContext(EsqlTestUtils.TEST_CFG, new EsqlFunctionRegistry(), getIndexResultExtra, enrichResolution),
            TEST_VERIFIER
        );

        metricMapping = loadMapping("k8s-mappings.json");
        var metricsIndex = IndexResolution.valid(new EsIndex("k8s", metricMapping, Map.of("k8s", IndexMode.TIME_SERIES)));
        metricsAnalyzer = new Analyzer(
            new AnalyzerContext(EsqlTestUtils.TEST_CFG, new EsqlFunctionRegistry(), metricsIndex, enrichResolution),
            TEST_VERIFIER
        );
    }

    public void testEmptyProjections() {
        var plan = plan("""
            from test
            | keep salary
            | drop salary
            """);

        var relation = as(plan, LocalRelation.class);
        assertThat(relation.output(), is(empty()));
        assertThat(relation.supplier().get(), emptyArray());
    }

    public void testEmptyProjectionInStat() {
        var plan = plan("""
            from test
            | stats c = count(salary)
            | drop c
            """);

        var relation = as(plan, LocalRelation.class);
        assertThat(relation.output(), is(empty()));
        assertThat(relation.supplier().get(), emptyArray());
    }

    /**
     * Expects
     *
     * EsqlProject[[x{r}#6]]
     * \_Eval[[1[INTEGER] AS x]]
     *   \_Limit[1000[INTEGER]]
     *     \_LocalRelation[[{e}#18],[ConstantNullBlock[positions=1]]]
     */
    public void testEmptyProjectInStatWithEval() {
        var plan = plan("""
            from test
            | where languages > 1
            | stats c = count(salary)
            | eval x = 1, c2 = c*2
            | drop c, c2
            """);

        var project = as(plan, Project.class);
        var eval = as(project.child(), Eval.class);
        var limit = as(eval.child(), Limit.class);
        var singleRowRelation = as(limit.child(), LocalRelation.class);
        var singleRow = singleRowRelation.supplier().get();
        assertThat(singleRow.length, equalTo(1));
        assertThat(singleRow[0].getPositionCount(), equalTo(1));

        var exprs = eval.fields();
        assertThat(exprs.size(), equalTo(1));
        var alias = as(exprs.get(0), Alias.class);
        assertThat(alias.name(), equalTo("x"));
        assertThat(alias.child().fold(), equalTo(1));
    }

    /**
     * Expects
     *
     * EsqlProject[[x{r}#8]]
     * \_Eval[[1[INTEGER] AS x]]
     *   \_Limit[1000[INTEGER]]
     *     \_Aggregate[[emp_no{f}#15],[emp_no{f}#15]]
     *       \_Filter[languages{f}#18 > 1[INTEGER]]
     *         \_EsRelation[test][_meta_field{f}#21, emp_no{f}#15, first_name{f}#16, ..]
     */
    public void testEmptyProjectInStatWithGroupAndEval() {
        var plan = plan("""
            from test
            | where languages > 1
            | stats c = count(salary) by emp_no
            | eval x = 1, c2 = c*2
            | drop c, emp_no, c2
            """);

        var project = as(plan, Project.class);
        var eval = as(project.child(), Eval.class);
        var limit = as(eval.child(), Limit.class);
        var agg = as(limit.child(), Aggregate.class);
        var filter = as(agg.child(), Filter.class);
        var relation = as(filter.child(), EsRelation.class);

        assertThat(Expressions.names(agg.groupings()), contains("emp_no"));
        assertThat(Expressions.names(agg.aggregates()), contains("emp_no"));

        var exprs = eval.fields();
        assertThat(exprs.size(), equalTo(1));
        var alias = as(exprs.get(0), Alias.class);
        assertThat(alias.name(), equalTo("x"));
        assertThat(alias.child().fold(), equalTo(1));

        var filterCondition = as(filter.condition(), GreaterThan.class);
        assertThat(Expressions.name(filterCondition.left()), equalTo("languages"));
        assertThat(filterCondition.right().fold(), equalTo(1));
    }

    public void testCombineProjections() {
        var plan = plan("""
            from test
            | keep emp_no, *name, salary
            | keep last_name
            """);

        var keep = as(plan, Project.class);
        assertThat(Expressions.names(keep.projections()), contains("last_name"));
        var limit = as(keep.child(), Limit.class);
        var relation = as(limit.child(), EsRelation.class);
    }

    /**
     * Expects
     * Project[[languages{f}#12 AS f2]]
     * \_Limit[1000[INTEGER]]
     *   \_EsRelation[test][_meta_field{f}#15, emp_no{f}#9, first_name{f}#10, g..]
     */
    public void testCombineProjectionsWithEvalAndDrop() {
        var plan = plan("""
            from test
            | eval f1 = languages, f2 = f1
            | keep f2
            """);

        var keep = as(plan, Project.class);
        assertThat(Expressions.names(keep.projections()), contains("f2"));
        assertThat(Expressions.name(Alias.unwrap(keep.projections().get(0))), is("languages"));
        var limit = as(keep.child(), Limit.class);
        var relation = as(limit.child(), EsRelation.class);

    }

    /**
     * Expects
     * Project[[last_name{f}#26, languages{f}#25 AS f2, f4{r}#13]]
     * \_Eval[[languages{f}#25 + 3[INTEGER] AS f4]]
     *   \_Limit[1000[INTEGER]]
     *     \_EsRelation[test][_meta_field{f}#28, emp_no{f}#22, first_name{f}#23, ..]
     */
    public void testCombineProjectionsWithEval() {
        var plan = plan("""
            from test
            | eval f1 = languages, f2 = f1, f3 = 1 + 2, f4 = f3 + languages
            | keep emp_no, *name, salary, f*
            | drop f3
            | keep last_name, f2, f4
            """);

        var keep = as(plan, Project.class);
        assertThat(Expressions.names(keep.projections()), contains("last_name", "f2", "f4"));
        var eval = as(keep.child(), Eval.class);
        assertThat(Expressions.names(eval.fields()), contains("f4"));
        var add = as(Alias.unwrap(eval.fields().get(0)), Add.class);
        var limit = as(eval.child(), Limit.class);
        var relation = as(limit.child(), EsRelation.class);
    }

    public void testCombineProjectionWithFilterInBetween() {
        var plan = plan("""
            from test
            | keep *name, salary
            | where salary > 10
            | keep last_name
            """);

        var keep = as(plan, Project.class);
        assertThat(Expressions.names(keep.projections()), contains("last_name"));
    }

    public void testCombineProjectionWhilePreservingAlias() {
        var plan = plan("""
            from test
            | rename first_name as x
            | keep x, salary
            | where salary > 10
            | rename x as y
            | keep y
            """);

        var keep = as(plan, Project.class);
        assertThat(Expressions.names(keep.projections()), contains("y"));
        var p = keep.projections().get(0);
        var alias = as(p, Alias.class);
        assertThat(Expressions.name(alias.child()), containsString("first_name"));
    }

    public void testCombineProjectionWithAggregation() {
        var plan = plan("""
            from test
            | stats s = sum(salary) by last_name, first_name
            | keep s, last_name, first_name
            """);

        var limit = as(plan, Limit.class);
        var agg = as(limit.child(), Aggregate.class);
        assertThat(Expressions.names(agg.aggregates()), contains("s", "last_name", "first_name"));
        assertThat(Expressions.names(agg.groupings()), contains("last_name", "first_name"));
    }

    /**
     * Expects
     * Limit[1000[INTEGER]]
     * \_Aggregate[[last_name{f}#23, first_name{f}#20],[SUM(salary{f}#24) AS s, last_name{f}#23, first_name{f}#20, first_name{f}#2
     * 0 AS k]]
     *   \_EsRelation[test][_meta_field{f}#25, emp_no{f}#19, first_name{f}#20, ..]
     */
    public void testCombineProjectionWithAggregationAndEval() {
        var plan = plan("""
            from test
            | eval k = first_name, k1 = k
            | stats s = sum(salary) by last_name, first_name, k, k1
            | keep s, last_name, first_name, k
            """);

        var limit = as(plan, Limit.class);
        var agg = as(limit.child(), Aggregate.class);
        assertThat(Expressions.names(agg.aggregates()), contains("s", "last_name", "first_name", "k"));
        assertThat(Expressions.names(agg.groupings()), contains("last_name", "first_name"));
    }

    /**
     * Expects
     * TopN[[Order[x{r}#10,ASC,LAST]],1000[INTEGER]]
     * \_Aggregate[[languages{f}#16],[MAX(emp_no{f}#13) AS x, languages{f}#16]]
     *   \_EsRelation[test][_meta_field{f}#19, emp_no{f}#13, first_name{f}#14, ..]
     */
    public void testRemoveOverridesInAggregate() throws Exception {
        var plan = plan("""
            from test
            | stats x = count(emp_no), x = min(emp_no), x = max(emp_no) by languages
            | sort x
            """);

        var topN = as(plan, TopN.class);
        var agg = as(topN.child(), Aggregate.class);
        var aggregates = agg.aggregates();
        assertThat(aggregates, hasSize(2));
        assertThat(Expressions.names(aggregates), contains("x", "languages"));
        var alias = as(aggregates.get(0), Alias.class);
        var max = as(alias.child(), Max.class);
        assertThat(Expressions.name(max.arguments().get(0)), equalTo("emp_no"));
    }

    // expected stats b by b (grouping overrides the rest of the aggs)

    /**
     * Expects
     * TopN[[Order[b{r}#10,ASC,LAST]],1000[INTEGER]]
     * \_Aggregate[[b{r}#10],[languages{f}#16 AS b]]
     *   \_EsRelation[test][_meta_field{f}#19, emp_no{f}#13, first_name{f}#14, ..]
     */
    public void testAggsWithOverridingInputAndGrouping() throws Exception {
        var plan = plan("""
            from test
            | stats b = count(emp_no), b = max(emp_no) by b = languages
            | sort b
            """);

        var topN = as(plan, TopN.class);
        var agg = as(topN.child(), Aggregate.class);
        var aggregates = agg.aggregates();
        assertThat(aggregates, hasSize(1));
        assertThat(Expressions.names(aggregates), contains("b"));
    }

    /**
     * Project[[s{r}#4 AS d, s{r}#4, last_name{f}#21, first_name{f}#18]]
     * \_Limit[1000[INTEGER]]
     *   \_Aggregate[[last_name{f}#21, first_name{f}#18],[SUM(salary{f}#22) AS s, last_name{f}#21, first_name{f}#18]]
     *     \_EsRelation[test][_meta_field{f}#23, emp_no{f}#17, first_name{f}#18, ..]
     */
    public void testCombineProjectionWithDuplicateAggregation() {
        var plan = plan("""
            from test
            | stats s = sum(salary), d = sum(salary), c = sum(salary) by last_name, first_name
            | keep d, s, last_name, first_name
            """);

        var project = as(plan, Project.class);
        assertThat(Expressions.names(project.projections()), contains("d", "s", "last_name", "first_name"));
        var limit = as(project.child(), Limit.class);
        var agg = as(limit.child(), Aggregate.class);
        assertThat(Expressions.names(agg.aggregates()), contains("s", "last_name", "first_name"));
        assertThat(Alias.unwrap(agg.aggregates().get(0)), instanceOf(Sum.class));
        assertThat(Expressions.names(agg.groupings()), contains("last_name", "first_name"));
    }

    public void testQlComparisonOptimizationsApply() {
        var plan = plan("""
            from test
            | where (1 + 4) < salary
            """);

        var limit = as(plan, Limit.class);
        var filter = as(limit.child(), Filter.class);

        // The core QL optimizations rotate constants to the right.
        var condition = as(filter.condition(), GreaterThan.class);
        assertThat(Expressions.name(condition.left()), equalTo("salary"));
        assertThat(Expressions.name(condition.right()), equalTo("1 + 4"));
        var con = as(condition.right(), Literal.class);
        assertThat(con.value(), equalTo(5));
    }

    public void testCombineDisjunctionToInEquals() {
        LogicalPlan plan = plan("""
            from test
            | where emp_no == 1 or emp_no == 2
            """);
        var limit = as(plan, Limit.class);
        var filter = as(limit.child(), Filter.class);
        var condition = as(filter.condition(), In.class);
        assertThat(condition.list(), equalTo(List.of(new Literal(EMPTY, 1, INTEGER), new Literal(EMPTY, 2, INTEGER))));
    }

    public void testCombineDisjunctionToInMixed() {
        LogicalPlan plan = plan("""
            from test
            | where emp_no == 1 or emp_no in (2)
            """);
        var limit = as(plan, Limit.class);
        var filter = as(limit.child(), Filter.class);
        var condition = as(filter.condition(), In.class);
        assertThat(condition.list(), equalTo(List.of(new Literal(EMPTY, 1, INTEGER), new Literal(EMPTY, 2, INTEGER))));
    }

    public void testCombineDisjunctionToInFromIn() {
        LogicalPlan plan = plan("""
            from test
            | where emp_no in (1) or emp_no in (2)
            """);
        var limit = as(plan, Limit.class);
        var filter = as(limit.child(), Filter.class);
        var condition = as(filter.condition(), In.class);
        assertThat(condition.list(), equalTo(List.of(new Literal(EMPTY, 1, INTEGER), new Literal(EMPTY, 2, INTEGER))));
    }

    /**
     * Expects
     * Limit[1000[INTEGER]]
     * \_Aggregate[[first_name{f}#12],[COUNT(salary{f}#16) AS count(salary), first_name{f}#12 AS x]]
     *   \_EsRelation[test][_meta_field{f}#17, emp_no{f}#11, first_name{f}#12, ..]
     */
    public void testCombineProjectionWithPruning() {
        var plan = plan("""
            from test
            | rename first_name as x
            | keep x, salary, last_name
            | stats count(salary) by x
            """);

        var limit = as(plan, Limit.class);
        var agg = as(limit.child(), Aggregate.class);
        assertThat(Expressions.names(agg.aggregates()), contains("count(salary)", "x"));
        assertThat(Expressions.names(agg.groupings()), contains("first_name"));
        var alias = as(agg.aggregates().get(1), Alias.class);
        var field = as(alias.child(), FieldAttribute.class);
        assertThat(field.name(), is("first_name"));
        var from = as(agg.child(), EsRelation.class);
    }

    /**
     * Expects
     * Limit[1000[INTEGER]]
     * \_Aggregate[[first_name{f}#16],[SUM(emp_no{f}#15) AS s, COUNT(first_name{f}#16) AS c, first_name{f}#16 AS f]]
     *   \_EsRelation[test][_meta_field{f}#21, emp_no{f}#15, first_name{f}#16, ..]
     */
    public void testCombineProjectionWithAggregationFirstAndAliasedGroupingUsedInAgg() {
        var plan = plan("""
            from test
            | rename emp_no as e, first_name as f
            | stats s = sum(e), c = count(f) by f
            """);

        var limit = as(plan, Limit.class);
        var agg = as(limit.child(), Aggregate.class);
        var aggs = agg.aggregates();
        assertThat(Expressions.names(aggs), contains("s", "c", "f"));
        Alias as = as(aggs.get(0), Alias.class);
        var sum = as(as.child(), Sum.class);
        assertThat(Expressions.name(sum.field()), is("emp_no"));
        as = as(aggs.get(1), Alias.class);
        var count = as(as.child(), Count.class);
        assertThat(Expressions.name(count.field()), is("first_name"));

        as = as(aggs.get(2), Alias.class);
        assertThat(Expressions.name(as.child()), is("first_name"));

        assertThat(Expressions.names(agg.groupings()), contains("first_name"));
    }

    /**
     * Expects
     * Limit[1000[INTEGER]]
     * \_Aggregate[[first_name{f}#16],[SUM(emp_no{f}#15) AS s, first_name{f}#16 AS f]]
     *   \_EsRelation[test][_meta_field{f}#21, emp_no{f}#15, first_name{f}#16, ..]
     */
    public void testCombineProjectionWithAggregationFirstAndAliasedGroupingUnused() {
        var plan = plan("""
            from test
            | rename emp_no as e, first_name as f, last_name as l
            | stats s = sum(e) by f
            """);

        var limit = as(plan, Limit.class);
        var agg = as(limit.child(), Aggregate.class);
        var aggs = agg.aggregates();
        assertThat(Expressions.names(aggs), contains("s", "f"));
        Alias as = as(aggs.get(0), Alias.class);
        var aggFunc = as(as.child(), AggregateFunction.class);
        assertThat(Expressions.name(aggFunc.field()), is("emp_no"));
        as = as(aggs.get(1), Alias.class);
        assertThat(Expressions.name(as.child()), is("first_name"));

        assertThat(Expressions.names(agg.groupings()), contains("first_name"));
    }

    /**
     * Expects
     * EsqlProject[[x{r}#3, y{r}#6]]
     * \_Eval[[emp_no{f}#9 + 2[INTEGER] AS x, salary{f}#14 + 3[INTEGER] AS y]]
     *   \_Limit[10000[INTEGER]]
     *     \_EsRelation[test][_meta_field{f}#15, emp_no{f}#9, first_name{f}#10, g..]
     */
    public void testCombineEvals() {
        var plan = plan("""
            from test
            | eval x = emp_no + 2
            | eval y = salary + 3
            | keep x, y
            """);

        var project = as(plan, Project.class);
        var eval = as(project.child(), Eval.class);
        assertThat(Expressions.names(eval.fields()), contains("x", "y"));
        var limit = as(eval.child(), Limit.class);
        var source = as(limit.child(), EsRelation.class);
    }

    public void testCombineLimits() {
        var limitValues = new int[] { randomIntBetween(10, 99), randomIntBetween(100, 1000) };
        var firstLimit = randomBoolean() ? 0 : 1;
        var secondLimit = firstLimit == 0 ? 1 : 0;
        var oneLimit = new Limit(EMPTY, L(limitValues[firstLimit]), emptySource());
        var anotherLimit = new Limit(EMPTY, L(limitValues[secondLimit]), oneLimit);
        assertEquals(
            new Limit(EMPTY, L(Math.min(limitValues[0], limitValues[1])), emptySource()),
            new PushDownAndCombineLimits().rule(anotherLimit)
        );
    }

    public void testMultipleCombineLimits() {
        var numberOfLimits = randomIntBetween(3, 10);
        var minimum = randomIntBetween(10, 99);
        var limitWithMinimum = randomIntBetween(0, numberOfLimits - 1);

        var fa = getFieldAttribute("a", INTEGER);
        var relation = localSource(TestBlockFactory.getNonBreakingInstance(), singletonList(fa), singletonList(1));
        LogicalPlan plan = relation;

        for (int i = 0; i < numberOfLimits; i++) {
            var value = i == limitWithMinimum ? minimum : randomIntBetween(100, 1000);
            plan = new Limit(EMPTY, L(value), plan);
        }
        assertEquals(
            new Limit(EMPTY, L(minimum), relation),
            new LogicalPlanOptimizer(new LogicalOptimizerContext(EsqlTestUtils.TEST_CFG)).optimize(plan)
        );
    }

    public void testSelectivelyPushDownFilterPastRefAgg() {
        // expected plan: "from test | where emp_no > 1 and emp_no < 3 | stats x = count(1) by emp_no | where x > 7"
        LogicalPlan plan = optimizedPlan("""
            from test
            | where emp_no > 1
            | stats x = count(1) by emp_no
            | where x + 2 > 9
            | where emp_no < 3""");
        var limit = as(plan, Limit.class);
        var filter = as(limit.child(), Filter.class);

        assertTrue(filter.condition() instanceof GreaterThan);
        var gt = (GreaterThan) filter.condition();
        assertTrue(gt.left() instanceof ReferenceAttribute);
        var refAttr = (ReferenceAttribute) gt.left();
        assertEquals("x", refAttr.name());
        assertEquals(L(7), gt.right());

        var agg = as(filter.child(), Aggregate.class);

        filter = as(agg.child(), Filter.class);
        assertTrue(filter.condition() instanceof And);
        var and = (And) filter.condition();
        assertTrue(and.left() instanceof GreaterThan);
        gt = (GreaterThan) and.left();
        assertTrue(gt.left() instanceof FieldAttribute);
        assertEquals("emp_no", ((FieldAttribute) gt.left()).name());
        assertTrue(and.right() instanceof LessThan);
        var lt = (LessThan) and.right();
        assertTrue(lt.left() instanceof FieldAttribute);
        assertEquals("emp_no", ((FieldAttribute) lt.left()).name());

        assertTrue(filter.child() instanceof EsRelation);
    }

    public void testNoPushDownOrFilterPastAgg() {
        LogicalPlan plan = optimizedPlan("""
            from test
            | stats x = count(1) by emp_no
            | where emp_no < 3 or x > 9""");
        var limit = as(plan, Limit.class);
        var filter = as(limit.child(), Filter.class);

        assertTrue(filter.condition() instanceof Or);
        var or = (Or) filter.condition();
        assertTrue(or.left() instanceof LessThan);
        assertTrue(or.right() instanceof GreaterThan);

        var stats = as(filter.child(), Aggregate.class);
        assertTrue(stats.child() instanceof EsRelation);
    }

    public void testSelectivePushDownComplexFilterPastAgg() {
        // expected plan: from test | emp_no > 0 | stats x = count(1) by emp_no | where emp_no < 3 or x > 9
        LogicalPlan plan = optimizedPlan("""
            from test
            | stats x = count(1) by emp_no
            | where (emp_no < 3 or x > 9) and emp_no > 0""");
        var limit = as(plan, Limit.class);
        var filter = as(limit.child(), Filter.class);

        assertTrue(filter.condition() instanceof Or);
        var or = (Or) filter.condition();
        assertTrue(or.left() instanceof LessThan);
        assertTrue(or.right() instanceof GreaterThan);

        var stats = as(filter.child(), Aggregate.class);
        filter = as(stats.child(), Filter.class);
        assertTrue(filter.condition() instanceof GreaterThan);
        var gt = (GreaterThan) filter.condition();
        assertTrue(gt.left() instanceof FieldAttribute);
        assertEquals("emp_no", ((FieldAttribute) gt.left()).name());
        assertEquals(L(0), gt.right());

        assertTrue(filter.child() instanceof EsRelation);
    }

    public void testSelectivelyPushDownFilterPastEval() {
        // expected plan: "from test | where emp_no > 1 and emp_no < 3 | eval x = emp_no + 1 | where x < 7"
        LogicalPlan plan = optimizedPlan("""
            from test
            | where emp_no > 1
            | eval x = emp_no + 1
            | where x + 2 < 9
            | where emp_no < 3""");
        var limit = as(plan, Limit.class);
        var filter = as(limit.child(), Filter.class);

        assertTrue(filter.condition() instanceof LessThan);
        var lt = (LessThan) filter.condition();
        assertTrue(lt.left() instanceof ReferenceAttribute);
        var refAttr = (ReferenceAttribute) lt.left();
        assertEquals("x", refAttr.name());
        assertEquals(L(7), lt.right());

        var eval = as(filter.child(), Eval.class);
        assertEquals(1, eval.fields().size());
        assertTrue(eval.fields().get(0) instanceof Alias);
        assertEquals("x", (eval.fields().get(0)).name());

        filter = as(eval.child(), Filter.class);
        assertTrue(filter.condition() instanceof And);
        var and = (And) filter.condition();
        assertTrue(and.left() instanceof GreaterThan);
        var gt = (GreaterThan) and.left();
        assertTrue(gt.left() instanceof FieldAttribute);
        assertEquals("emp_no", ((FieldAttribute) gt.left()).name());
        assertTrue(and.right() instanceof LessThan);
        lt = (LessThan) and.right();
        assertTrue(lt.left() instanceof FieldAttribute);
        assertEquals("emp_no", ((FieldAttribute) lt.left()).name());

        assertTrue(filter.child() instanceof EsRelation);
    }

    public void testNoPushDownOrFilterPastLimit() {
        LogicalPlan plan = optimizedPlan("""
            from test
            | limit 3
            | where emp_no < 3 or salary > 9""");
        var limit = as(plan, Limit.class);
        var filter = as(limit.child(), Filter.class);

        assertTrue(filter.condition() instanceof Or);
        var or = (Or) filter.condition();
        assertTrue(or.left() instanceof LessThan);
        assertTrue(or.right() instanceof GreaterThan);

        var limit2 = as(filter.child(), Limit.class);
        assertTrue(limit2.child() instanceof EsRelation);
    }

    public void testPushDownFilterPastProject() {
        LogicalPlan plan = optimizedPlan("""
            from test
            | rename emp_no as x
            | keep x
            | where x > 10""");

        var keep = as(plan, Project.class);
        var limit = as(keep.child(), Limit.class);
        var filter = as(limit.child(), Filter.class);
        var attr = filter.condition().collect(Attribute.class::isInstance).stream().findFirst().get();
        assertThat(as(attr, FieldAttribute.class).name(), is("emp_no"));
    }

    public void testPushDownEvalPastProject() {
        LogicalPlan plan = optimizedPlan("""
            from test
            | rename emp_no as x
            | keep x
            | eval y = x * 2""");

        var keep = as(plan, Project.class);
        var eval = as(keep.child(), Eval.class);
        assertThat(
            eval.fields(),
            contains(
                new Alias(
                    EMPTY,
                    "y",
                    new Mul(EMPTY, new FieldAttribute(EMPTY, "emp_no", mapping.get("emp_no")), new Literal(EMPTY, 2, INTEGER))
                )
            )
        );
    }

    public void testPushDownDissectPastProject() {
        LogicalPlan plan = optimizedPlan("""
            from test
            | rename first_name as x
            | keep x
            | dissect x "%{y}"
            """);

        var keep = as(plan, Project.class);
        var dissect = as(keep.child(), Dissect.class);
        assertThat(dissect.extractedFields(), contains(referenceAttribute("y", DataType.KEYWORD)));
    }

    public void testPushDownGrokPastProject() {
        LogicalPlan plan = optimizedPlan("""
            from test
            | rename first_name as x
            | keep x
            | grok x "%{WORD:y}"
            """);

        var keep = as(plan, Project.class);
        var grok = as(keep.child(), Grok.class);
        assertThat(grok.extractedFields(), contains(referenceAttribute("y", DataType.KEYWORD)));
    }

    public void testPushDownFilterPastProjectUsingEval() {
        LogicalPlan plan = optimizedPlan("""
            from test
            | eval y = emp_no + 1
            | rename y as x
            | where x > 10""");

        var keep = as(plan, Project.class);
        var limit = as(keep.child(), Limit.class);
        var filter = as(limit.child(), Filter.class);
        var attr = filter.condition().collect(Attribute.class::isInstance).stream().findFirst().get();
        assertThat(as(attr, ReferenceAttribute.class).name(), is("y"));
        var eval = as(filter.child(), Eval.class);
        as(eval.child(), EsRelation.class);
    }

    public void testPushDownFilterPastProjectUsingDissect() {
        LogicalPlan plan = optimizedPlan("""
            from test
            | dissect first_name "%{y}"
            | rename y as x
            | keep x
            | where x == "foo"
            """);

        var keep = as(plan, Project.class);
        var limit = as(keep.child(), Limit.class);
        var filter = as(limit.child(), Filter.class);
        var attr = filter.condition().collect(Attribute.class::isInstance).stream().findFirst().get();
        assertThat(as(attr, ReferenceAttribute.class).name(), is("y"));
        var dissect = as(filter.child(), Dissect.class);
        as(dissect.child(), EsRelation.class);
    }

    public void testPushDownFilterPastProjectUsingGrok() {
        LogicalPlan plan = optimizedPlan("""
            from test
            | grok first_name "%{WORD:y}"
            | rename y as x
            | keep x
            | where x == "foo"
            """);

        var keep = as(plan, Project.class);
        var limit = as(keep.child(), Limit.class);
        var filter = as(limit.child(), Filter.class);
        var attr = filter.condition().collect(Attribute.class::isInstance).stream().findFirst().get();
        assertThat(as(attr, ReferenceAttribute.class).name(), is("y"));
        var grok = as(filter.child(), Grok.class);
        as(grok.child(), EsRelation.class);
    }

    public void testPushDownLimitPastEval() {
        LogicalPlan plan = optimizedPlan("""
            from test
            | eval x = emp_no + 100
            | limit 10""");

        var eval = as(plan, Eval.class);
        as(eval.child(), Limit.class);
    }

    public void testPushDownLimitPastDissect() {
        LogicalPlan plan = optimizedPlan("""
            from test
            | dissect first_name "%{y}"
            | limit 10""");

        var dissect = as(plan, Dissect.class);
        as(dissect.child(), Limit.class);
    }

    public void testPushDownLimitPastGrok() {
        LogicalPlan plan = optimizedPlan("""
            from test
            | grok first_name "%{WORD:y}"
            | limit 10""");

        var grok = as(plan, Grok.class);
        as(grok.child(), Limit.class);
    }

    public void testPushDownLimitPastProject() {
        LogicalPlan plan = optimizedPlan("""
            from test
            | rename emp_no as a
            | keep a
            | limit 10""");

        var keep = as(plan, Project.class);
        as(keep.child(), Limit.class);
    }

    public void testDontPushDownLimitPastFilter() {
        LogicalPlan plan = optimizedPlan("""
            from test
            | limit 100
            | where emp_no > 10
            | limit 10""");

        var limit = as(plan, Limit.class);
        var filter = as(limit.child(), Filter.class);
        as(filter.child(), Limit.class);
    }

    public void testEliminateHigherLimitDueToDescendantLimit() throws Exception {
        LogicalPlan plan = optimizedPlan("""
            from test
            | limit 10
            | sort emp_no
            | where emp_no > 10
            | eval c = emp_no + 2
            | limit 100""");

        var topN = as(plan, TopN.class);
        var eval = as(topN.child(), Eval.class);
        var filter = as(eval.child(), Filter.class);
        as(filter.child(), Limit.class);
    }

    public void testDoNotEliminateHigherLimitDueToDescendantLimit() throws Exception {
        LogicalPlan plan = optimizedPlan("""
            from test
            | limit 10
            | where emp_no > 10
            | stats c = count(emp_no) by emp_no
            | limit 100""");

        var limit = as(plan, Limit.class);
        var agg = as(limit.child(), Aggregate.class);
        var filter = as(agg.child(), Filter.class);
        as(filter.child(), Limit.class);
    }

    public void testPruneSortBeforeStats() {
        LogicalPlan plan = optimizedPlan("""
            from test
            | sort emp_no
            | where emp_no > 10
            | stats x = sum(salary) by first_name""");

        var limit = as(plan, Limit.class);
        var stats = as(limit.child(), Aggregate.class);
        var filter = as(stats.child(), Filter.class);
        as(filter.child(), EsRelation.class);
    }

    public void testDontPruneSortWithLimitBeforeStats() {
        LogicalPlan plan = optimizedPlan("""
            from test
            | sort emp_no
            | limit 100
            | stats x = sum(salary) by first_name""");

        var limit = as(plan, Limit.class);
        var stats = as(limit.child(), Aggregate.class);
        var topN = as(stats.child(), TopN.class);
        as(topN.child(), EsRelation.class);
    }

    public void testCombineOrderBy() {
        LogicalPlan plan = optimizedPlan("""
            from test
            | sort emp_no
            | sort salary""");

        var topN = as(plan, TopN.class);
        assertThat(orderNames(topN), contains("salary"));
        as(topN.child(), EsRelation.class);
    }

    public void testCombineOrderByThroughEval() {
        LogicalPlan plan = optimizedPlan("""
            from test
            | sort emp_no
            | eval x = salary + 1
            | sort x""");

        var topN = as(plan, TopN.class);
        assertThat(orderNames(topN), contains("x"));
        var eval = as(topN.child(), Eval.class);
        as(eval.child(), EsRelation.class);
    }

    public void testCombineOrderByThroughEvalWithTwoDefs() {
        LogicalPlan plan = optimizedPlan("""
            from test
            | sort emp_no
            | eval x = salary + 1, y = salary + 2
            | eval z = x * y
            | sort z""");

        var topN = as(plan, TopN.class);
        assertThat(orderNames(topN), contains("z"));
        var eval = as(topN.child(), Eval.class);
        assertThat(Expressions.names(eval.fields()), contains("x", "y", "z"));
        as(eval.child(), EsRelation.class);
    }

    public void testCombineOrderByThroughDissect() {
        LogicalPlan plan = optimizedPlan("""
            from test
            | sort emp_no
            | dissect first_name "%{x}"
            | sort x""");

        var topN = as(plan, TopN.class);
        assertThat(orderNames(topN), contains("x"));
        var dissect = as(topN.child(), Dissect.class);
        as(dissect.child(), EsRelation.class);
    }

    public void testCombineOrderByThroughGrok() {
        LogicalPlan plan = optimizedPlan("""
            from test
            | sort emp_no
            | grok first_name "%{WORD:x}"
            | sort x""");

        var topN = as(plan, TopN.class);
        assertThat(orderNames(topN), contains("x"));
        var grok = as(topN.child(), Grok.class);
        as(grok.child(), EsRelation.class);
    }

    public void testCombineOrderByThroughProject() {
        LogicalPlan plan = optimizedPlan("""
            from test
            | sort emp_no
            | keep salary, emp_no
            | sort salary""");

        var keep = as(plan, Project.class);
        var topN = as(keep.child(), TopN.class);
        assertThat(orderNames(topN), contains("salary"));
        as(topN.child(), EsRelation.class);
    }

    public void testCombineOrderByThroughProjectAndEval() {
        LogicalPlan plan = optimizedPlan("""
            from test
            | sort emp_no
            | rename emp_no as en
            | keep salary, en
            | eval e = en * 2
            | sort salary""");

        var keep = as(plan, Project.class);
        var topN = as(keep.child(), TopN.class);
        assertThat(orderNames(topN), contains("salary"));
        var eval = as(topN.child(), Eval.class);
        assertThat(Expressions.names(eval.fields()), contains("e"));
        as(eval.child(), EsRelation.class);
    }

    public void testCombineOrderByThroughProjectWithAlias() {
        LogicalPlan plan = optimizedPlan("""
            from test
            | sort emp_no
            | rename salary as l
            | keep l, emp_no
            | sort l""");

        var keep = as(plan, Project.class);
        var topN = as(keep.child(), TopN.class);
        assertThat(orderNames(topN), contains("salary"));
        as(topN.child(), EsRelation.class);
    }

    public void testCombineOrderByThroughFilter() {
        LogicalPlan plan = optimizedPlan("""
            from test
            | sort emp_no
            | where emp_no > 10
            | sort salary""");

        var topN = as(plan, TopN.class);
        assertThat(orderNames(topN), contains("salary"));
        var filter = as(topN.child(), Filter.class);
        as(filter.child(), EsRelation.class);
    }

    /**
     * Expected
     * TopN[[Order[first_name{f}#170,ASC,LAST]],1000[INTEGER]]
     *  \_MvExpand[first_name{f}#170]
     *    \_TopN[[Order[emp_no{f}#169,ASC,LAST]],1000[INTEGER]]
     *      \_EsRelation[test][avg_worked_seconds{f}#167, birth_date{f}#168, emp_n..]
     */
    public void testDontCombineOrderByThroughMvExpand() {
        LogicalPlan plan = optimizedPlan("""
            from test
            | sort emp_no
            | mv_expand first_name
            | sort first_name""");

        var topN = as(plan, TopN.class);
        assertThat(orderNames(topN), contains("first_name"));
        var mvExpand = as(topN.child(), MvExpand.class);
        topN = as(mvExpand.child(), TopN.class);
        assertThat(orderNames(topN), contains("emp_no"));
        as(topN.child(), EsRelation.class);
    }

    /**
     * Expected
     * Limit[1000[INTEGER]]
     *  \_MvExpand[x{r}#159]
     *    \_EsqlProject[[first_name{f}#162 AS x]]
     *      \_Limit[1000[INTEGER]]
     *        \_EsRelation[test][first_name{f}#162]
     */
    public void testCopyDefaultLimitPastMvExpand() {
        LogicalPlan plan = optimizedPlan("""
            from test
            | rename first_name as x
            | keep x
            | mv_expand x
            """);

        var limit = as(plan, Limit.class);
        var mvExpand = as(limit.child(), MvExpand.class);
        var keep = as(mvExpand.child(), EsqlProject.class);
        var limitPastMvExpand = as(keep.child(), Limit.class);
        assertThat(limitPastMvExpand.limit(), equalTo(limit.limit()));
        as(limitPastMvExpand.child(), EsRelation.class);
    }

    /**
     * Expected
     * Limit[10[INTEGER]]
     *  \_MvExpand[first_name{f}#155]
     *    \_EsqlProject[[first_name{f}#155, last_name{f}#156]]
     *      \_Limit[1[INTEGER]]
     *        \_EsRelation[test][first_name{f}#155, last_name{f}#156]
     */
    public void testDontPushDownLimitPastMvExpand() {
        LogicalPlan plan = optimizedPlan("""
            from test
            | limit 1
            | keep first_name, last_name
            | mv_expand first_name
            | limit 10""");

        var limit = as(plan, Limit.class);
        assertThat(limit.limit().fold(), equalTo(10));
        var mvExpand = as(limit.child(), MvExpand.class);
        var project = as(mvExpand.child(), EsqlProject.class);
        limit = as(project.child(), Limit.class);
        assertThat(limit.limit().fold(), equalTo(1));
        as(limit.child(), EsRelation.class);
    }

    /**
     * Expected
     * EsqlProject[[emp_no{f}#141, first_name{f}#142, languages{f}#143, lll{r}#132, salary{f}#147]]
     *  \_TopN[[Order[salary{f}#147,DESC,FIRST], Order[first_name{f}#142,ASC,LAST]],5[INTEGER]]
     *    \_Limit[5[INTEGER]]
     *      \_MvExpand[salary{f}#147]
     *        \_Eval[[languages{f}#143 + 5[INTEGER] AS lll]]
     *          \_Filter[languages{f}#143 > 1[INTEGER]]
     *            \_Limit[10[INTEGER]]
     *              \_MvExpand[first_name{f}#142]
     *                \_TopN[[Order[emp_no{f}#141,DESC,FIRST]],10[INTEGER]]
     *                  \_Filter[emp_no{f}#141 &lt; 10006[INTEGER]]
     *                    \_EsRelation[test][emp_no{f}#141, first_name{f}#142, languages{f}#1..]
     */
    public void testMultipleMvExpandWithSortAndLimit() {
        LogicalPlan plan = optimizedPlan("""
            from test
            | where emp_no <= 10006
            | sort emp_no desc
            | mv_expand first_name
            | limit 10
            | where languages > 1
            | eval lll = languages + 5
            | mv_expand salary
            | limit 5
            | sort first_name
            | keep emp_no, first_name, languages, lll, salary
            | sort salary desc""");

        var keep = as(plan, EsqlProject.class);
        var topN = as(keep.child(), TopN.class);
        assertThat(topN.limit().fold(), equalTo(5));
        assertThat(orderNames(topN), contains("salary"));
        var limit = as(topN.child(), Limit.class);
        assertThat(limit.limit().fold(), equalTo(5));
        var mvExp = as(limit.child(), MvExpand.class);
        var eval = as(mvExp.child(), Eval.class);
        var filter = as(eval.child(), Filter.class);
        limit = as(filter.child(), Limit.class);
        assertThat(limit.limit().fold(), equalTo(10));
        mvExp = as(limit.child(), MvExpand.class);
        topN = as(mvExp.child(), TopN.class);
        assertThat(topN.limit().fold(), equalTo(10));
        filter = as(topN.child(), Filter.class);
        as(filter.child(), EsRelation.class);
    }

    /**
     * Expected
     * EsqlProject[[emp_no{f}#350, first_name{f}#351, salary{f}#352]]
     *  \_TopN[[Order[salary{f}#352,ASC,LAST], Order[first_name{f}#351,ASC,LAST]],5[INTEGER]]
     *    \_MvExpand[first_name{f}#351]
     *      \_TopN[[Order[emp_no{f}#350,ASC,LAST]],10000[INTEGER]]
     *        \_EsRelation[employees][emp_no{f}#350, first_name{f}#351, salary{f}#352]
     */
    public void testPushDownLimitThroughMultipleSort_AfterMvExpand() {
        LogicalPlan plan = optimizedPlan("""
            from test
            | sort emp_no
            | mv_expand first_name
            | keep emp_no, first_name, salary
            | sort salary, first_name
            | limit 5""");

        var keep = as(plan, EsqlProject.class);
        var topN = as(keep.child(), TopN.class);
        assertThat(topN.limit().fold(), equalTo(5));
        assertThat(orderNames(topN), contains("salary", "first_name"));
        var mvExp = as(topN.child(), MvExpand.class);
        topN = as(mvExp.child(), TopN.class);
        assertThat(topN.limit().fold(), equalTo(10000));
        assertThat(orderNames(topN), contains("emp_no"));
        as(topN.child(), EsRelation.class);
    }

    /**
     * Expected
     * EsqlProject[[emp_no{f}#361, first_name{f}#362, salary{f}#363]]
     *  \_TopN[[Order[first_name{f}#362,ASC,LAST]],5[INTEGER]]
     *    \_TopN[[Order[salary{f}#363,ASC,LAST]],5[INTEGER]]
     *      \_MvExpand[first_name{f}#362]
     *        \_TopN[[Order[emp_no{f}#361,ASC,LAST]],10000[INTEGER]]
     *          \_EsRelation[employees][emp_no{f}#361, first_name{f}#362, salary{f}#363]
     */
    public void testPushDownLimitThroughMultipleSort_AfterMvExpand2() {
        LogicalPlan plan = optimizedPlan("""
            from test
            | sort emp_no
            | mv_expand first_name
            | keep emp_no, first_name, salary
            | sort salary
            | limit 5
            | sort first_name""");

        var keep = as(plan, EsqlProject.class);
        var topN = as(keep.child(), TopN.class);
        assertThat(topN.limit().fold(), equalTo(5));
        assertThat(orderNames(topN), contains("first_name"));
        topN = as(topN.child(), TopN.class);
        assertThat(topN.limit().fold(), equalTo(5));
        assertThat(orderNames(topN), contains("salary"));
        var mvExp = as(topN.child(), MvExpand.class);
        topN = as(mvExp.child(), TopN.class);
        assertThat(topN.limit().fold(), equalTo(10000));
        assertThat(orderNames(topN), contains("emp_no"));
        as(topN.child(), EsRelation.class);
    }

    /**
     * Expected
     * Limit[5[INTEGER]]
     *  \_Aggregate[[first_name{f}#232],[MAX(salary{f}#233) AS max_s, first_name{f}#232]]
     *    \_Filter[ISNOTNULL(first_name{f}#232)]
     *      \_MvExpand[first_name{f}#232]
     *        \_TopN[[Order[emp_no{f}#231,ASC,LAST]],50[INTEGER]]
     *          \_EsRelation[employees][emp_no{f}#231, first_name{f}#232, salary{f}#233]
     */
    public void testDontPushDownLimitPastAggregate_AndMvExpand() {
        LogicalPlan plan = optimizedPlan("""
            from test
            | sort emp_no
            | limit 50
            | mv_expand first_name
            | keep emp_no, first_name, salary
            | stats max_s = max(salary) by first_name
            | where first_name is not null
            | limit 5""");

        var limit = as(plan, Limit.class);
        assertThat(limit.limit().fold(), equalTo(5));
        var agg = as(limit.child(), Aggregate.class);
        var filter = as(agg.child(), Filter.class);
        var mvExp = as(filter.child(), MvExpand.class);
        var topN = as(mvExp.child(), TopN.class);
        assertThat(topN.limit().fold(), equalTo(50));
        assertThat(orderNames(topN), contains("emp_no"));
        as(topN.child(), EsRelation.class);
    }

    /**
     * Expected
     * Limit[5[INTEGER]]
     *  \_Aggregate[[first_name{f}#262],[MAX(salary{f}#263) AS max_s, first_name{f}#262]]
     *    \_Filter[ISNOTNULL(first_name{f}#262)]
     *      \_Limit[50[INTEGER]]
     *        \_MvExpand[first_name{f}#262]
     *          \_Limit[50[INTEGER]]
     *            \_EsRelation[employees][emp_no{f}#261, first_name{f}#262, salary{f}#263]
     */
    public void testPushDown_TheRightLimit_PastMvExpand() {
        LogicalPlan plan = optimizedPlan("""
            from test
            | mv_expand first_name
            | limit 50
            | keep emp_no, first_name, salary
            | stats max_s = max(salary) by first_name
            | where first_name is not null
            | limit 5""");

        var limit = as(plan, Limit.class);
        assertThat(limit.limit().fold(), equalTo(5));
        var agg = as(limit.child(), Aggregate.class);
        var filter = as(agg.child(), Filter.class);
        limit = as(filter.child(), Limit.class);
        assertThat(limit.limit().fold(), equalTo(50));
        var mvExp = as(limit.child(), MvExpand.class);
        limit = as(mvExp.child(), Limit.class);
        assertThat(limit.limit().fold(), equalTo(50));
        as(limit.child(), EsRelation.class);
    }

    /**
     * Expected
     * EsqlProject[[first_name{f}#11, emp_no{f}#10, salary{f}#12, b{r}#4]]
     *  \_TopN[[Order[salary{f}#12,ASC,LAST]],5[INTEGER]]
     *    \_Eval[[100[INTEGER] AS b]]
     *      \_MvExpand[first_name{f}#11]
     *        \_TopN[[Order[first_name{f}#11,ASC,LAST]],10000[INTEGER]]
     *          \_EsRelation[employees][emp_no{f}#10, first_name{f}#11, salary{f}#12]
     */
    public void testPushDownLimit_PastEvalAndMvExpand() {
        LogicalPlan plan = optimizedPlan("""
            from test
            | sort first_name
            | mv_expand first_name
            | eval b = 100
            | sort salary
            | limit 5
            | keep first_name, emp_no, salary, b""");

        var keep = as(plan, EsqlProject.class);
        var topN = as(keep.child(), TopN.class);
        assertThat(topN.limit().fold(), equalTo(5));
        assertThat(orderNames(topN), contains("salary"));
        var eval = as(topN.child(), Eval.class);
        var mvExp = as(eval.child(), MvExpand.class);
        topN = as(mvExp.child(), TopN.class);
        assertThat(topN.limit().fold(), equalTo(10000));
        assertThat(orderNames(topN), contains("first_name"));
        as(topN.child(), EsRelation.class);
    }

    /**
     * Expected
     * EsqlProject[[emp_no{f}#104, first_name{f}#105, salary{f}#106]]
     *  \_TopN[[Order[salary{f}#106,ASC,LAST], Order[first_name{f}#105,ASC,LAST]],15[INTEGER]]
     *    \_Filter[gender{f}#215 == [46][KEYWORD] AND WILDCARDLIKE(first_name{f}#105)]
     *      \_MvExpand[first_name{f}#105]
     *        \_TopN[[Order[emp_no{f}#104,ASC,LAST]],10000[INTEGER]]
     *          \_EsRelation[employees][emp_no{f}#104, first_name{f}#105, salary{f}#106]
     */
    public void testAddDefaultLimit_BeforeMvExpand_WithFilterOnExpandedField() {
        LogicalPlan plan = optimizedPlan("""
            from test
            | sort emp_no
            | mv_expand first_name
            | where gender == "F"
            | where first_name LIKE "R*"
            | keep emp_no, first_name, salary
            | sort salary, first_name
            | limit 15""");

        var keep = as(plan, EsqlProject.class);
        var topN = as(keep.child(), TopN.class);
        assertThat(topN.limit().fold(), equalTo(15));
        assertThat(orderNames(topN), contains("salary", "first_name"));
        var filter = as(topN.child(), Filter.class);
        assertThat(filter.condition(), instanceOf(And.class));
        var mvExp = as(filter.child(), MvExpand.class);
        topN = as(mvExp.child(), TopN.class);
        // the filter acts on first_name (the one used in mv_expand), so the limit 15 is not pushed down past mv_expand
        // instead the default limit is added
        assertThat(topN.limit().fold(), equalTo(10000));
        assertThat(orderNames(topN), contains("emp_no"));
        as(topN.child(), EsRelation.class);
    }

    /**
     * Expected
     * EsqlProject[[emp_no{f}#104, first_name{f}#105, salary{f}#106]]
     *  \_TopN[[Order[salary{f}#106,ASC,LAST], Order[first_name{f}#105,ASC,LAST]],15[INTEGER]]
     *    \_Filter[gender{f}#215 == [46][KEYWORD] AND salary{f}#106 > 60000[INTEGER]]
     *      \_MvExpand[first_name{f}#105]
     *        \_TopN[[Order[emp_no{f}#104,ASC,LAST]],10000[INTEGER]]
     *          \_EsRelation[employees][emp_no{f}#104, first_name{f}#105, salary{f}#106]
     */
    public void testAddDefaultLimit_BeforeMvExpand_WithFilter_NOT_OnExpandedField() {
        LogicalPlan plan = optimizedPlan("""
            from test
            | sort emp_no
            | mv_expand first_name
            | where gender == "F"
            | where salary > 60000
            | keep emp_no, first_name, salary
            | sort salary, first_name
            | limit 15""");

        var keep = as(plan, EsqlProject.class);
        var topN = as(keep.child(), TopN.class);
        assertThat(topN.limit().fold(), equalTo(15));
        assertThat(orderNames(topN), contains("salary", "first_name"));
        var filter = as(topN.child(), Filter.class);
        assertThat(filter.condition(), instanceOf(And.class));
        var mvExp = as(filter.child(), MvExpand.class);
        topN = as(mvExp.child(), TopN.class);
        // the filters after mv_expand do not act on the expanded field values, as such the limit 15 is the one being pushed down
        // otherwise that limit wouldn't have pushed down and the default limit was instead being added by default before mv_expanded
        assertThat(topN.limit().fold(), equalTo(10000));
        assertThat(orderNames(topN), contains("emp_no"));
        as(topN.child(), EsRelation.class);
    }

    /**
     * Expected
     * EsqlProject[[emp_no{f}#116, first_name{f}#117 AS x, salary{f}#119]]
     *  \_TopN[[Order[salary{f}#119,ASC,LAST], Order[first_name{f}#117,ASC,LAST]],15[INTEGER]]
     *    \_Filter[gender{f}#118 == [46][KEYWORD] AND WILDCARDLIKE(first_name{f}#117)]
     *      \_MvExpand[first_name{f}#117]
     *        \_TopN[[Order[gender{f}#118,ASC,LAST]],10000[INTEGER]]
     *          \_EsRelation[employees][emp_no{f}#116, first_name{f}#117, gender{f}#118, sa..]
     */
    public void testAddDefaultLimit_BeforeMvExpand_WithFilterOnExpandedFieldAlias() {
        LogicalPlan plan = optimizedPlan("""
            from test
            | sort gender
            | mv_expand first_name
            | rename first_name AS x
            | where gender == "F"
            | where x LIKE "A*"
            | keep emp_no, x, salary
            | sort salary, x
            | limit 15""");

        var keep = as(plan, EsqlProject.class);
        var topN = as(keep.child(), TopN.class);
        assertThat(topN.limit().fold(), equalTo(15));
        assertThat(orderNames(topN), contains("salary", "first_name"));
        var filter = as(topN.child(), Filter.class);
        assertThat(filter.condition(), instanceOf(And.class));
        var mvExp = as(filter.child(), MvExpand.class);
        topN = as(mvExp.child(), TopN.class);
        // the filter uses an alias ("x") to the expanded field ("first_name"), so the default limit is used and not the one provided
        assertThat(topN.limit().fold(), equalTo(10000));
        assertThat(orderNames(topN), contains("gender"));
        as(topN.child(), EsRelation.class);
    }

    private static List<String> orderNames(TopN topN) {
        return topN.order().stream().map(o -> as(o.child(), NamedExpression.class).name()).toList();
    }

    public void testCombineLimitWithOrderByThroughFilterAndEval() {
        LogicalPlan plan = optimizedPlan("""
            from test
            | sort salary
            | eval x = emp_no / 2
            | where x > 20
            | sort x
            | limit 10""");

        var topN = as(plan, TopN.class);
        var filter = as(topN.child(), Filter.class);
        var eval = as(filter.child(), Eval.class);
        as(eval.child(), EsRelation.class);
    }

    public void testCombineMultipleOrderByAndLimits() {
        // expected plan:
        // from test
        // | sort salary, emp_no
        // | limit 100
        // | where salary > 1
        // | sort emp_no, first_name
        // | keep l = salary, emp_no, first_name
        LogicalPlan plan = optimizedPlan("""
            from test
            | sort emp_no
            | rename salary as l
            | keep l, emp_no, first_name
            | sort l
            | limit 100
            | sort first_name
            | where l > 1
            | sort emp_no""");

        var keep = as(plan, Project.class);
        var topN = as(keep.child(), TopN.class);
        assertThat(orderNames(topN), contains("emp_no"));
        var filter = as(topN.child(), Filter.class);
        var topN2 = as(filter.child(), TopN.class);
        assertThat(orderNames(topN2), contains("salary"));
        as(topN2.child(), EsRelation.class);
    }

    public void testDontPruneSameFieldDifferentDirectionSortClauses() {
        LogicalPlan plan = optimizedPlan("""
            from test
            | sort salary nulls last, emp_no desc nulls first
            | where salary > 2
            | eval e = emp_no * 2
            | keep salary, emp_no, e
            | sort e, emp_no, salary desc, emp_no desc""");

        var keep = as(plan, Project.class);
        var topN = as(keep.child(), TopN.class);
        assertThat(
            topN.order(),
            contains(
                new Order(
                    EMPTY,
                    new ReferenceAttribute(EMPTY, "e", INTEGER, Nullability.TRUE, null, false),
                    Order.OrderDirection.ASC,
                    Order.NullsPosition.LAST
                ),
                new Order(
                    EMPTY,
                    new FieldAttribute(EMPTY, "emp_no", mapping.get("emp_no")),
                    Order.OrderDirection.ASC,
                    Order.NullsPosition.LAST
                ),
                new Order(
                    EMPTY,
                    new FieldAttribute(EMPTY, "salary", mapping.get("salary")),
                    Order.OrderDirection.DESC,
                    Order.NullsPosition.FIRST
                ),
                new Order(
                    EMPTY,
                    new FieldAttribute(EMPTY, "emp_no", mapping.get("emp_no")),
                    Order.OrderDirection.DESC,
                    Order.NullsPosition.FIRST
                )
            )
        );
        assertThat(topN.child().collect(OrderBy.class::isInstance), is(emptyList()));
    }

    public void testPruneRedundantSortClauses() {
        LogicalPlan plan = optimizedPlan("""
            from test
            | sort salary desc nulls last, emp_no desc nulls first
            | where salary > 2
            | eval e = emp_no * 2
            | keep salary, emp_no, e
            | sort e, emp_no desc, salary desc, emp_no desc nulls last""");

        var project = as(plan, Project.class);
        var topN = as(project.child(), TopN.class);
        assertThat(
            topN.order(),
            contains(
                new Order(
                    EMPTY,
                    new ReferenceAttribute(EMPTY, "e", INTEGER, Nullability.TRUE, null, false),
                    Order.OrderDirection.ASC,
                    Order.NullsPosition.LAST
                ),
                new Order(
                    EMPTY,
                    new FieldAttribute(EMPTY, "emp_no", mapping.get("emp_no")),
                    Order.OrderDirection.DESC,
                    Order.NullsPosition.FIRST
                ),
                new Order(
                    EMPTY,
                    new FieldAttribute(EMPTY, "salary", mapping.get("salary")),
                    Order.OrderDirection.DESC,
                    Order.NullsPosition.FIRST
                ),
                new Order(
                    EMPTY,
                    new FieldAttribute(EMPTY, "emp_no", mapping.get("emp_no")),
                    Order.OrderDirection.DESC,
                    Order.NullsPosition.LAST
                )
            )
        );
        assertThat(topN.child().collect(OrderBy.class::isInstance), is(emptyList()));
    }

    public void testDontPruneSameFieldDifferentDirectionSortClauses_UsingAlias() {
        LogicalPlan plan = optimizedPlan("""
            from test
            | sort emp_no desc
            | rename emp_no as e
            | keep e
            | sort e""");

        var keep = as(plan, Project.class);
        var topN = as(keep.child(), TopN.class);
        assertThat(
            topN.order(),
            contains(
                new Order(
                    EMPTY,
                    new FieldAttribute(EMPTY, "emp_no", mapping.get("emp_no")),
                    Order.OrderDirection.ASC,
                    Order.NullsPosition.LAST
                )
            )
        );
    }

    public void testPruneRedundantSortClausesUsingAlias() {
        LogicalPlan plan = optimizedPlan("""
            from test
            | sort emp_no desc
            | rename emp_no as e
            | keep e
            | sort e desc""");

        var project = as(plan, Project.class);
        var topN = as(project.child(), TopN.class);
        assertThat(
            topN.order(),
            contains(
                new Order(
                    EMPTY,
                    new FieldAttribute(EMPTY, "emp_no", mapping.get("emp_no")),
                    Order.OrderDirection.DESC,
                    Order.NullsPosition.FIRST
                )
            )
        );
    }

    public void testSimplifyLikeNoWildcard() {
        LogicalPlan plan = optimizedPlan("""
            from test
            | where first_name like "foo"
            """);
        var limit = as(plan, Limit.class);
        var filter = as(limit.child(), Filter.class);

        assertTrue(filter.condition() instanceof Equals);
        Equals equals = as(filter.condition(), Equals.class);
        assertEquals(BytesRefs.toBytesRef("foo"), equals.right().fold());
        assertTrue(filter.child() instanceof EsRelation);
    }

    public void testSimplifyLikeMatchAll() {
        LogicalPlan plan = optimizedPlan("""
            from test
            | where first_name like "*"
            """);
        var limit = as(plan, Limit.class);
        var filter = as(limit.child(), Filter.class);

        as(filter.condition(), IsNotNull.class);
        assertTrue(filter.child() instanceof EsRelation);
    }

    public void testSimplifyRLikeNoWildcard() {
        LogicalPlan plan = optimizedPlan("""
            from test
            | where first_name rlike "foo"
            """);
        var limit = as(plan, Limit.class);
        var filter = as(limit.child(), Filter.class);

        assertTrue(filter.condition() instanceof Equals);
        Equals equals = as(filter.condition(), Equals.class);
        assertEquals(BytesRefs.toBytesRef("foo"), equals.right().fold());
        assertTrue(filter.child() instanceof EsRelation);
    }

    public void testSimplifyRLikeMatchAll() {
        LogicalPlan plan = optimizedPlan("""
            from test
            | where first_name rlike ".*"
            """);
        var limit = as(plan, Limit.class);
        var filter = as(limit.child(), Filter.class);

        var isNotNull = as(filter.condition(), IsNotNull.class);
        assertTrue(filter.child() instanceof EsRelation);
    }

    public void testRLikeWrongPattern() {
        String query = "from test | where first_name rlike \"(?i)(^|[^a-zA-Z0-9_-])nmap($|\\\\.)\"";
        String error = "line 1:20: Invalid regex pattern for RLIKE [(?i)(^|[^a-zA-Z0-9_-])nmap($|\\.)]: "
            + "[invalid range: from (95) cannot be > to (93)]";
        ParsingException e = expectThrows(ParsingException.class, () -> plan(query));
        assertThat(e.getMessage(), is(error));
    }

    public void testLikeWrongPattern() {
        String query = "from test | where first_name like \"(?i)(^|[^a-zA-Z0-9_-])nmap($|\\\\.)\"";
        String error = "line 1:20: Invalid pattern for LIKE [(?i)(^|[^a-zA-Z0-9_-])nmap($|\\.)]: "
            + "[Invalid sequence - escape character is not followed by special wildcard char]";
        ParsingException e = expectThrows(ParsingException.class, () -> plan(query));
        assertThat(e.getMessage(), is(error));
    }

    public void testFoldNullInToLocalRelation() {
        LogicalPlan plan = optimizedPlan("""
            from test
            | where null in (first_name, ".*")
            """);
        assertThat(plan, instanceOf(LocalRelation.class));
    }

    public void testFoldNullListInToLocalRelation() {
        LogicalPlan plan = optimizedPlan("""
            from test
            | where first_name in (null, null)
            """);
        assertThat(plan, instanceOf(LocalRelation.class));
    }

    public void testFoldInKeyword() {
        LogicalPlan plan = optimizedPlan("""
            from test
            | where "foo" in ("bar", "baz")
            """);
        assertThat(plan, instanceOf(LocalRelation.class));

        plan = optimizedPlan("""
            from test
            | where "foo" in ("bar", "foo", "baz")
            """);
        var limit = as(plan, Limit.class);
        as(limit.child(), EsRelation.class);
    }

    public void testFoldInIP() {
        LogicalPlan plan = optimizedPlan("""
            from test
            | where to_ip("1.1.1.1") in (to_ip("1.1.1.2"), to_ip("1.1.1.2"))
            """);
        assertThat(plan, instanceOf(LocalRelation.class));

        plan = optimizedPlan("""
            from test
            | where to_ip("1.1.1.1") in (to_ip("1.1.1.1"), to_ip("1.1.1.2"))
            """);
        var limit = as(plan, Limit.class);
        as(limit.child(), EsRelation.class);
    }

    public void testFoldInVersion() {
        LogicalPlan plan = optimizedPlan("""
            from test
            | where to_version("1.2.3") in (to_version("1"), to_version("1.2.4"))
            """);
        assertThat(plan, instanceOf(LocalRelation.class));

        plan = optimizedPlan("""
            from test
            | where to_version("1.2.3") in (to_version("1"), to_version("1.2.3"))
            """);
        var limit = as(plan, Limit.class);
        as(limit.child(), EsRelation.class);
    }

    public void testFoldInNumerics() {
        LogicalPlan plan = optimizedPlan("""
            from test
            | where 3 in (4.0, 5, 2147483648)
            """);
        assertThat(plan, instanceOf(LocalRelation.class));

        plan = optimizedPlan("""
            from test
            | where 3 in (4.0, 3.0, to_long(3))
            """);
        var limit = as(plan, Limit.class);
        as(limit.child(), EsRelation.class);
    }

    public void testFoldInEval() {
        var plan = optimizedPlan("""
            from test
            | eval a = 1, b = a + 1, c = b + a
            | where c > 10
            """);

        var local = as(plan, LocalRelation.class);
        assertThat(local.supplier(), is(LocalSupplier.EMPTY));
    }

    public void testFoldFromRow() {
        var plan = optimizedPlan("""
              row a = 1, b = 2, c = 3
            | where c > 10
            """);

        as(plan, LocalRelation.class);
    }

    public void testFoldFromRowInEval() {
        var plan = optimizedPlan("""
              row a = 1, b = 2, c = 3
            | eval x = c
            | where x > 10
            """);

        as(plan, LocalRelation.class);
    }

    public void testInvalidFoldDueToReplacement() {
        var plan = optimizedPlan("""
              from test
            | eval x = 1
            | eval x = emp_no
            | where x > 10
            | keep x
            """);

        var project = as(plan, Project.class);
        assertThat(Expressions.names(project.projections()), contains("x"));
        var child = aliased(project.projections().get(0), FieldAttribute.class);
        assertThat(Expressions.name(child), is("emp_no"));
        var limit = as(project.child(), Limit.class);
        var filter = as(limit.child(), Filter.class);
        var source = as(filter.child(), EsRelation.class);
    }

    public void testEnrich() {
        LogicalPlan plan = optimizedPlan("""
            from test
            | eval x = to_string(languages)
            | enrich languages_idx on x
            """);
        var enrich = as(plan, Enrich.class);
        assertTrue(enrich.policyName().resolved());
        assertThat(enrich.policyName().fold(), is(BytesRefs.toBytesRef("languages_idx")));
        var eval = as(enrich.child(), Eval.class);
        var limit = as(eval.child(), Limit.class);
        as(limit.child(), EsRelation.class);
    }

    public void testPushDownEnrichPastProject() {
        LogicalPlan plan = optimizedPlan("""
            from test
            | eval a = to_string(languages)
            | rename a as x
            | keep x
            | enrich languages_idx on x
            """);

        var keep = as(plan, Project.class);
        as(keep.child(), Enrich.class);
    }

    public void testTopNEnrich() {
        LogicalPlan plan = optimizedPlan("""
            from test
            | rename languages as x
            | eval x = to_string(x)
            | keep x
            | enrich languages_idx on x
            | sort language_name
            """);

        var keep = as(plan, Project.class);
        var topN = as(keep.child(), TopN.class);
        as(topN.child(), Enrich.class);
    }

    public void testEnrichNotNullFilter() {
        LogicalPlan plan = optimizedPlan("""
            from test
            | eval x = to_string(languages)
            | enrich languages_idx on x
            | where language_name is not null
            | limit 10
            """);
        var limit = as(plan, Limit.class);
        var filter = as(limit.child(), Filter.class);
        var enrich = as(filter.child(), Enrich.class);
        assertTrue(enrich.policyName().resolved());
        assertThat(enrich.policyName().fold(), is(BytesRefs.toBytesRef("languages_idx")));
        var eval = as(enrich.child(), Eval.class);
        as(eval.child(), EsRelation.class);
    }

    /**
     * Expects
     * EsqlProject[[a{r}#3, last_name{f}#9]]
     * \_Eval[[__a_SUM_123{r}#12 / __a_COUNT_150{r}#13 AS a]]
     *   \_Limit[10000[INTEGER]]
     *     \_Aggregate[[last_name{f}#9],[SUM(salary{f}#10) AS __a_SUM_123, COUNT(salary{f}#10) AS __a_COUNT_150, last_nam
     * e{f}#9]]
     *       \_EsRelation[test][_meta_field{f}#11, emp_no{f}#5, first_name{f}#6, !g..]
     */
    public void testSimpleAvgReplacement() {
        var plan = plan("""
              from test
            | stats a = avg(salary) by last_name
            """);

        var project = as(plan, Project.class);
        assertThat(Expressions.names(project.projections()), contains("a", "last_name"));
        var eval = as(project.child(), Eval.class);
        var f = eval.fields();
        assertThat(f, hasSize(1));
        assertThat(f.get(0).name(), is("a"));
        var limit = as(eval.child(), Limit.class);
        var agg = as(limit.child(), Aggregate.class);
        var aggs = agg.aggregates();
        var a = as(aggs.get(0), Alias.class);
        assertThat(a.name(), startsWith("$$SUM$a$"));
        var sum = as(a.child(), Sum.class);

        a = as(aggs.get(1), Alias.class);
        assertThat(a.name(), startsWith("$$COUNT$a$"));
        var count = as(a.child(), Count.class);

        assertThat(Expressions.names(agg.groupings()), contains("last_name"));
    }

    /**
     * Expects
     * EsqlProject[[a{r}#3, c{r}#6, s{r}#9, last_name{f}#15]]
     * \_Eval[[s{r}#9 / c{r}#6 AS a]]
     *   \_Limit[10000[INTEGER]]
     *     \_Aggregate[[last_name{f}#15],[COUNT(salary{f}#16) AS c, SUM(salary{f}#16) AS s, last_name{f}#15]]
     *       \_EsRelation[test][_meta_field{f}#17, emp_no{f}#11, first_name{f}#12, ..]
     */
    public void testClashingAggAvgReplacement() {
        var plan = plan("""
            from test
            | stats a = avg(salary), c = count(salary), s = sum(salary) by last_name
            """);

        assertThat(Expressions.names(plan.output()), contains("a", "c", "s", "last_name"));
        var project = as(plan, Project.class);
        var eval = as(project.child(), Eval.class);
        var f = eval.fields();
        assertThat(f, hasSize(1));
        assertThat(f.get(0).name(), is("a"));
        var limit = as(eval.child(), Limit.class);
        var agg = as(limit.child(), Aggregate.class);
        var aggs = agg.aggregates();
        assertThat(Expressions.names(aggs), contains("c", "s", "last_name"));
    }

    /**
     * Expects
     * EsqlProject[[a{r}#3, c{r}#6, s{r}#9, last_name{f}#15]]
     * \_Eval[[s{r}#9 / __a_COUNT@xxx{r}#18 AS a]]
     *   \_Limit[10000[INTEGER]]
     *     \_Aggregate[[last_name{f}#15],[COUNT(salary{f}#16) AS __a_COUNT@xxx, COUNT(languages{f}#14) AS c, SUM(salary{f}#16) AS
     *  s, last_name{f}#15]]
     *       \_EsRelation[test][_meta_field{f}#17, emp_no{f}#11, first_name{f}#12, ..]
     */
    public void testSemiClashingAvgReplacement() {
        var plan = plan("""
            from test
            | stats a = avg(salary), c = count(languages), s = sum(salary) by last_name
            """);

        var project = as(plan, Project.class);
        assertThat(Expressions.names(project.projections()), contains("a", "c", "s", "last_name"));
        var eval = as(project.child(), Eval.class);
        var f = eval.fields();
        assertThat(f, hasSize(1));
        assertThat(f.get(0).name(), is("a"));
        var limit = as(eval.child(), Limit.class);
        var agg = as(limit.child(), Aggregate.class);
        var aggs = agg.aggregates();
        var a = as(aggs.get(0), Alias.class);
        assertThat(a.name(), startsWith("$$COUNT$a$0"));
        var sum = as(a.child(), Count.class);

        a = as(aggs.get(1), Alias.class);
        assertThat(a.name(), is("c"));
        var count = as(a.child(), Count.class);

        a = as(aggs.get(2), Alias.class);
        assertThat(a.name(), is("s"));
    }

    /**
     * Expected
     * Limit[10000[INTEGER]]
     * \_Aggregate[[last_name{f}#9],[PERCENTILE(salary{f}#10,50[INTEGER]) AS m, last_name{f}#9]]
     *   \_EsRelation[test][_meta_field{f}#11, emp_no{f}#5, first_name{f}#6, !g..]
     */
    public void testMedianReplacement() {
        var plan = plan("""
              from test
            | stats m = median(salary) by last_name
            """);

        var limit = as(plan, Limit.class);
        var agg = as(limit.child(), Aggregate.class);
        assertThat(Expressions.names(agg.aggregates()), contains("m", "last_name"));
        var aggs = agg.aggregates();
        var a = as(aggs.get(0), Alias.class);
        var per = as(a.child(), Percentile.class);
        var literal = as(per.percentile(), Literal.class);
        assertThat((int) QuantileStates.MEDIAN, is(literal.fold()));

        assertThat(Expressions.names(agg.groupings()), contains("last_name"));
    }

    public void testSplittingInWithFoldableValue() {
        FieldAttribute fa = getFieldAttribute("foo");
        In in = new In(EMPTY, ONE, List.of(TWO, THREE, fa, L(null)));
        Or expected = new Or(EMPTY, new In(EMPTY, ONE, List.of(TWO, THREE)), new In(EMPTY, ONE, List.of(fa, L(null))));
        assertThat(new SplitInWithFoldableValue().rule(in), equalTo(expected));
    }

    public void testReplaceFilterWithExact() {
        var plan = plan("""
              from test
            | where job == "foo"
            """);

        var limit = as(plan, Limit.class);
        var filter = as(limit.child(), Filter.class);
        Equals equals = as(filter.condition(), Equals.class);
        FieldAttribute left = as(equals.left(), FieldAttribute.class);
        assertThat(left.name(), equalTo("job"));
    }

    public void testReplaceExpressionWithExact() {
        var plan = plan("""
              from test
            | eval x = job
            """);

        var eval = as(plan, Eval.class);
        var alias = as(eval.fields().get(0), Alias.class);
        var field = as(alias.child(), FieldAttribute.class);
        assertThat(field.name(), equalTo("job"));
    }

    public void testReplaceSortWithExact() {
        var plan = plan("""
              from test
            | sort job
            """);

        var topN = as(plan, TopN.class);
        assertThat(topN.order().size(), equalTo(1));
        var sortField = as(topN.order().get(0).child(), FieldAttribute.class);
        assertThat(sortField.name(), equalTo("job"));
    }

    public void testPruneUnusedEval() {
        var plan = plan("""
              from test
            | eval garbage = salary + 3
            | keep salary
            """);

        var keep = as(plan, Project.class);
        var limit = as(keep.child(), Limit.class);
        var source = as(limit.child(), EsRelation.class);
    }

    public void testPruneChainedEval() {
        var plan = plan("""
              from test
            | eval garbage_a = salary + 3
            | eval garbage_b = emp_no / garbage_a, garbage_c = garbage_a
            | eval garbage_x = 1 - garbage_b/garbage_c
            | keep salary
            """);
        var keep = as(plan, Project.class);
        var limit = as(keep.child(), Limit.class);
        var source = as(limit.child(), EsRelation.class);
    }

    /**
     * Expects
     * Limit[1000[INTEGER]]
     * \_Aggregate[[],[COUNT(salary{f}#1345) AS c]]
     *   \_EsRelation[test][_meta_field{f}#1346, emp_no{f}#1340, first_name{f}#..]
     */
    public void testPruneEvalDueToStats() {
        var plan = plan("""
              from test
            | eval garbage_a = salary + 3, x = salary
            | eval garbage_b = x + 3
            | stats c = count(x)
            """);

        var limit = as(plan, Limit.class);
        var aggregate = as(limit.child(), Aggregate.class);
        var aggs = aggregate.aggregates();
        assertThat(Expressions.names(aggs), contains("c"));
        aggFieldName(aggs.get(0), Count.class, "salary");
        var source = as(aggregate.child(), EsRelation.class);
    }

    public void testPruneUnusedAggSimple() {
        var plan = plan("""
              from test
            | stats c = count(salary), max = max(salary), min = min(salary)
            | keep c
            """);

        var limit = as(plan, Limit.class);
        var agg = as(limit.child(), Aggregate.class);
        assertThat(agg.groupings(), hasSize(0));
        assertThat(agg.aggregates(), hasSize(1));
        var aggOne = as(agg.aggregates().get(0), Alias.class);
        assertThat(aggOne.name(), is("c"));
        var count = as(aggOne.child(), Count.class);
        var source = as(agg.child(), EsRelation.class);
    }

    /**
     * Expects
     * Limit[1000[INTEGER]]
     * \_Aggregate[[],[COUNT(salary{f}#19) AS x]]
     *   \_EsRelation[test][_meta_field{f}#20, emp_no{f}#14, first_name{f}#15, ..]
     */
    public void testPruneUnusedAggMixedWithEval() {
        var plan = plan("""
              from test
            | stats c = count(salary), max = max(salary), min = min(salary)
            | eval x = c
            | keep x
            """);

        var limit = as(plan, Limit.class);
        var agg = as(limit.child(), Aggregate.class);
        assertThat(agg.groupings(), hasSize(0));
        var aggs = agg.aggregates();
        assertThat(aggs, hasSize(1));
        assertThat(Expressions.names(aggs), contains("x"));
        aggFieldName(agg.aggregates().get(0), Count.class, "salary");
        var source = as(agg.child(), EsRelation.class);
    }

    public void testPruneUnusedAggsChainedAgg() {
        var plan = plan("""
              from test
            | stats c = count(salary), max = max(salary), min = min(salary)
            | eval x = max + min + c
            | eval y = min
            | eval z = c
            | keep c
            """);

        var project = as(plan, Project.class);
        var limit = as(project.child(), Limit.class);
        var agg = as(limit.child(), Aggregate.class);
        assertThat(agg.groupings(), hasSize(0));
        var aggs = agg.aggregates();
        assertThat(aggs, hasSize(1));
        assertThat(Expressions.names(aggs), contains("c"));
        var source = as(agg.child(), EsRelation.class);
    }

    /**
     * Expects
     * Project[[c{r}#342]]
     * \_Limit[1000[INTEGER]]
     *   \_Filter[min{r}#348 > 10[INTEGER]]
     *     \_Aggregate[[],[COUNT(salary{f}#367) AS c, MIN(salary{f}#367) AS min]]
     *       \_EsRelation[test][_meta_field{f}#368, emp_no{f}#362, first_name{f}#36..]
     */
    public void testPruneMixedAggInsideUnusedEval() {
        var plan = plan("""
              from test
            | stats c = count(salary), max = max(salary), min = min(salary)
            | eval x = max + min + c
            | eval y = min
            | where y > 10
            | eval z = c
            | keep c
            """);

        var project = as(plan, Project.class);
        var limit = as(project.child(), Limit.class);
        var filter = as(limit.child(), Filter.class);
        var agg = as(filter.child(), Aggregate.class);
        assertThat(agg.groupings(), hasSize(0));
        var aggs = agg.aggregates();
        assertThat(Expressions.names(aggs), contains("c", "min"));
        aggFieldName(aggs.get(0), Count.class, "salary");
        aggFieldName(aggs.get(1), Min.class, "salary");
        var source = as(agg.child(), EsRelation.class);
    }

    /**
     * Expects
     * Eval[[max{r}#6 + min{r}#9 + c{r}#3 AS x, min{r}#9 AS y, c{r}#3 AS z]]
     * \_Limit[1000[INTEGER]]
     *   \_Aggregate[[],[COUNT(salary{f}#26) AS c, MAX(salary{f}#26) AS max, MIN(salary{f}#26) AS min]]
     *     \_EsRelation[test][_meta_field{f}#27, emp_no{f}#21, first_name{f}#22, ..]
     */
    public void testNoPruningWhenDealingJustWithEvals() {
        var plan = plan("""
              from test
            | stats c = count(salary), max = max(salary), min = min(salary)
            | eval x = max + min + c
            | eval y = min
            | eval z = c
            """);

        var eval = as(plan, Eval.class);
        var limit = as(eval.child(), Limit.class);
        var agg = as(limit.child(), Aggregate.class);
    }

    /**
     * Expects
     * Project[[y{r}#6 AS z]]
     * \_Eval[[emp_no{f}#11 + 1[INTEGER] AS y]]
     *   \_Limit[1000[INTEGER]]
     *     \_EsRelation[test][_meta_field{f}#17, emp_no{f}#11, first_name{f}#12, ..]
     */
    public void testNoPruningWhenChainedEvals() {
        var plan = plan("""
              from test
            | eval x = emp_no, y = x + 1, z = y
            | keep z
            """);

        var project = as(plan, Project.class);
        assertThat(Expressions.names(project.projections()), contains("z"));
        var eval = as(project.child(), Eval.class);
        assertThat(Expressions.names(eval.fields()), contains("y"));
        var limit = as(eval.child(), Limit.class);
        var source = as(limit.child(), EsRelation.class);
    }

    /**
     * Expects
     * Project[[salary{f}#20 AS x, emp_no{f}#15 AS y]]
     * \_Limit[1000[INTEGER]]
     *   \_EsRelation[test][_meta_field{f}#21, emp_no{f}#15, first_name{f}#16, ..]
     */
    public void testPruningDuplicateEvals() {
        var plan = plan("""
              from test
            | eval x = emp_no, x = salary
            | eval y = salary
            | eval y = emp_no
            | keep x, y
            """);

        var project = as(plan, Project.class);
        var projections = project.projections();
        assertThat(Expressions.names(projections), contains("x", "y"));
        var child = aliased(projections.get(0), FieldAttribute.class);
        assertThat(child.name(), is("salary"));
        child = aliased(projections.get(1), FieldAttribute.class);
        assertThat(child.name(), is("emp_no"));

        var limit = as(project.child(), Limit.class);
        var source = as(limit.child(), EsRelation.class);
    }

    /**
     * Expects
     * Limit[1000[INTEGER]]
     * \_Aggregate[[],[COUNT(salary{f}#24) AS cx, COUNT(emp_no{f}#19) AS cy]]
     *   \_EsRelation[test][_meta_field{f}#25, emp_no{f}#19, first_name{f}#20, ..]
     */
    public void testPruneEvalAliasOnAggUngrouped() {
        var plan = plan("""
              from test
            | eval x = emp_no, x = salary
            | eval y = salary
            | eval y = emp_no
            | stats cx = count(x), cy = count(y)
            """);

        var limit = as(plan, Limit.class);
        var agg = as(limit.child(), Aggregate.class);
        var aggs = agg.aggregates();
        assertThat(Expressions.names(aggs), contains("cx", "cy"));
        aggFieldName(aggs.get(0), Count.class, "salary");
        aggFieldName(aggs.get(1), Count.class, "emp_no");
        var source = as(agg.child(), EsRelation.class);
    }

    /**
     * Expects
     * Limit[1000[INTEGER]]
     * \_Aggregate[[x{r}#6],[COUNT(emp_no{f}#17) AS cy, salary{f}#22 AS x]]
     *   \_EsRelation[test][_meta_field{f}#23, emp_no{f}#17, first_name{f}#18, ..]
     */
    public void testPruneEvalAliasOnAggGroupedByAlias() {
        var plan = plan("""
              from test
            | eval x = emp_no, x = salary
            | eval y = salary
            | eval y = emp_no
            | stats cy = count(y) by x
            """);

        var limit = as(plan, Limit.class);
        var agg = as(limit.child(), Aggregate.class);
        var aggs = agg.aggregates();
        assertThat(Expressions.names(aggs), contains("cy", "x"));
        aggFieldName(aggs.get(0), Count.class, "emp_no");
        var x = aliased(aggs.get(1), FieldAttribute.class);
        assertThat(x.name(), is("salary"));
        var source = as(agg.child(), EsRelation.class);
    }

    /**
     * Expects
     * Limit[1000[INTEGER]]
     * \_Aggregate[[gender{f}#22],[COUNT(emp_no{f}#20) AS cy, MIN(salary{f}#25) AS cx, gender{f}#22]]
     *   \_EsRelation[test][_meta_field{f}#26, emp_no{f}#20, first_name{f}#21, ..]
     */
    public void testPruneEvalAliasOnAggGrouped() {
        var plan = plan("""
              from test
            | eval x = emp_no, x = salary
            | eval y = salary
            | eval y = emp_no
            | stats cy = count(y), cx = min(x) by gender
            """);

        var limit = as(plan, Limit.class);
        var agg = as(limit.child(), Aggregate.class);
        var aggs = agg.aggregates();
        assertThat(Expressions.names(aggs), contains("cy", "cx", "gender"));
        aggFieldName(aggs.get(0), Count.class, "emp_no");
        aggFieldName(aggs.get(1), Min.class, "salary");
        var by = as(aggs.get(2), FieldAttribute.class);
        assertThat(Expressions.name(by), is("gender"));
        var source = as(agg.child(), EsRelation.class);
    }

    /**
     * Expects
     * Limit[1000[INTEGER]]
     * \_Aggregate[[gender{f}#21],[COUNT(emp_no{f}#19) AS cy, MIN(salary{f}#24) AS cx, gender{f}#21]]
     *   \_EsRelation[test][_meta_field{f}#25, emp_no{f}#19, first_name{f}#20, ..]
     */
    public void testPruneEvalAliasMixedWithRenameOnAggGrouped() {
        var plan = plan("""
              from test
            | eval x = emp_no, x = salary
            | rename salary as x
            | eval y = emp_no
            | stats cy = count(y), cx = min(x) by gender
            """);

        var limit = as(plan, Limit.class);
        var agg = as(limit.child(), Aggregate.class);
        var aggs = agg.aggregates();
        assertThat(Expressions.names(aggs), contains("cy", "cx", "gender"));
        aggFieldName(aggs.get(0), Count.class, "emp_no");
        aggFieldName(aggs.get(1), Min.class, "salary");
        var by = as(aggs.get(2), FieldAttribute.class);
        assertThat(Expressions.name(by), is("gender"));
        var source = as(agg.child(), EsRelation.class);
    }

    /**
     * Expects
     * Limit[1000[INTEGER]]
     * \_Aggregate[[gender{f}#19],[COUNT(x{r}#3) AS cy, MIN(x{r}#3) AS cx, gender{f}#19]]
     *   \_Eval[[emp_no{f}#17 + 1[INTEGER] AS x]]
     *     \_EsRelation[test][_meta_field{f}#23, emp_no{f}#17, first_name{f}#18, ..]
     */
    public void testEvalAliasingAcrossCommands() {
        var plan = plan("""
              from test
            | eval x = emp_no + 1
            | eval y = x
            | eval z = y + 1
            | stats cy = count(y), cx = min(x) by gender
            """);

        var limit = as(plan, Limit.class);
        var agg = as(limit.child(), Aggregate.class);
        var aggs = agg.aggregates();
        assertThat(Expressions.names(aggs), contains("cy", "cx", "gender"));
        aggFieldName(aggs.get(0), Count.class, "x");
        aggFieldName(aggs.get(1), Min.class, "x");
        var by = as(aggs.get(2), FieldAttribute.class);
        assertThat(Expressions.name(by), is("gender"));
        var eval = as(agg.child(), Eval.class);
        assertThat(Expressions.names(eval.fields()), contains("x"));
        var source = as(eval.child(), EsRelation.class);
    }

    /**
     * Expects
     * Limit[1000[INTEGER]]
     * \_Aggregate[[gender{f}#19],[COUNT(x{r}#3) AS cy, MIN(x{r}#3) AS cx, gender{f}#19]]
     *   \_Eval[[emp_no{f}#17 + 1[INTEGER] AS x]]
     *     \_EsRelation[test][_meta_field{f}#23, emp_no{f}#17, first_name{f}#18, ..]
     */
    public void testEvalAliasingInsideSameCommand() {
        var plan = plan("""
              from test
            | eval x = emp_no + 1, y = x, z = y + 1
            | stats cy = count(y), cx = min(x) by gender
            """);

        var limit = as(plan, Limit.class);
        var agg = as(limit.child(), Aggregate.class);
        var aggs = agg.aggregates();
        assertThat(Expressions.names(aggs), contains("cy", "cx", "gender"));
        aggFieldName(aggs.get(0), Count.class, "x");
        aggFieldName(aggs.get(1), Min.class, "x");
        var by = as(aggs.get(2), FieldAttribute.class);
        assertThat(Expressions.name(by), is("gender"));
        var eval = as(agg.child(), Eval.class);
        assertThat(Expressions.names(eval.fields()), contains("x"));
        var source = as(eval.child(), EsRelation.class);
    }

    /**
     * Expects
     * Limit[1000[INTEGER]]
     * \_Aggregate[[gender{f}#22],[COUNT(z{r}#9) AS cy, MIN(x{r}#3) AS cx, gender{f}#22]]
     *   \_Eval[[emp_no{f}#20 + 1[INTEGER] AS x, x{r}#3 + 1[INTEGER] AS z]]
     *     \_EsRelation[test][_meta_field{f}#26, emp_no{f}#20, first_name{f}#21, ..]
     */
    public void testEvalAliasingInsideSameCommandWithShadowing() {
        var plan = plan("""
              from test
            | eval x = emp_no + 1, y = x, z = y + 1, y = z
            | stats cy = count(y), cx = min(x) by gender
            """);

        var limit = as(plan, Limit.class);
        var agg = as(limit.child(), Aggregate.class);
        var aggs = agg.aggregates();
        assertThat(Expressions.names(aggs), contains("cy", "cx", "gender"));
        aggFieldName(aggs.get(0), Count.class, "z");
        aggFieldName(aggs.get(1), Min.class, "x");
        var by = as(aggs.get(2), FieldAttribute.class);
        assertThat(Expressions.name(by), is("gender"));
        var eval = as(agg.child(), Eval.class);
        assertThat(Expressions.names(eval.fields()), contains("x", "z"));
        var source = as(eval.child(), EsRelation.class);
    }

    public void testPruneRenameOnAgg() {
        var plan = plan("""
              from test
            | rename emp_no as x
            | rename salary as y
            | stats cy = count(y), cx = min(x) by gender
            """);

        var limit = as(plan, Limit.class);
        var agg = as(limit.child(), Aggregate.class);
        var aggs = agg.aggregates();
        assertThat(Expressions.names(aggs), contains("cy", "cx", "gender"));
        aggFieldName(aggs.get(0), Count.class, "salary");
        aggFieldName(aggs.get(1), Min.class, "emp_no");

        var source = as(agg.child(), EsRelation.class);
    }

    /**
     * Expects
     * Limit[1000[INTEGER]]
     * \_Aggregate[[gender{f}#14],[COUNT(salary{f}#17) AS cy, MIN(emp_no{f}#12) AS cx, gender{f}#14]]
     *   \_EsRelation[test][_meta_field{f}#18, emp_no{f}#12, first_name{f}#13, ..]
     */
    public void testPruneRenameOnAggBy() {
        var plan = plan("""
              from test
            | rename emp_no as x
            | rename salary as y, gender as g
            | stats cy = count(y), cx = min(x) by g
            """);

        var limit = as(plan, Limit.class);
        var agg = as(limit.child(), Aggregate.class);
        var aggs = agg.aggregates();
        assertThat(Expressions.names(aggs), contains("cy", "cx", "g"));
        aggFieldName(aggs.get(0), Count.class, "salary");
        aggFieldName(aggs.get(1), Min.class, "emp_no");
        var groupby = aliased(aggs.get(2), FieldAttribute.class);
        assertThat(Expressions.name(groupby), is("gender"));

        var source = as(agg.child(), EsRelation.class);
    }

    /**
     * Expects
     * Project[[c1{r}#2, c2{r}#4, cs{r}#6, cm{r}#8, cexp{r}#10]]
     * \_Eval[[c1{r}#2 AS c2, c1{r}#2 AS cs, c1{r}#2 AS cm, c1{r}#2 AS cexp]]
     *   \_Limit[1000[INTEGER]]
     *     \_Aggregate[[],[COUNT([2a][KEYWORD]) AS c1]]
     *       \_EsRelation[test][_meta_field{f}#17, emp_no{f}#11, first_name{f}#12, ..]
     */
    @AwaitsFix(bugUrl = "https://github.com/elastic/elasticsearch/issues/100634")
    public void testEliminateDuplicateAggsCountAll() {
        var plan = plan("""
              from test
            | stats c1 = count(1), c2 = count(2), cs = count(*), cm = count(), cexp = count("123")
            """);

        var project = as(plan, Project.class);
        assertThat(Expressions.names(project.projections()), contains("c1", "c2", "cs", "cm", "cexp"));
        var eval = as(project.child(), Eval.class);
        var fields = eval.fields();
        assertThat(Expressions.names(fields), contains("c2", "cs", "cm", "cexp"));
        for (Alias field : fields) {
            assertThat(Expressions.name(field.child()), is("c1"));
        }
        var limit = as(eval.child(), Limit.class);
        var agg = as(limit.child(), Aggregate.class);
        var aggs = agg.aggregates();
        assertThat(Expressions.names(aggs), contains("c1"));
        aggFieldName(aggs.get(0), Count.class, "*");
        var source = as(agg.child(), EsRelation.class);
    }

    /**
     * Expects
     * Project[[c1{r}#7, cx{r}#10, cs{r}#12, cy{r}#15]]
     * \_Eval[[c1{r}#7 AS cx, c1{r}#7 AS cs, c1{r}#7 AS cy]]
     *   \_Limit[1000[INTEGER]]
     *     \_Aggregate[[],[COUNT([2a][KEYWORD]) AS c1]]
     *       \_EsRelation[test][_meta_field{f}#22, emp_no{f}#16, first_name{f}#17, ..]
     */
    @AwaitsFix(bugUrl = "https://github.com/elastic/elasticsearch/issues/100634")
    public void testEliminateDuplicateAggsWithAliasedFields() {
        var plan = plan("""
              from test
            | eval x = 1
            | eval y = x
            | stats c1 = count(1), cx = count(x), cs = count(*), cy = count(y)
            """);

        var project = as(plan, Project.class);
        assertThat(Expressions.names(project.projections()), contains("c1", "cx", "cs", "cy"));
        var eval = as(project.child(), Eval.class);
        var fields = eval.fields();
        assertThat(Expressions.names(fields), contains("cx", "cs", "cy"));
        for (Alias field : fields) {
            assertThat(Expressions.name(field.child()), is("c1"));
        }
        var limit = as(eval.child(), Limit.class);
        var agg = as(limit.child(), Aggregate.class);
        var aggs = agg.aggregates();
        assertThat(Expressions.names(aggs), contains("c1"));
        aggFieldName(aggs.get(0), Count.class, "*");
        var source = as(agg.child(), EsRelation.class);
    }

    /**
     * Expects
     * Project[[min{r}#1385, max{r}#1388, min{r}#1385 AS min2, max{r}#1388 AS max2, gender{f}#1398]]
     * \_Limit[1000[INTEGER]]
     *   \_Aggregate[[gender{f}#1398],[MIN(salary{f}#1401) AS min, MAX(salary{f}#1401) AS max, gender{f}#1398]]
     *     \_EsRelation[test][_meta_field{f}#1402, emp_no{f}#1396, first_name{f}#..]
     */
    public void testEliminateDuplicateAggsMixed() {
        var plan = plan("""
              from test
            | stats min = min(salary), max = max(salary), min2 = min(salary), max2 = max(salary) by gender
            """);

        var project = as(plan, Project.class);
        var projections = project.projections();
        assertThat(Expressions.names(projections), contains("min", "max", "min2", "max2", "gender"));
        as(projections.get(0), ReferenceAttribute.class);
        as(projections.get(1), ReferenceAttribute.class);
        assertThat(Expressions.name(aliased(projections.get(2), ReferenceAttribute.class)), is("min"));
        assertThat(Expressions.name(aliased(projections.get(3), ReferenceAttribute.class)), is("max"));

        var limit = as(project.child(), Limit.class);
        var agg = as(limit.child(), Aggregate.class);
        var aggs = agg.aggregates();
        assertThat(Expressions.names(aggs), contains("min", "max", "gender"));
        aggFieldName(aggs.get(0), Min.class, "salary");
        aggFieldName(aggs.get(1), Max.class, "salary");
        var source = as(agg.child(), EsRelation.class);
    }

    /**
     * Expects
     * EsqlProject[[a{r}#5, c{r}#8]]
     * \_Eval[[null[INTEGER] AS x]]
     *   \_EsRelation[test][_meta_field{f}#15, emp_no{f}#9, first_name{f}#10, g..]
     */
    @AwaitsFix(bugUrl = "https://github.com/elastic/elasticsearch/issues/100634")
    public void testEliminateDuplicateAggWithNull() {
        var plan = plan("""
              from test
            | eval x = null + 1
            | stats a = avg(x), c = count(x)
            """);
        fail("Awaits fix");
    }

    /**
     * Expects
     * Project[[max(x){r}#11, max(x){r}#11 AS max(y), max(x){r}#11 AS max(z)]]
     * \_Limit[1000[INTEGER]]
     *   \_Aggregate[[],[MAX(salary{f}#21) AS max(x)]]
     *     \_EsRelation[test][_meta_field{f}#22, emp_no{f}#16, first_name{f}#17, ..]
     */
    public void testEliminateDuplicateAggsNonCount() {
        var plan = plan("""
            from test
            | eval x = salary
            | eval y = x
            | eval z = y
            | stats max(x), max(y), max(z)
            """);

        var project = as(plan, Project.class);
        var projections = project.projections();
        assertThat(Expressions.names(projections), contains("max(x)", "max(y)", "max(z)"));
        as(projections.get(0), ReferenceAttribute.class);
        assertThat(Expressions.name(aliased(projections.get(1), ReferenceAttribute.class)), is("max(x)"));
        assertThat(Expressions.name(aliased(projections.get(2), ReferenceAttribute.class)), is("max(x)"));

        var limit = as(project.child(), Limit.class);
        var agg = as(limit.child(), Aggregate.class);
        var aggs = agg.aggregates();
        assertThat(Expressions.names(aggs), contains("max(x)"));
        aggFieldName(aggs.get(0), Max.class, "salary");
        var source = as(agg.child(), EsRelation.class);
    }

    /**
     * Expects
     * Limit[1000[INTEGER]]
     * \_Aggregate[[salary{f}#12],[salary{f}#12, salary{f}#12 AS x]]
     *   \_EsRelation[test][_meta_field{f}#13, emp_no{f}#7, first_name{f}#8, ge..]
     */
    public void testEliminateDuplicateRenamedGroupings() {
        var plan = plan("""
            from test
            | eval x = salary
            | stats by salary, x
            """);

        var limit = as(plan, Limit.class);
        var agg = as(limit.child(), Aggregate.class);
        var relation = as(agg.child(), EsRelation.class);

        assertThat(Expressions.names(agg.groupings()), contains("salary"));
        assertThat(Expressions.names(agg.aggregates()), contains("salary", "x"));
    }

    /**
     * Expected
     * Limit[2[INTEGER]]
     * \_Filter[a{r}#6 > 2[INTEGER]]
     *   \_MvExpand[a{r}#2,a{r}#6]
     *     \_Row[[[1, 2, 3][INTEGER] AS a]]
     */
    public void testMvExpandFoldable() {
        LogicalPlan plan = optimizedPlan("""
            row a = [1, 2, 3]
            | mv_expand a
            | where a > 2
            | limit 2""");

        var limit = as(plan, Limit.class);
        var filter = as(limit.child(), Filter.class);
        var expand = as(filter.child(), MvExpand.class);
        assertThat(filter.condition(), instanceOf(GreaterThan.class));
        var filterProp = ((GreaterThan) filter.condition()).left();
        assertTrue(expand.expanded().semanticEquals(filterProp));
        assertFalse(expand.target().semanticEquals(filterProp));
        var row = as(expand.child(), Row.class);
    }

    /**
     * Expected
     * Limit[1000[INTEGER]]
     * \_Aggregate[[a{r}#2],[COUNT([2a][KEYWORD]) AS bar]]
     *   \_Row[[1[INTEGER] AS a]]
     */
    public void testRenameStatsDropGroup() {
        LogicalPlan plan = optimizedPlan("""
            row a = 1
            | rename a AS foo
            | stats bar = count(*) by foo
            | drop foo""");

        var limit = as(plan, Limit.class);
        var agg = as(limit.child(), Aggregate.class);
        assertThat(Expressions.names(agg.groupings()), contains("a"));
        var row = as(agg.child(), Row.class);
    }

    /**
     * Expected
     * Limit[1000[INTEGER]]
     * \_Aggregate[[a{r}#3, b{r}#5],[COUNT([2a][KEYWORD]) AS baz, b{r}#5 AS bar]]
     *   \_Row[[1[INTEGER] AS a, 2[INTEGER] AS b]]
     */
    public void testMultipleRenameStatsDropGroup() {
        LogicalPlan plan = optimizedPlan("""
            row a = 1, b = 2
            | rename a AS foo, b as bar
            | stats baz = count(*) by foo, bar
            | drop foo""");

        var limit = as(plan, Limit.class);
        var agg = as(limit.child(), Aggregate.class);
        assertThat(Expressions.names(agg.groupings()), contains("a", "b"));
        var row = as(agg.child(), Row.class);
    }

    /**
     * Expected
     * Limit[1000[INTEGER]]
     * \_Aggregate[[emp_no{f}#14, gender{f}#16],[MAX(salary{f}#19) AS baz, gender{f}#16 AS bar]]
     *   \_EsRelation[test][_meta_field{f}#20, emp_no{f}#14, first_name{f}#15, ..]
     */
    public void testMultipleRenameStatsDropGroupMultirow() {
        LogicalPlan plan = optimizedPlan("""
            from test
            | rename emp_no AS foo, gender as bar
            | stats baz = max(salary) by foo, bar
            | drop foo""");

        var limit = as(plan, Limit.class);
        var agg = as(limit.child(), Aggregate.class);
        assertThat(Expressions.names(agg.groupings()), contains("emp_no", "gender"));
        var row = as(agg.child(), EsRelation.class);
    }

    public void testLimitZeroUsesLocalRelation() {
        LogicalPlan plan = optimizedPlan("""
            from test
            | stats count=count(*)
            | sort count desc
            | limit 0""");

        assertThat(plan, instanceOf(LocalRelation.class));
    }

    private <T> T aliased(Expression exp, Class<T> clazz) {
        var alias = as(exp, Alias.class);
        return as(alias.child(), clazz);
    }

    private <T extends AggregateFunction> void aggFieldName(Expression exp, Class<T> aggType, String fieldName) {
        var alias = as(exp, Alias.class);
        var af = as(alias.child(), aggType);
        var field = af.field();
        var name = field.foldable() ? BytesRefs.toString(field.fold()) : Expressions.name(field);
        assertThat(name, is(fieldName));
    }

    /**
     * Expects
     * Limit[1000[INTEGER]]
     * \_Aggregate[[],[SUM(emp_no{f}#4) AS sum(emp_no)]]
     *   \_EsRelation[test][_meta_field{f}#10, emp_no{f}#4, first_name{f}#5, ge..]
     */
    public void testIsNotNullConstraintForStatsWithoutGrouping() {
        var plan = optimizedPlan("""
            from test
            | stats sum(emp_no)
            """);

        var limit = as(plan, Limit.class);
        var agg = as(limit.child(), Aggregate.class);
        assertThat(Expressions.names(agg.groupings()), is(empty()));
        assertThat(Expressions.names(agg.aggregates()), contains("sum(emp_no)"));
        var from = as(agg.child(), EsRelation.class);
    }

    public void testIsNotNullConstraintForStatsWithGrouping() {
        var plan = optimizedPlan("""
            from test
            | stats sum(emp_no) by salary
            """);

        var limit = as(plan, Limit.class);
        var agg = as(limit.child(), Aggregate.class);
        assertThat(Expressions.names(agg.groupings()), contains("salary"));
        assertThat(Expressions.names(agg.aggregates()), contains("sum(emp_no)", "salary"));
        var from = as(agg.child(), EsRelation.class);
    }

    /**
     * Expected
     * Limit[1000[INTEGER]]
     * \_Aggregate[[salary{f}#1185],[SUM(salary{f}#1185) AS sum(salary), salary{f}#1185]]
     *   \_EsRelation[test][_meta_field{f}#1186, emp_no{f}#1180, first_name{f}#..]
     */
    public void testIsNotNullConstraintForStatsWithAndOnGrouping() {
        var plan = optimizedPlan("""
            from test
            | stats sum(salary) by salary
            """);

        var limit = as(plan, Limit.class);
        var agg = as(limit.child(), Aggregate.class);
        assertThat(Expressions.names(agg.groupings()), contains("salary"));
        assertThat(Expressions.names(agg.aggregates()), contains("sum(salary)", "salary"));
        var from = as(agg.child(), EsRelation.class);
    }

    /**
     * Expects
     * Limit[1000[INTEGER]]
     * \_Aggregate[[salary{f}#13],[SUM(salary{f}#13) AS sum(salary), salary{f}#13 AS x]]
     *   \_EsRelation[test][_meta_field{f}#14, emp_no{f}#8, first_name{f}#9, ge..]
     */
    public void testIsNotNullConstraintForStatsWithAndOnGroupingAlias() {
        var plan = optimizedPlan("""
            from test
            | eval x = salary
            | stats sum(salary) by x
            """);

        var limit = as(plan, Limit.class);
        var agg = as(limit.child(), Aggregate.class);
        assertThat(Expressions.names(agg.groupings()), contains("salary"));
        assertThat(Expressions.names(agg.aggregates()), contains("sum(salary)", "x"));
        var from = as(agg.child(), EsRelation.class);
    }

    /**
     * Expects
     * Limit[1000[INTEGER]]
     * \_Aggregate[[salary{f}#13],[SUM(emp_no{f}#8) AS sum(x), salary{f}#13]]
     *   \_EsRelation[test][_meta_field{f}#14, emp_no{f}#8, first_name{f}#9, ge..]
     */
    public void testIsNotNullConstraintSkippedForStatsWithAlias() {
        var plan = optimizedPlan("""
            from test
            | eval x = emp_no
            | stats sum(x) by salary
            """);

        var limit = as(plan, Limit.class);
        var agg = as(limit.child(), Aggregate.class);
        assertThat(Expressions.names(agg.groupings()), contains("salary"));
        assertThat(Expressions.names(agg.aggregates()), contains("sum(x)", "salary"));

        // non null filter for stats
        var from = as(agg.child(), EsRelation.class);
    }

    /**
     * Expects
     * Limit[1000[INTEGER]]
     * \_Aggregate[[],[SUM(emp_no{f}#8) AS a, MIN(salary{f}#13) AS b]]
     *   \_EsRelation[test][_meta_field{f}#14, emp_no{f}#8, first_name{f}#9, ge..]
     */
    public void testIsNotNullConstraintForStatsWithMultiAggWithoutGrouping() {
        var plan = optimizedPlan("""
            from test
            | stats a = sum(emp_no), b = min(salary)
            """);

        var limit = as(plan, Limit.class);
        var agg = as(limit.child(), Aggregate.class);
        assertThat(Expressions.names(agg.aggregates()), contains("a", "b"));

        var from = as(agg.child(), EsRelation.class);
    }

    /**
     * Expects
     * Limit[1000[INTEGER]]
     * \_Aggregate[[gender{f}#11],[SUM(emp_no{f}#9) AS a, MIN(salary{f}#14) AS b, gender{f}#11]]
     *   \_EsRelation[test][_meta_field{f}#15, emp_no{f}#9, first_name{f}#10, g..]
     */
    public void testIsNotNullConstraintForStatsWithMultiAggWithGrouping() {
        var plan = optimizedPlan("""
            from test
            | stats a = sum(emp_no), b = min(salary) by gender
            """);

        var limit = as(plan, Limit.class);
        var agg = as(limit.child(), Aggregate.class);
        assertThat(Expressions.names(agg.aggregates()), contains("a", "b", "gender"));

        var from = as(agg.child(), EsRelation.class);
    }

    /**
     * Expects
     * Limit[1000[INTEGER]]
     * \_Aggregate[[emp_no{f}#9],[SUM(emp_no{f}#9) AS a, MIN(salary{f}#14) AS b, emp_no{f}#9]]
     *   \_EsRelation[test][_meta_field{f}#15, emp_no{f}#9, first_name{f}#10, g..]
     */
    public void testIsNotNullConstraintForStatsWithMultiAggWithAndOnGrouping() {
        var plan = optimizedPlan("""
            from test
            | stats a = sum(emp_no), b = min(salary) by emp_no
            """);

        var limit = as(plan, Limit.class);
        var agg = as(limit.child(), Aggregate.class);
        assertThat(Expressions.names(agg.aggregates()), contains("a", "b", "emp_no"));

        var from = as(agg.child(), EsRelation.class);
    }

    /**
     * Expects
     * Limit[1000[INTEGER]]
     * \_Aggregate[[w{r}#14, g{r}#16],[COUNT(b{r}#24) AS c, w{r}#14, gender{f}#32 AS g]]
     *   \_Eval[[emp_no{f}#30 / 10[INTEGER] AS x, x{r}#4 + salary{f}#35 AS y, y{r}#8 / 4[INTEGER] AS z, z{r}#11 * 2[INTEGER] +
     *  3[INTEGER] AS w, salary{f}#35 + 4[INTEGER] / 2[INTEGER] AS a, a{r}#21 + 3[INTEGER] AS b]]
     *     \_EsRelation[test][_meta_field{f}#36, emp_no{f}#30, first_name{f}#31, ..]
     */
    public void testIsNotNullConstraintForAliasedExpressions() {
        var plan = optimizedPlan("""
            from test
            | eval x = emp_no / 10
            | eval y = x + salary
            | eval z = y / 4
            | eval w = z * 2 + 3
            | rename gender as g, salary as s
            | eval a = (s + 4) / 2
            | eval b = a + 3
            | stats c = count(b) by w, g
            """);

        var limit = as(plan, Limit.class);
        var agg = as(limit.child(), Aggregate.class);
        assertThat(Expressions.names(agg.aggregates()), contains("c", "w", "g"));
        var eval = as(agg.child(), Eval.class);
        var from = as(eval.child(), EsRelation.class);
    }

    /**
     * Expects
     * Limit[1000[INTEGER]]
     * \_Aggregate[[],[SPATIALCENTROID(location{f}#9) AS centroid]]
     *   \_EsRelation[airports][abbrev{f}#5, location{f}#9, name{f}#6, scalerank{f}..]
     */
    public void testSpatialTypesAndStatsUseDocValues() {
        var plan = planAirports("""
            from test
            | stats centroid = st_centroid_agg(location)
            """);

        var limit = as(plan, Limit.class);
        var agg = as(limit.child(), Aggregate.class);
        assertThat(Expressions.names(agg.aggregates()), contains("centroid"));
        assertTrue("Expected GEO_POINT aggregation for STATS", agg.aggregates().stream().allMatch(aggExp -> {
            var alias = as(aggExp, Alias.class);
            var aggFunc = as(alias.child(), AggregateFunction.class);
            var aggField = as(aggFunc.field(), FieldAttribute.class);
            return aggField.dataType() == GEO_POINT;
        }));

        var from = as(agg.child(), EsRelation.class);
    }

    /**
     * Expects
     * Limit[1000[INTEGER]]
     * \_Aggregate[[],[SPATIALCENTROID(location{f}#9) AS centroid]]
     *   \_EsRelation[airports][abbrev{f}#5, location{f}#9, name{f}#6, scalerank{f}..]
     */
    public void testSpatialTypesAndStatsUseDocValuesWithEval() {
        var plan = planAirports("""
            from test
            | stats centroid = st_centroid_agg(to_geopoint(location))
            """);

        var limit = as(plan, Limit.class);
        var agg = as(limit.child(), Aggregate.class);
        assertThat(Expressions.names(agg.aggregates()), contains("centroid"));
        assertTrue("Expected GEO_POINT aggregation for STATS", agg.aggregates().stream().allMatch(aggExp -> {
            var alias = as(aggExp, Alias.class);
            var aggFunc = as(alias.child(), AggregateFunction.class);
            var aggField = as(aggFunc.field(), FieldAttribute.class);
            return aggField.dataType() == GEO_POINT;
        }));

        as(agg.child(), EsRelation.class);
    }

    /**
     * Expects:
     * Eval[[types.type{f}#5 AS new_types.type]]
     * \_Limit[1000[INTEGER]]
     *   \_EsRelation[test][_meta_field{f}#11, emp_no{f}#5, first_name{f}#6, ge..]
     * NOTE: The convert function to_type is removed, since the types match
     * This does not work for to_string(text) since that converts text to keyword
     */
    public void testTrivialTypeConversionWrittenAway() {
        for (String type : new String[] { "keyword", "float", "double", "long", "integer", "boolean", "geo_point" }) {
            var func = switch (type) {
                case "keyword", "text" -> "to_string";
                case "double", "float" -> "to_double";
                case "geo_point" -> "to_geopoint";
                default -> "to_" + type;
            };
            var field = "types." + type;
            var plan = planExtra("from test | eval new_" + field + " = " + func + "(" + field + ")");
            var eval = as(plan, Eval.class);
            var alias = as(eval.fields().get(0), Alias.class);
            assertThat(func + "(" + field + ")", alias.name(), equalTo("new_" + field));
            var fa = as(alias.child(), FieldAttribute.class);
            assertThat(func + "(" + field + ")", fa.name(), equalTo(field));
            var limit = as(eval.child(), Limit.class);
            as(limit.child(), EsRelation.class);
        }
    }

    /**
     * Expects
     * Limit[1000[INTEGER]]
     * \_Aggregate[[emp_no%2{r}#6],[COUNT(salary{f}#12) AS c, emp_no%2{r}#6]]
     *   \_Eval[[emp_no{f}#7 % 2[INTEGER] AS emp_no%2]]
     *     \_EsRelation[test][_meta_field{f}#13, emp_no{f}#7, first_name{f}#8, ge..]
     */
    public void testNestedExpressionsInGroups() {
        var plan = optimizedPlan("""
            from test
            | stats c = count(salary) by emp_no % 2
            """);

        var limit = as(plan, Limit.class);
        var agg = as(limit.child(), Aggregate.class);
        var groupings = agg.groupings();
        var aggs = agg.aggregates();
        var ref = as(groupings.get(0), ReferenceAttribute.class);
        assertThat(aggs.get(1), is(ref));
        var eval = as(agg.child(), Eval.class);
        assertThat(eval.fields(), hasSize(1));
        assertThat(eval.fields().get(0).toAttribute(), is(ref));
        assertThat(eval.fields().get(0).name(), is("emp_no % 2"));
    }

    /**
     * Expects
     * Limit[1000[INTEGER]]
     * \_Aggregate[[emp_no{f}#6],[COUNT(__c_COUNT@1bd45f36{r}#16) AS c, emp_no{f}#6]]
     *   \_Eval[[salary{f}#11 + 1[INTEGER] AS __c_COUNT@1bd45f36]]
     *     \_EsRelation[test][_meta_field{f}#12, emp_no{f}#6, first_name{f}#7, ge..]
     */
    public void testNestedExpressionsInAggs() {
        var plan = optimizedPlan("""
            from test
            | stats c = count(salary + 1) by emp_no
            """);

        var limit = as(plan, Limit.class);
        var agg = as(limit.child(), Aggregate.class);
        var aggs = agg.aggregates();
        var count = aliased(aggs.get(0), Count.class);
        var ref = as(count.field(), ReferenceAttribute.class);
        var eval = as(agg.child(), Eval.class);
        var fields = eval.fields();
        assertThat(fields, hasSize(1));
        assertThat(fields.get(0).toAttribute(), is(ref));
        var add = aliased(fields.get(0), Add.class);
        assertThat(Expressions.name(add.left()), is("salary"));
    }

    /**
     * Limit[1000[INTEGER]]
     * \_Aggregate[[emp_no%2{r}#7],[COUNT(__c_COUNT@fb7855b0{r}#18) AS c, emp_no%2{r}#7]]
     *   \_Eval[[emp_no{f}#8 % 2[INTEGER] AS emp_no%2, 100[INTEGER] / languages{f}#11 + salary{f}#13 + 1[INTEGER] AS __c_COUNT
     * @fb7855b0]]
     *     \_EsRelation[test][_meta_field{f}#14, emp_no{f}#8, first_name{f}#9, ge..]
     */
    public void testNestedExpressionsInBothAggsAndGroups() {
        var plan = optimizedPlan("""
            from test
            | stats c = count(salary + 1 + 100 / languages) by emp_no % 2
            """);

        var limit = as(plan, Limit.class);
        var agg = as(limit.child(), Aggregate.class);
        var groupings = agg.groupings();
        var aggs = agg.aggregates();
        var gRef = as(groupings.get(0), ReferenceAttribute.class);
        assertThat(aggs.get(1), is(gRef));

        var count = aliased(aggs.get(0), Count.class);
        var aggRef = as(count.field(), ReferenceAttribute.class);
        var eval = as(agg.child(), Eval.class);
        var fields = eval.fields();
        assertThat(fields, hasSize(2));
        assertThat(fields.get(0).toAttribute(), is(gRef));
        assertThat(fields.get(1).toAttribute(), is(aggRef));

        var mod = aliased(fields.get(0), Mod.class);
        assertThat(Expressions.name(mod.left()), is("emp_no"));
        var refs = Expressions.references(singletonList(fields.get(1)));
        assertThat(Expressions.names(refs), containsInAnyOrder("languages", "salary"));
    }

    public void testNestedMultiExpressionsInGroupingAndAggs() {
        var plan = optimizedPlan("""
            from test
            | stats count(salary + 1), max(salary   +  23) by languages   + 1, emp_no %  3
            """);

        var limit = as(plan, Limit.class);
        var agg = as(limit.child(), Aggregate.class);
        assertThat(Expressions.names(agg.output()), contains("count(salary + 1)", "max(salary   +  23)", "languages   + 1", "emp_no %  3"));
    }

    /**
     * Expects
     * Limit[1000[INTEGER]]
     * \_Aggregate[[g{r}#8],[COUNT($$emp_no_%_2_+_la>$COUNT$0{r}#20) AS c, g{r}#8]]
     *   \_Eval[[emp_no{f}#10 % 2[INTEGER] AS g, languages{f}#13 + emp_no{f}#10 % 2[INTEGER] AS $$emp_no_%_2_+_la>$COUNT$0]]
     *     \_EsRelation[test][_meta_field{f}#16, emp_no{f}#10, first_name{f}#11, ..]
     */
    public void testNestedExpressionsWithGroupingKeyInAggs() {
        var plan = optimizedPlan("""
            from test
            | stats c = count(languages + emp_no % 2) by g = emp_no % 2
            """);

        var limit = as(plan, Limit.class);
        var aggregate = as(limit.child(), Aggregate.class);
        assertThat(Expressions.names(aggregate.aggregates()), contains("c", "g"));
        assertThat(Expressions.names(aggregate.groupings()), contains("g"));
        var eval = as(aggregate.child(), Eval.class);
        var fields = eval.fields();
        // emp_no % 2
        var value = Alias.unwrap(fields.get(0));
        var math = as(value, Mod.class);
        assertThat(Expressions.name(math.left()), is("emp_no"));
        assertThat(math.right().fold(), is(2));
        // languages + emp_no % 2
        var add = as(Alias.unwrap(fields.get(1).canonical()), Add.class);
        if (add.left() instanceof Mod mod) {
            add = add.swapLeftAndRight();
        }
        assertThat(Expressions.name(add.left()), is("languages"));
        var mod = as(add.right().canonical(), Mod.class);
        assertThat(Expressions.name(mod.left()), is("emp_no"));
        assertThat(mod.right().fold(), is(2));
    }

    /**
     * Expects
     * Limit[1000[INTEGER]]
     * \_Aggregate[[emp_no % 2{r}#12, languages + salary{r}#15],[MAX(languages + salary{r}#15) AS m, COUNT($$languages_+_sal>$COUN
     * T$0{r}#28) AS c, emp_no % 2{r}#12, languages + salary{r}#15]]
     *   \_Eval[[emp_no{f}#18 % 2[INTEGER] AS emp_no % 2, languages{f}#21 + salary{f}#23 AS languages + salary, languages{f}#2
     * 1 + salary{f}#23 + emp_no{f}#18 % 2[INTEGER] AS $$languages_+_sal>$COUNT$0]]
     *     \_EsRelation[test][_meta_field{f}#24, emp_no{f}#18, first_name{f}#19, ..]
     */
    @AwaitsFix(bugUrl = "disabled since canonical representation relies on hashing which is runtime defined")
    public void testNestedExpressionsWithMultiGrouping() {
        var plan = optimizedPlan("""
            from test
            | stats m = max(languages + salary), c = count(languages + salary + emp_no % 2) by emp_no % 2, languages + salary
            """);

        var limit = as(plan, Limit.class);
        var aggregate = as(limit.child(), Aggregate.class);
        assertThat(Expressions.names(aggregate.aggregates()), contains("m", "c", "emp_no % 2", "languages + salary"));
        assertThat(Expressions.names(aggregate.groupings()), contains("emp_no % 2", "languages + salary"));
        var eval = as(aggregate.child(), Eval.class);
        var fields = eval.fields();
        // emp_no % 2
        var value = Alias.unwrap(fields.get(0).canonical());
        var math = as(value, Mod.class);
        assertThat(Expressions.name(math.left()), is("emp_no"));
        assertThat(math.right().fold(), is(2));
        // languages + salary
        var add = as(Alias.unwrap(fields.get(1).canonical()), Add.class);
        assertThat(Expressions.name(add.left()), anyOf(is("languages"), is("salary")));
        assertThat(Expressions.name(add.right()), anyOf(is("salary"), is("languages")));
        // languages + salary + emp_no % 2
        var add2 = as(Alias.unwrap(fields.get(2).canonical()), Add.class);
        if (add2.left() instanceof Mod mod) {
            add2 = add2.swapLeftAndRight();
        }
        var add3 = as(add2.left(), Add.class);
        var mod = as(add2.right(), Mod.class);
        // languages + salary
        assertThat(Expressions.name(add3.left()), anyOf(is("languages"), is("salary")));
        assertThat(Expressions.name(add3.right()), anyOf(is("salary"), is("languages")));
        // emp_no % 2
        assertThat(Expressions.name(mod.left()), is("emp_no"));
        assertThat(mod.right().fold(), is(2));
    }

    /**
     * Expects
     * Project[[e{r}#5, languages + emp_no{r}#8]]
     * \_Eval[[$$MAX$max(languages_+>$0{r}#20 + 1[INTEGER] AS e]]
     *   \_Limit[1000[INTEGER]]
     *     \_Aggregate[[languages + emp_no{r}#8],[MAX(emp_no{f}#10 + languages{f}#13) AS $$MAX$max(languages_+>$0, languages + emp_no{
     * r}#8]]
     *       \_Eval[[languages{f}#13 + emp_no{f}#10 AS languages + emp_no]]
     *         \_EsRelation[test][_meta_field{f}#16, emp_no{f}#10, first_name{f}#11, ..]
     */
    public void testNestedExpressionsInStatsWithExpression() {
        var plan = optimizedPlan("""
            from test
            | stats e = max(languages + emp_no) + 1 by languages + emp_no
            """);

        var project = as(plan, Project.class);
        var eval = as(project.child(), Eval.class);
        var fields = eval.fields();
        assertThat(Expressions.names(fields), contains("e"));
        var limit = as(eval.child(), Limit.class);
        var agg = as(limit.child(), Aggregate.class);
        var groupings = agg.groupings();
        assertThat(Expressions.names(groupings), contains("languages + emp_no"));
        eval = as(agg.child(), Eval.class);
        fields = eval.fields();
        assertThat(Expressions.names(fields), contains("languages + emp_no"));
    }

    public void testBucketAcceptsEvalLiteralReferences() {
        var plan = plan("""
            from test
            | eval bucket_start = 1, bucket_end = 100000
            | stats by bucket(salary, 10, bucket_start, bucket_end)
            """);
        var ab = as(plan, Limit.class);
        assertTrue(ab.optimized());
    }

    public void testBucketFailsOnFieldArgument() {
        VerificationException e = expectThrows(VerificationException.class, () -> plan("""
            from test
            | eval bucket_end = 100000
            | stats by bucket(salary, 10, emp_no, bucket_end)
            """));
        assertTrue(e.getMessage().startsWith("Found "));
        final String header = "Found 1 problem\nline ";
        assertEquals(
            "3:31: third argument of [bucket(salary, 10, emp_no, bucket_end)] must be a constant, received [emp_no]",
            e.getMessage().substring(header.length())
        );
    }

    /*
     * Project[[bucket(salary, 1000.) + 1{r}#3, bucket(salary, 1000.){r}#5]]
        \_Eval[[bucket(salary, 1000.){r}#5 + 1[INTEGER] AS bucket(salary, 1000.) + 1]]
          \_Limit[1000[INTEGER]]
            \_Aggregate[[bucket(salary, 1000.){r}#5],[bucket(salary, 1000.){r}#5]]
              \_Eval[[BUCKET(salary{f}#12,1000.0[DOUBLE]) AS bucket(salary, 1000.)]]
                \_EsRelation[test][_meta_field{f}#13, emp_no{f}#7, first_name{f}#8, ge..]
     */
    public void testBucketWithAggExpression() {
        var plan = plan("""
            from test
            | stats bucket(salary, 1000.) + 1 by bucket(salary, 1000.)
            """);
        var project = as(plan, Project.class);
        var evalTop = as(project.child(), Eval.class);
        var limit = as(evalTop.child(), Limit.class);
        var agg = as(limit.child(), Aggregate.class);
        var evalBottom = as(agg.child(), Eval.class);
        var relation = as(evalBottom.child(), EsRelation.class);

        assertThat(evalTop.fields().size(), is(1));
        assertThat(evalTop.fields().get(0), instanceOf(Alias.class));
        assertThat(evalTop.fields().get(0).child(), instanceOf(Add.class));
        var add = (Add) evalTop.fields().get(0).child();
        assertThat(add.left(), instanceOf(ReferenceAttribute.class));
        var ref = (ReferenceAttribute) add.left();

        assertThat(evalBottom.fields().size(), is(1));
        assertThat(evalBottom.fields().get(0), instanceOf(Alias.class));
        var alias = evalBottom.fields().get(0);
        assertEquals(ref, alias.toAttribute());

        assertThat(agg.aggregates().size(), is(1));
        assertThat(agg.aggregates().get(0), is(ref));
        assertThat(agg.groupings().size(), is(1));
        assertThat(agg.groupings().get(0), is(ref));
    }

    public void testBucketWithNonFoldingArgs() {
        assertThat(
            typesError("from types | stats max(integer) by bucket(date, integer, \"2000-01-01\", \"2000-01-02\")"),
            containsString(
                "second argument of [bucket(date, integer, \"2000-01-01\", \"2000-01-02\")] must be a constant, " + "received [integer]"
            )
        );

        assertThat(
            typesError("from types | stats max(integer) by bucket(date, 2, date, \"2000-01-02\")"),
            containsString("third argument of [bucket(date, 2, date, \"2000-01-02\")] must be a constant, " + "received [date]")
        );

        assertThat(
            typesError("from types | stats max(integer) by bucket(date, 2, \"2000-01-02\", date)"),
            containsString("fourth argument of [bucket(date, 2, \"2000-01-02\", date)] must be a constant, " + "received [date]")
        );

        assertThat(
            typesError("from types | stats max(integer) by bucket(integer, long, 4, 5)"),
            containsString("second argument of [bucket(integer, long, 4, 5)] must be a constant, " + "received [long]")
        );

        assertThat(
            typesError("from types | stats max(integer) by bucket(integer, 3, long, 5)"),
            containsString("third argument of [bucket(integer, 3, long, 5)] must be a constant, " + "received [long]")
        );

        assertThat(
            typesError("from types | stats max(integer) by bucket(integer, 3, 4, long)"),
            containsString("fourth argument of [bucket(integer, 3, 4, long)] must be a constant, " + "received [long]")
        );
    }

    private String typesError(String query) {
        VerificationException e = expectThrows(VerificationException.class, () -> planTypes(query));
        String message = e.getMessage();
        assertTrue(message.startsWith("Found "));
        String pattern = "\nline ";
        int index = message.indexOf(pattern);
        return message.substring(index + pattern.length());
    }

    /**
     * Expects
     * Project[[x{r}#5]]
     * \_Eval[[____x_AVG@9efc3cf3_SUM@daf9f221{r}#18 / ____x_AVG@9efc3cf3_COUNT@53cd08ed{r}#19 AS __x_AVG@9efc3cf3, __x_AVG@
     * 9efc3cf3{r}#16 / 2[INTEGER] + __x_MAX@475d0e4d{r}#17 AS x]]
     *   \_Limit[1000[INTEGER]]
     *     \_Aggregate[[],[SUM(salary{f}#11) AS ____x_AVG@9efc3cf3_SUM@daf9f221, COUNT(salary{f}#11) AS ____x_AVG@9efc3cf3_COUNT@53cd0
     * 8ed, MAX(salary{f}#11) AS __x_MAX@475d0e4d]]
     *       \_EsRelation[test][_meta_field{f}#12, emp_no{f}#6, first_name{f}#7, ge..]
     */
    public void testStatsExpOverAggs() {
        var plan = optimizedPlan("""
            from test
            | stats x = avg(salary) /2 + max(salary)
            """);

        var project = as(plan, Project.class);
        assertThat(Expressions.names(project.projections()), contains("x"));
        var eval = as(project.child(), Eval.class);
        var fields = eval.fields();
        assertThat(Expressions.name(fields.get(1)), is("x"));
        // sum/count to compute avg
        var div = as(fields.get(0).child(), Div.class);
        // avg + max
        var add = as(fields.get(1).child(), Add.class);
        var limit = as(eval.child(), Limit.class);
        var agg = as(limit.child(), Aggregate.class);
        var aggs = agg.aggregates();
        assertThat(aggs, hasSize(3));
        var sum = as(Alias.unwrap(aggs.get(0)), Sum.class);
        assertThat(Expressions.name(sum.field()), is("salary"));
        var count = as(Alias.unwrap(aggs.get(1)), Count.class);
        assertThat(Expressions.name(count.field()), is("salary"));
        var max = as(Alias.unwrap(aggs.get(2)), Max.class);
        assertThat(Expressions.name(max.field()), is("salary"));
    }

    /**
     * Expects
     * Project[[x{r}#5, y{r}#9, z{r}#12]]
     * \_Eval[[$$SUM$$$AVG$avg(salary_%_3)>$0$0{r}#29 / $$COUNT$$$AVG$avg(salary_%_3)>$0$1{r}#30 AS $$AVG$avg(salary_%_3)>$0,
     *   $$AVG$avg(salary_%_3)>$0{r}#23 + $$MAX$avg(salary_%_3)>$1{r}#24 AS x,
     *   $$MIN$min(emp_no_/_3)>$2{r}#25 + 10[INTEGER] - $$MEDIAN$min(emp_no_/_3)>$3{r}#26 AS y]]
     *   \_Limit[1000[INTEGER]]
     *     \_Aggregate[[z{r}#12],[SUM($$salary_%_3$AVG$0{r}#27) AS $$SUM$$$AVG$avg(salary_%_3)>$0$0,
     *     COUNT($$salary_%_3$AVG$0{r}#27) AS $$COUNT$$$AVG$avg(salary_%_3)>$0$1,
     *     MAX(emp_no{f}#13) AS $$MAX$avg(salary_%_3)>$1,
     *     MIN($$emp_no_/_3$MIN$1{r}#28) AS $$MIN$min(emp_no_/_3)>$2,
     *     PERCENTILE(salary{f}#18,50[INTEGER]) AS $$MEDIAN$min(emp_no_/_3)>$3, z{r}#12]]
     *       \_Eval[[languages{f}#16 % 2[INTEGER] AS z,
     *       salary{f}#18 % 3[INTEGER] AS $$salary_%_3$AVG$0,
     *       emp_no{f}#13 / 3[INTEGER] AS $$emp_no_/_3$MIN$1]]
     *         \_EsRelation[test][_meta_field{f}#19, emp_no{f}#13, first_name{f}#14, ..]
     */
    public void testStatsExpOverAggsMulti() {
        var plan = optimizedPlan("""
            from test
            | stats x = avg(salary % 3) + max(emp_no), y = min(emp_no / 3) + 10 - median(salary) by z = languages % 2
            """);

        var project = as(plan, Project.class);
        assertThat(Expressions.names(project.projections()), contains("x", "y", "z"));
        var eval = as(project.child(), Eval.class);
        var fields = eval.fields();
        // avg = Sum/Count
        assertThat(Expressions.name(fields.get(0)), containsString("AVG"));
        assertThat(Alias.unwrap(fields.get(0)), instanceOf(Div.class));
        // avg + max
        assertThat(Expressions.name(fields.get(1)), containsString("x"));
        assertThat(Alias.unwrap(fields.get(1)), instanceOf(Add.class));
        // min + 10 - median
        assertThat(Expressions.name(fields.get(2)), containsString("y"));
        assertThat(Alias.unwrap(fields.get(2)), instanceOf(Sub.class));

        var limit = as(eval.child(), Limit.class);

        var agg = as(limit.child(), Aggregate.class);
        var aggs = agg.aggregates();
        var sum = as(Alias.unwrap(aggs.get(0)), Sum.class);
        var count = as(Alias.unwrap(aggs.get(1)), Count.class);
        var max = as(Alias.unwrap(aggs.get(2)), Max.class);
        var min = as(Alias.unwrap(aggs.get(3)), Min.class);
        var percentile = as(Alias.unwrap(aggs.get(4)), Percentile.class);

        eval = as(agg.child(), Eval.class);
        fields = eval.fields();
        assertThat(Expressions.name(fields.get(0)), is("z"));
        assertThat(Expressions.name(fields.get(1)), containsString("AVG"));
        assertThat(Expressions.name(Alias.unwrap(fields.get(1))), containsString("salary"));
        assertThat(Expressions.name(fields.get(2)), containsString("MIN"));
        assertThat(Expressions.name(Alias.unwrap(fields.get(2))), containsString("emp_no"));
    }

    /**
     * Expects
     * Project[[x{r}#5, y{r}#9, z{r}#12]]
     * \_Eval[[$$SUM$$$AVG$CONCAT(TO_STRIN>$0$0{r}#29 / $$COUNT$$$AVG$CONCAT(TO_STRIN>$0$1{r}#30 AS $$AVG$CONCAT(TO_STRIN>$0,
     *        CONCAT(TOSTRING($$AVG$CONCAT(TO_STRIN>$0{r}#23),TOSTRING($$MAX$CONCAT(TO_STRIN>$1{r}#24)) AS x,
     *        $$MIN$(MIN(emp_no_/_3>$2{r}#25 + 3.141592653589793[DOUBLE] - $$MEDIAN$(MIN(emp_no_/_3>$3{r}#26 / 2.718281828459045[DOUBLE]
     *         AS y]]
     *   \_Limit[1000[INTEGER]]
     *     \_Aggregate[[z{r}#12],[SUM($$salary_%_3$AVG$0{r}#27) AS $$SUM$$$AVG$CONCAT(TO_STRIN>$0$0,
     *      COUNT($$salary_%_3$AVG$0{r}#27) AS $$COUNT$$$AVG$CONCAT(TO_STRIN>$0$1,
     *      MAX(emp_no{f}#13) AS $$MAX$CONCAT(TO_STRIN>$1,
     *      MIN($$emp_no_/_3$MIN$1{r}#28) AS $$MIN$(MIN(emp_no_/_3>$2,
     *      PERCENTILE(salary{f}#18,50[INTEGER]) AS $$MEDIAN$(MIN(emp_no_/_3>$3, z{r}#12]]
     *       \_Eval[[languages{f}#16 % 2[INTEGER] AS z,
     *       salary{f}#18 % 3[INTEGER] AS $$salary_%_3$AVG$0,
     *       emp_no{f}#13 / 3[INTEGER] AS $$emp_no_/_3$MIN$1]]
     *         \_EsRelation[test][_meta_field{f}#19, emp_no{f}#13, first_name{f}#14, ..]
     */
    public void testStatsExpOverAggsWithScalars() {
        var plan = optimizedPlan("""
            from test
            | stats x = CONCAT(TO_STRING(AVG(salary % 3)), TO_STRING(MAX(emp_no))),
                    y = (MIN(emp_no / 3) + PI() - MEDIAN(salary))/E()
                    by z = languages % 2
            """);

        var project = as(plan, Project.class);
        assertThat(Expressions.names(project.projections()), contains("x", "y", "z"));
        var eval = as(project.child(), Eval.class);
        var fields = eval.fields();
        // avg = Sum/Count
        assertThat(Expressions.name(fields.get(0)), containsString("AVG"));
        assertThat(Alias.unwrap(fields.get(0)), instanceOf(Div.class));
        // concat(to_string(avg)
        assertThat(Expressions.name(fields.get(1)), containsString("x"));
        var concat = as(Alias.unwrap(fields.get(1)), Concat.class);
        var toString = as(concat.children().get(0), ToString.class);
        toString = as(concat.children().get(1), ToString.class);
        // min + 10 - median/e
        assertThat(Expressions.name(fields.get(2)), containsString("y"));
        assertThat(Alias.unwrap(fields.get(2)), instanceOf(Div.class));

        var limit = as(eval.child(), Limit.class);

        var agg = as(limit.child(), Aggregate.class);
        var aggs = agg.aggregates();
        var sum = as(Alias.unwrap(aggs.get(0)), Sum.class);
        var count = as(Alias.unwrap(aggs.get(1)), Count.class);
        var max = as(Alias.unwrap(aggs.get(2)), Max.class);
        var min = as(Alias.unwrap(aggs.get(3)), Min.class);
        var percentile = as(Alias.unwrap(aggs.get(4)), Percentile.class);
        assertThat(Expressions.name(aggs.get(5)), is("z"));

        eval = as(agg.child(), Eval.class);
        fields = eval.fields();
        assertThat(Expressions.name(fields.get(0)), is("z"));
        assertThat(Expressions.name(fields.get(1)), containsString("AVG"));
        assertThat(Expressions.name(Alias.unwrap(fields.get(1))), containsString("salary"));
        assertThat(Expressions.name(fields.get(2)), containsString("MIN"));
        assertThat(Expressions.name(Alias.unwrap(fields.get(2))), containsString("emp_no"));
    }

    /**
     * Expects
     * Project[[a{r}#5, b{r}#9, $$max(salary)_+_3>$COUNT$2{r}#46 AS d, $$count(salary)_->$MIN$3{r}#47 AS e, $$avg(salary)_+_m
     * >$MAX$1{r}#45 AS g]]
     * \_Eval[[$$$$avg(salary)_+_m>$AVG$0$SUM$0{r}#48 / $$max(salary)_+_3>$COUNT$2{r}#46 AS $$avg(salary)_+_m>$AVG$0, $$avg(
     * salary)_+_m>$AVG$0{r}#44 + $$avg(salary)_+_m>$MAX$1{r}#45 AS a, $$avg(salary)_+_m>$MAX$1{r}#45 + 3[INTEGER] +
     * 3.141592653589793[DOUBLE] + $$max(salary)_+_3>$COUNT$2{r}#46 AS b]]
     *   \_Limit[1000[INTEGER]]
     *     \_Aggregate[[w{r}#28],[SUM(salary{f}#39) AS $$$$avg(salary)_+_m>$AVG$0$SUM$0, MAX(salary{f}#39) AS $$avg(salary)_+_m>$MAX$1
     * , COUNT(salary{f}#39) AS $$max(salary)_+_3>$COUNT$2, MIN(salary{f}#39) AS $$count(salary)_->$MIN$3]]
     *       \_Eval[[languages{f}#37 % 2[INTEGER] AS w]]
     *         \_EsRelation[test][_meta_field{f}#40, emp_no{f}#34, first_name{f}#35, ..]
     */
    public void testStatsExpOverAggsWithScalarAndDuplicateAggs() {
        var plan = optimizedPlan("""
            from test
            | stats a = avg(salary) + max(salary),
                    b = max(salary) + 3 + PI() + count(salary),
                    c = count(salary) - min(salary),
                    d = count(salary),
                    e = min(salary),
                    f = max(salary),
                    g = max(salary)
                    by w = languages % 2
            | keep a, b, d, e, g
            """);

        var project = as(plan, Project.class);
        var projections = project.projections();
        assertThat(Expressions.names(projections), contains("a", "b", "d", "e", "g"));
        var refA = Alias.unwrap(projections.get(0));
        var refB = Alias.unwrap(projections.get(1));
        var refD = Alias.unwrap(projections.get(2));
        var refE = Alias.unwrap(projections.get(3));
        var refG = Alias.unwrap(projections.get(4));

        var eval = as(project.child(), Eval.class);
        var fields = eval.fields();
        // avg = Sum/Count
        assertThat(Expressions.name(fields.get(0)), containsString("AVG"));
        assertThat(Alias.unwrap(fields.get(0)), instanceOf(Div.class));
        // avg + max
        assertThat(Expressions.name(fields.get(1)), is("a"));
        var add = as(Alias.unwrap(fields.get(1)), Add.class);
        var max_salary = add.right();
        assertThat(Expressions.attribute(fields.get(1)), is(Expressions.attribute(refA)));

        assertThat(Expressions.name(fields.get(2)), is("b"));
        assertThat(Expressions.attribute(fields.get(2)), is(Expressions.attribute(refB)));

        add = as(Alias.unwrap(fields.get(2)), Add.class);
        add = as(add.left(), Add.class);
        add = as(add.left(), Add.class);
        assertThat(Expressions.attribute(max_salary), is(Expressions.attribute(add.left())));

        var limit = as(eval.child(), Limit.class);

        var agg = as(limit.child(), Aggregate.class);
        var aggs = agg.aggregates();
        var sum = as(Alias.unwrap(aggs.get(0)), Sum.class);

        assertThat(Expressions.attribute(aggs.get(1)), is(Expressions.attribute(max_salary)));
        var max = as(Alias.unwrap(aggs.get(1)), Max.class);
        var count = as(Alias.unwrap(aggs.get(2)), Count.class);
        var min = as(Alias.unwrap(aggs.get(3)), Min.class);

        eval = as(agg.child(), Eval.class);
        fields = eval.fields();
        assertThat(Expressions.name(fields.get(0)), is("w"));
    }

    /**
     * Expects
     * Project[[a{r}#5, a{r}#5 AS b, w{r}#12]]
     * \_Limit[1000[INTEGER]]
     *   \_Aggregate[[w{r}#12],[SUM($$salary_/_2_+_la>$SUM$0{r}#26) AS a, w{r}#12]]
     *     \_Eval[[emp_no{f}#16 % 2[INTEGER] AS w, salary{f}#21 / 2[INTEGER] + languages{f}#19 AS $$salary_/_2_+_la>$SUM$0]]
     *       \_EsRelation[test][_meta_field{f}#22, emp_no{f}#16, first_name{f}#17, ..]
     */
    public void testStatsWithCanonicalAggregate() throws Exception {
        var plan = optimizedPlan("""
            from test
            | stats a = sum(salary / 2 + languages),
                    b = sum(languages + salary / 2)
                    by w = emp_no % 2
            | keep a, b, w
            """);

        var project = as(plan, Project.class);
        assertThat(Expressions.names(project.projections()), contains("a", "b", "w"));
        assertThat(Expressions.name(Alias.unwrap(project.projections().get(1))), is("a"));
        var limit = as(project.child(), Limit.class);
        var aggregate = as(limit.child(), Aggregate.class);
        var aggregates = aggregate.aggregates();
        assertThat(Expressions.names(aggregates), contains("a", "w"));
        var unwrapped = Alias.unwrap(aggregates.get(0));
        var sum = as(unwrapped, Sum.class);
        var sum_argument = sum.field();
        var grouping = aggregates.get(1);

        var eval = as(aggregate.child(), Eval.class);
        var fields = eval.fields();
        assertThat(Expressions.attribute(fields.get(0)), is(Expressions.attribute(grouping)));
        assertThat(Expressions.attribute(fields.get(1)), is(Expressions.attribute(sum_argument)));
    }

    /**
     * Expects after running the {@link LogicalPlanOptimizer#substitutions()}:
     *
     * Limit[1000[INTEGER]]
     * \_EsqlProject[[s{r}#3, s_expr{r}#5, s_null{r}#7, w{r}#10]]
     *   \_Project[[s{r}#3, s_expr{r}#5, s_null{r}#7, w{r}#10]]
     *     \_Eval[[COALESCE(MVCOUNT([1, 2][INTEGER]),0[INTEGER]) * $$COUNT$s$0{r}#26 AS s, COALESCE(MVCOUNT(314.0[DOUBLE] / 100[
     * INTEGER]),0[INTEGER]) * $$COUNT$s$0{r}#26 AS s_expr, COALESCE(MVCOUNT(null[NULL]),0[INTEGER]) * $$COUNT$s$0{r}#26 AS s_null]]
     *       \_Aggregate[[w{r}#10],[COUNT(*[KEYWORD]) AS $$COUNT$s$0, w{r}#10]]
     *         \_Eval[[emp_no{f}#16 % 2[INTEGER] AS w]]
     *           \_EsRelation[test][_meta_field{f}#22, emp_no{f}#16, first_name{f}#17, ..]
     */
    public void testCountOfLiteral() {
        var plan = plan("""
            from test
            | stats s = count([1,2]),
                    s_expr = count(314.0/100),
                    s_null = count(null)
                    by w = emp_no % 2
            | keep s, s_expr, s_null, w
            """, SubstitutionOnlyOptimizer.INSTANCE);

        var limit = as(plan, Limit.class);
        var esqlProject = as(limit.child(), EsqlProject.class);
        var project = as(esqlProject.child(), Project.class);
        var eval = as(project.child(), Eval.class);
        var agg = as(eval.child(), Aggregate.class);

        assertThat(Expressions.names(agg.aggregates()), contains("$$COUNT$s$0", "w"));
        var countAggLiteral = as(as(Alias.unwrap(agg.aggregates().get(0)), Count.class).field(), Literal.class);
        assertTrue(countAggLiteral.semanticEquals(new Literal(EMPTY, StringUtils.WILDCARD, DataType.KEYWORD)));

        var exprs = eval.fields();
        // s == mv_count([1,2]) * count(*)
        var s = as(exprs.get(0), Alias.class);
        assertThat(s.name(), equalTo("s"));
        var mul = as(s.child(), Mul.class);
        var mvCoalesce = as(mul.left(), Coalesce.class);
        assertThat(mvCoalesce.children().size(), equalTo(2));
        var mvCount = as(mvCoalesce.children().get(0), MvCount.class);
        assertThat(mvCount.fold(), equalTo(2));
        assertThat(mvCoalesce.children().get(1).fold(), equalTo(0));
        var count = as(mul.right(), ReferenceAttribute.class);
        assertThat(count.name(), equalTo("$$COUNT$s$0"));

        // s_expr == mv_count(314.0/100) * count(*)
        var s_expr = as(exprs.get(1), Alias.class);
        assertThat(s_expr.name(), equalTo("s_expr"));
        var mul_expr = as(s_expr.child(), Mul.class);
        var mvCoalesce_expr = as(mul_expr.left(), Coalesce.class);
        assertThat(mvCoalesce_expr.children().size(), equalTo(2));
        var mvCount_expr = as(mvCoalesce_expr.children().get(0), MvCount.class);
        assertThat(mvCount_expr.fold(), equalTo(1));
        assertThat(mvCoalesce_expr.children().get(1).fold(), equalTo(0));
        var count_expr = as(mul_expr.right(), ReferenceAttribute.class);
        assertThat(count_expr.name(), equalTo("$$COUNT$s$0"));

        // s_null == mv_count(null) * count(*)
        var s_null = as(exprs.get(2), Alias.class);
        assertThat(s_null.name(), equalTo("s_null"));
        var mul_null = as(s_null.child(), Mul.class);
        var mvCoalesce_null = as(mul_null.left(), Coalesce.class);
        assertThat(mvCoalesce_null.children().size(), equalTo(2));
        var mvCount_null = as(mvCoalesce_null.children().get(0), MvCount.class);
        assertThat(mvCount_null.field(), equalTo(NULL));
        assertThat(mvCoalesce_null.children().get(1).fold(), equalTo(0));
        var count_null = as(mul_null.right(), ReferenceAttribute.class);
        assertThat(count_null.name(), equalTo("$$COUNT$s$0"));
    }

    /**
     * Expects after running the {@link LogicalPlanOptimizer#substitutions()}:
     *
     * Limit[1000[INTEGER]]
     * \_EsqlProject[[s{r}#3, s_expr{r}#5, s_null{r}#7, w{r}#10]]
     *   \_Project[[s{r}#3, s_expr{r}#5, s_null{r}#7, w{r}#10]]
     *     \_Eval[[MVSUM([1, 2][INTEGER]) * $$COUNT$s$0{r}#25 AS s, MVSUM(314.0[DOUBLE] / 100[INTEGER]) * $$COUNT$s$0{r}#25 AS s
     * _expr, MVSUM(null[NULL]) * $$COUNT$s$0{r}#25 AS s_null]]
     *       \_Aggregate[[w{r}#10],[COUNT(*[KEYWORD]) AS $$COUNT$s$0, w{r}#10]]
     *         \_Eval[[emp_no{f}#15 % 2[INTEGER] AS w]]
     *           \_EsRelation[test][_meta_field{f}#21, emp_no{f}#15, first_name{f}#16, ..]
     */
    public void testSumOfLiteral() {
        var plan = plan("""
            from test
            | stats s = sum([1,2]),
                    s_expr = sum(314.0/100),
                    s_null = sum(null)
                    by w = emp_no % 2
            | keep s, s_expr, s_null, w
            """, SubstitutionOnlyOptimizer.INSTANCE);

        var limit = as(plan, Limit.class);
        var esqlProject = as(limit.child(), EsqlProject.class);
        var project = as(esqlProject.child(), Project.class);
        var eval = as(project.child(), Eval.class);
        var agg = as(eval.child(), Aggregate.class);

        var exprs = eval.fields();
        // s == mv_sum([1,2]) * count(*)
        var s = as(exprs.get(0), Alias.class);
        assertThat(s.name(), equalTo("s"));
        var mul = as(s.child(), Mul.class);
        var mvSum = as(mul.left(), MvSum.class);
        assertThat(mvSum.fold(), equalTo(3));
        var count = as(mul.right(), ReferenceAttribute.class);
        assertThat(count.name(), equalTo("$$COUNT$s$0"));

        // s_expr == mv_sum(314.0/100) * count(*)
        var s_expr = as(exprs.get(1), Alias.class);
        assertThat(s_expr.name(), equalTo("s_expr"));
        var mul_expr = as(s_expr.child(), Mul.class);
        var mvSum_expr = as(mul_expr.left(), MvSum.class);
        assertThat(mvSum_expr.fold(), equalTo(3.14));
        var count_expr = as(mul_expr.right(), ReferenceAttribute.class);
        assertThat(count_expr.name(), equalTo("$$COUNT$s$0"));

        // s_null == mv_sum(null) * count(*)
        var s_null = as(exprs.get(2), Alias.class);
        assertThat(s_null.name(), equalTo("s_null"));
        var mul_null = as(s_null.child(), Mul.class);
        var mvSum_null = as(mul_null.left(), MvSum.class);
        assertThat(mvSum_null.field(), equalTo(NULL));
        var count_null = as(mul_null.right(), ReferenceAttribute.class);
        assertThat(count_null.name(), equalTo("$$COUNT$s$0"));

        var countAgg = as(Alias.unwrap(agg.aggregates().get(0)), Count.class);
        assertThat(countAgg.children().get(0), instanceOf(Literal.class));
        var w = as(Alias.unwrap(agg.groupings().get(0)), ReferenceAttribute.class);
        assertThat(w.name(), equalTo("w"));
    }

    private record AggOfLiteralTestCase(
        String aggFunctionTemplate,
        Function<Expression, Expression> replacementForConstant,
        Function<int[], Object> aggMultiValue,
        Function<Double, Object> aggSingleValue
    ) {};

    private static List<AggOfLiteralTestCase> AGG_OF_CONST_CASES = List.of(
        new AggOfLiteralTestCase(
            "avg({})",
            constant -> new MvAvg(EMPTY, constant),
            ints -> ((double) Arrays.stream(ints).sum()) / ints.length,
            d -> d
        ),
        new AggOfLiteralTestCase("min({})", c -> new MvMin(EMPTY, c), ints -> Arrays.stream(ints).min().getAsInt(), d -> d),
        new AggOfLiteralTestCase("max({})", c -> new MvMax(EMPTY, c), ints -> Arrays.stream(ints).max().getAsInt(), d -> d),
        new AggOfLiteralTestCase("median({})", c -> new MvMedian(EMPTY, new ToDouble(EMPTY, c)), ints -> {
            var sortedInts = Arrays.stream(ints).sorted().toArray();
            int middle = ints.length / 2;
            double result = ints.length % 2 == 1 ? sortedInts[middle] : (sortedInts[middle] + sortedInts[middle - 1]) / 2.0;
            return result;
        }, d -> d),
        new AggOfLiteralTestCase(
            "count_distinct({}, 1234)",
            c -> new ToLong(
                EMPTY,
                new Coalesce(EMPTY, new MvCount(EMPTY, new MvDedupe(EMPTY, c)), List.of(new Literal(EMPTY, 0, DataType.INTEGER)))
            ),
            ints -> Arrays.stream(ints).distinct().count(),
            d -> 1L
        )
    );

    /**
     * Aggs of literals in case that the agg can be simply replaced by a corresponding mv-function;
     * e.g. avg([1,2,3]) which is equivalent to mv_avg([1,2,3]).
     *
     * Expects after running the {@link LogicalPlanOptimizer#substitutions()}:
     *
     * Limit[1000[INTEGER]]
     * \_EsqlProject[[s{r}#3, s_expr{r}#5, s_null{r}#7]]
     *   \_Project[[s{r}#3, s_expr{r}#5, s_null{r}#7]]
     *     \_Eval[[MVAVG([1, 2][INTEGER]) AS s, MVAVG(314.0[DOUBLE] / 100[INTEGER]) AS s_expr, MVAVG(null[NULL]) AS s_null]]
     *       \_LocalRelation[[{e}#21],[ConstantNullBlock[positions=1]]]
     */
    public void testAggOfLiteral() {
        for (AggOfLiteralTestCase testCase : AGG_OF_CONST_CASES) {
            String queryTemplate = """
                from test
                | stats s = {},
                        s_expr = {},
                        s_null = {}
                | keep s, s_expr, s_null
                """;
            String queryWithoutValues = LoggerMessageFormat.format(
                null,
                queryTemplate,
                testCase.aggFunctionTemplate,
                testCase.aggFunctionTemplate,
                testCase.aggFunctionTemplate
            );
            String query = LoggerMessageFormat.format(null, queryWithoutValues, "[1,2]", "314.0/100", "null");

            var plan = plan(query, SubstitutionOnlyOptimizer.INSTANCE);

            var limit = as(plan, Limit.class);
            var esqlProject = as(limit.child(), EsqlProject.class);
            var project = as(esqlProject.child(), Project.class);
            var eval = as(project.child(), Eval.class);
            var singleRowRelation = as(eval.child(), LocalRelation.class);
            var singleRow = singleRowRelation.supplier().get();
            assertThat(singleRow.length, equalTo(1));
            assertThat(singleRow[0].getPositionCount(), equalTo(1));

            assertAggOfConstExprs(testCase, eval.fields());
        }
    }

    /**
     * Like {@link LogicalPlanOptimizerTests#testAggOfLiteral()} but with a grouping key.
     *
     * Expects after running the {@link LogicalPlanOptimizer#substitutions()}:
     *
     * Limit[1000[INTEGER]]
     * \_EsqlProject[[s{r}#3, s_expr{r}#5, s_null{r}#7, emp_no{f}#13]]
     *   \_Project[[s{r}#3, s_expr{r}#5, s_null{r}#7, emp_no{f}#13]]
     *     \_Eval[[MVAVG([1, 2][INTEGER]) AS s, MVAVG(314.0[DOUBLE] / 100[INTEGER]) AS s_expr, MVAVG(null[NULL]) AS s_null]]
     *       \_Aggregate[[emp_no{f}#13],[emp_no{f}#13]]
     *         \_EsRelation[test][_meta_field{f}#19, emp_no{f}#13, first_name{f}#14, ..]
     */
    public void testAggOfLiteralGrouped() {
        for (AggOfLiteralTestCase testCase : AGG_OF_CONST_CASES) {
            String queryTemplate = """
                    from test
                    | stats s = {},
                            s_expr = {},
                            s_null = {}
                            by emp_no
                    | keep s, s_expr, s_null, emp_no
                """;
            String queryWithoutValues = LoggerMessageFormat.format(
                null,
                queryTemplate,
                testCase.aggFunctionTemplate,
                testCase.aggFunctionTemplate,
                testCase.aggFunctionTemplate
            );
            String query = LoggerMessageFormat.format(null, queryWithoutValues, "[1,2]", "314.0/100", "null");

            var plan = plan(query, SubstitutionOnlyOptimizer.INSTANCE);

            var limit = as(plan, Limit.class);
            var esqlProject = as(limit.child(), EsqlProject.class);
            var project = as(esqlProject.child(), Project.class);
            var eval = as(project.child(), Eval.class);
            var agg = as(eval.child(), Aggregate.class);
            assertThat(agg.child(), instanceOf(EsRelation.class));

            // Assert that the aggregate only does the grouping by emp_no
            assertThat(Expressions.names(agg.groupings()), contains("emp_no"));
            assertThat(agg.aggregates().size(), equalTo(1));

            assertAggOfConstExprs(testCase, eval.fields());
        }
    }

    private static void assertAggOfConstExprs(AggOfLiteralTestCase testCase, List<Alias> exprs) {
        var s = as(exprs.get(0), Alias.class);
        assertThat(s.source().toString(), containsString(LoggerMessageFormat.format(null, testCase.aggFunctionTemplate, "[1,2]")));
        assertEquals(s.child(), testCase.replacementForConstant.apply(new Literal(EMPTY, List.of(1, 2), INTEGER)));
        assertEquals(s.child().fold(), testCase.aggMultiValue.apply(new int[] { 1, 2 }));

        var s_expr = as(exprs.get(1), Alias.class);
        assertThat(s_expr.source().toString(), containsString(LoggerMessageFormat.format(null, testCase.aggFunctionTemplate, "314.0/100")));
        assertEquals(
            s_expr.child(),
            testCase.replacementForConstant.apply(new Div(EMPTY, new Literal(EMPTY, 314.0, DOUBLE), new Literal(EMPTY, 100, INTEGER)))
        );
        assertEquals(s_expr.child().fold(), testCase.aggSingleValue.apply(3.14));

        var s_null = as(exprs.get(2), Alias.class);
        assertThat(s_null.source().toString(), containsString(LoggerMessageFormat.format(null, testCase.aggFunctionTemplate, "null")));
        assertEquals(s_null.child(), testCase.replacementForConstant.apply(NULL));
        // Cannot just fold as there may be no evaluator for the NULL datatype;
        // instead we emulate how the optimizer would fold the null value:
        // it transforms up from the leaves; c.f. FoldNull.
        assertTrue(oneLeaveIsNull(s_null));
    }

    private static void assertSubstitutionChain(Expression e, List<Class<? extends Expression>> substitutionChain) {
        var currentExpression = e;

        for (Class<? extends Expression> currentSubstitution : substitutionChain.subList(0, substitutionChain.size() - 1)) {
            assertThat(currentExpression, instanceOf(currentSubstitution));
            assertEquals(currentExpression.children().size(), 1);
            currentExpression = currentExpression.children().get(0);
        }

        assertThat(currentExpression, instanceOf(substitutionChain.get(substitutionChain.size() - 1)));
    }

    private static boolean oneLeaveIsNull(Expression e) {
        Holder<Boolean> result = new Holder<>(false);

        e.forEachUp(node -> {
            if (node.children().size() == 0) {
                result.set(result.get() || Expressions.isNull(node));
            }
        });

        return result.get();
    }

    public void testEmptyMappingIndex() {
        EsIndex empty = new EsIndex("empty_test", emptyMap(), Map.of());
        IndexResolution getIndexResultAirports = IndexResolution.valid(empty);
        var analyzer = new Analyzer(
            new AnalyzerContext(EsqlTestUtils.TEST_CFG, new EsqlFunctionRegistry(), getIndexResultAirports, enrichResolution),
            TEST_VERIFIER
        );

        var plan = logicalOptimizer.optimize(analyzer.analyze(parser.createStatement("from empty_test")));
        as(plan, LocalRelation.class);
        assertThat(plan.output(), equalTo(NO_FIELDS));

        plan = logicalOptimizer.optimize(analyzer.analyze(parser.createStatement("from empty_test metadata _id | eval x = 1")));
        as(plan, LocalRelation.class);
        assertThat(Expressions.names(plan.output()), contains("_id", "x"));

        plan = logicalOptimizer.optimize(analyzer.analyze(parser.createStatement("from empty_test metadata _id, _version | limit 5")));
        as(plan, LocalRelation.class);
        assertThat(Expressions.names(plan.output()), contains("_id", "_version"));

        plan = logicalOptimizer.optimize(
            analyzer.analyze(parser.createStatement("from empty_test | eval x = \"abc\" | enrich languages_idx on x"))
        );
        LocalRelation local = as(plan, LocalRelation.class);
        assertThat(Expressions.names(local.output()), contains(NO_FIELDS.get(0).name(), "x", "language_code", "language_name"));
    }

    public void testPlanSanityCheck() throws Exception {
        var plan = optimizedPlan("""
            from test
            | stats a = min(salary) by emp_no
            """);

        var limit = as(plan, Limit.class);
        var aggregate = as(limit.child(), Aggregate.class);
        var min = as(Alias.unwrap(aggregate.aggregates().get(0)), Min.class);
        var salary = as(min.field(), NamedExpression.class);
        assertThat(salary.name(), is("salary"));
        // emulate a rule that adds an invalid field
        var invalidPlan = new OrderBy(
            limit.source(),
            limit,
            asList(new Order(limit.source(), salary, Order.OrderDirection.ASC, Order.NullsPosition.FIRST))
        );

        IllegalStateException e = expectThrows(IllegalStateException.class, () -> logicalOptimizer.optimize(invalidPlan));
        assertThat(e.getMessage(), containsString("Plan [OrderBy[[Order[salary"));
        assertThat(e.getMessage(), containsString(" optimized incorrectly due to missing references [salary"));
    }

    // https://github.com/elastic/elasticsearch/issues/104995
    public void testNoWrongIsNotNullPruning() {
        var plan = optimizedPlan("""
              ROW a = 5, b = [ 1, 2 ]
              | EVAL sum = a + b
              | LIMIT 1
              | WHERE sum IS NOT NULL
            """);

        var local = as(plan, LocalRelation.class);
        assertThat(local.supplier(), equalTo(LocalSupplier.EMPTY));
        assertWarnings(
            "Line 2:16: evaluation of [a + b] failed, treating result as null. Only first 20 failures recorded.",
            "Line 2:16: java.lang.IllegalArgumentException: single-value function encountered multi-value"
        );
    }

    /**
     * Pushing down EVAL/GROK/DISSECT/ENRICH must not accidentally shadow attributes required by SORT.
     *
     * For DISSECT expects the following; the others are similar.
     *
     * Project[[first_name{f}#37, emp_no{r}#30, salary{r}#31]]
     * \_TopN[[Order[$$order_by$temp_name$0{r}#46,ASC,LAST], Order[$$order_by$temp_name$1{r}#47,DESC,FIRST]],3[INTEGER]]
     *   \_Dissect[first_name{f}#37,Parser[pattern=%{emp_no} %{salary}, appendSeparator=,
     *   parser=org.elasticsearch.dissect.DissectParser@87f460f],[emp_no{r}#30, salary{r}#31]]
     *     \_Eval[[emp_no{f}#36 + salary{f}#41 * 13[INTEGER] AS $$order_by$temp_name$0, NEG(salary{f}#41) AS $$order_by$temp_name$1]]
     *       \_EsRelation[test][_meta_field{f}#42, emp_no{f}#36, first_name{f}#37, ..]
     */
    public void testPushdownWithOverwrittenName() {
        List<String> overwritingCommands = List.of(
            "EVAL emp_no = 3*emp_no, salary = -2*emp_no-salary",
            "DISSECT first_name \"%{emp_no} %{salary}\"",
            "GROK first_name \"%{WORD:emp_no} %{WORD:salary}\"",
            "ENRICH languages_idx ON first_name WITH emp_no = language_code, salary = language_code"
        );

        String queryTemplateKeepAfter = """
            FROM test
            | SORT emp_no ASC nulls first, salary DESC nulls last, emp_no
            | {}
            | KEEP first_name, emp_no, salary
            | LIMIT 3
            """;
        // Equivalent but with KEEP first - ensures that attributes in the final projection are correct after pushdown rules were applied.
        String queryTemplateKeepFirst = """
            FROM test
            | KEEP emp_no, salary, first_name
            | SORT emp_no ASC nulls first, salary DESC nulls last, emp_no
            | {}
            | LIMIT 3
            """;

        for (String overwritingCommand : overwritingCommands) {
            String queryTemplate = randomBoolean() ? queryTemplateKeepFirst : queryTemplateKeepAfter;
            var plan = optimizedPlan(LoggerMessageFormat.format(null, queryTemplate, overwritingCommand));

            var project = as(plan, Project.class);
            var projections = project.projections();
            assertThat(projections.size(), equalTo(3));
            assertThat(projections.get(0).name(), equalTo("first_name"));
            assertThat(projections.get(1).name(), equalTo("emp_no"));
            assertThat(projections.get(2).name(), equalTo("salary"));

            var topN = as(project.child(), TopN.class);
            assertThat(topN.order().size(), is(3));

            var firstOrder = as(topN.order().get(0), Order.class);
            assertThat(firstOrder.direction(), equalTo(Order.OrderDirection.ASC));
            assertThat(firstOrder.nullsPosition(), equalTo(Order.NullsPosition.FIRST));
            var renamed_emp_no = as(firstOrder.child(), ReferenceAttribute.class);
            assertThat(renamed_emp_no.toString(), startsWith("$$emp_no$temp_name"));

            var secondOrder = as(topN.order().get(1), Order.class);
            assertThat(secondOrder.direction(), equalTo(Order.OrderDirection.DESC));
            assertThat(secondOrder.nullsPosition(), equalTo(Order.NullsPosition.LAST));
            var renamed_salary = as(secondOrder.child(), ReferenceAttribute.class);
            assertThat(renamed_salary.toString(), startsWith("$$salary$temp_name"));

            var thirdOrder = as(topN.order().get(2), Order.class);
            assertThat(thirdOrder.direction(), equalTo(Order.OrderDirection.ASC));
            assertThat(thirdOrder.nullsPosition(), equalTo(Order.NullsPosition.LAST));
            var renamed_emp_no2 = as(thirdOrder.child(), ReferenceAttribute.class);
            assertThat(renamed_emp_no2.toString(), startsWith("$$emp_no$temp_name"));

            assert (renamed_emp_no2.semanticEquals(renamed_emp_no) && renamed_emp_no2.equals(renamed_emp_no));

            Eval renamingEval = null;
            if (overwritingCommand.startsWith("EVAL")) {
                // Multiple EVALs should be merged, so there's only one.
                renamingEval = as(topN.child(), Eval.class);
            }
            if (overwritingCommand.startsWith("DISSECT")) {
                var dissect = as(topN.child(), Dissect.class);
                renamingEval = as(dissect.child(), Eval.class);
            }
            if (overwritingCommand.startsWith("GROK")) {
                var grok = as(topN.child(), Grok.class);
                renamingEval = as(grok.child(), Eval.class);
            }
            if (overwritingCommand.startsWith("ENRICH")) {
                var enrich = as(topN.child(), Enrich.class);
                renamingEval = as(enrich.child(), Eval.class);
            }

            AttributeSet attributesCreatedInEval = new AttributeSet();
            for (Alias field : renamingEval.fields()) {
                attributesCreatedInEval.add(field.toAttribute());
            }
            assertThat(attributesCreatedInEval, allOf(hasItem(renamed_emp_no), hasItem(renamed_salary), hasItem(renamed_emp_no2)));

            assertThat(renamingEval.fields().size(), anyOf(equalTo(2), equalTo(4))); // 4 for EVAL, 3 for the other overwritingCommands
            // emp_no ASC nulls first
            Alias empNoAsc = renamingEval.fields().get(0);
            assertThat(empNoAsc.toAttribute(), equalTo(renamed_emp_no));
            var emp_no = as(empNoAsc.child(), FieldAttribute.class);
            assertThat(emp_no.name(), equalTo("emp_no"));

            // salary DESC nulls last
            Alias salaryDesc = renamingEval.fields().get(1);
            assertThat(salaryDesc.toAttribute(), equalTo(renamed_salary));
            var salary_desc = as(salaryDesc.child(), FieldAttribute.class);
            assertThat(salary_desc.name(), equalTo("salary"));

            assertThat(renamingEval.child(), instanceOf(EsRelation.class));
        }
    }

    record PushdownShadowingGeneratingPlanTestCase(
        BiFunction<LogicalPlan, Attribute, LogicalPlan> applyLogicalPlan,
        OptimizerRules.OptimizerRule<? extends LogicalPlan> rule
    ) {};

    static PushdownShadowingGeneratingPlanTestCase[] PUSHDOWN_SHADOWING_GENERATING_PLAN_TEST_CASES = {
        // | EVAL y = to_integer(x), y = y + 1
        new PushdownShadowingGeneratingPlanTestCase((plan, attr) -> {
            Alias y1 = new Alias(EMPTY, "y", new ToInteger(EMPTY, attr));
            Alias y2 = new Alias(EMPTY, "y", new Add(EMPTY, y1.toAttribute(), new Literal(EMPTY, 1, INTEGER)));
            return new Eval(EMPTY, plan, List.of(y1, y2));
        }, new PushDownEval()),
        // | DISSECT x "%{y} %{y}"
        new PushdownShadowingGeneratingPlanTestCase(
            (plan, attr) -> new Dissect(
                EMPTY,
                plan,
                attr,
                new Dissect.Parser("%{y} %{y}", ",", new DissectParser("%{y} %{y}", ",")),
                List.of(new ReferenceAttribute(EMPTY, "y", KEYWORD), new ReferenceAttribute(EMPTY, "y", KEYWORD))
            ),
            new PushDownRegexExtract()
        ),
        // | GROK x "%{WORD:y} %{WORD:y}"
        new PushdownShadowingGeneratingPlanTestCase(
            (plan, attr) -> new Grok(EMPTY, plan, attr, Grok.pattern(EMPTY, "%{WORD:y} %{WORD:y}")),
            new PushDownRegexExtract()
        ),
        // | ENRICH some_policy ON x WITH y = some_enrich_idx_field, y = some_other_enrich_idx_field
        new PushdownShadowingGeneratingPlanTestCase(
            (plan, attr) -> new Enrich(
                EMPTY,
                plan,
                Enrich.Mode.ANY,
                new Literal(EMPTY, "some_policy", KEYWORD),
                attr,
                null,
                Map.of(),
                List.of(
                    new Alias(EMPTY, "y", new ReferenceAttribute(EMPTY, "some_enrich_idx_field", KEYWORD)),
                    new Alias(EMPTY, "y", new ReferenceAttribute(EMPTY, "some_other_enrich_idx_field", KEYWORD))
                )
            ),
            new PushDownEnrich()
        ) };

    /**
     * Consider
     *
     * Eval[[TO_INTEGER(x{r}#2) AS y, y{r}#4 + 1[INTEGER] AS y]]
     * \_Project[[y{r}#3, x{r}#2]]
     * \_Row[[1[INTEGER] AS x, 2[INTEGER] AS y]]
     *
     * We can freely push down the Eval without renaming, but need to update the Project's references.
     *
     * Project[[x{r}#2, y{r}#6 AS y]]
     * \_Eval[[TO_INTEGER(x{r}#2) AS y, y{r}#4 + 1[INTEGER] AS y]]
     * \_Row[[1[INTEGER] AS x, 2[INTEGER] AS y]]
     *
     * And similarly for dissect, grok and enrich.
     */
    public void testPushShadowingGeneratingPlanPastProject() {
        Alias x = new Alias(EMPTY, "x", new Literal(EMPTY, "1", KEYWORD));
        Alias y = new Alias(EMPTY, "y", new Literal(EMPTY, "2", KEYWORD));
        LogicalPlan initialRow = new Row(EMPTY, List.of(x, y));
        LogicalPlan initialProject = new Project(EMPTY, initialRow, List.of(y.toAttribute(), x.toAttribute()));

        for (PushdownShadowingGeneratingPlanTestCase testCase : PUSHDOWN_SHADOWING_GENERATING_PLAN_TEST_CASES) {
            LogicalPlan initialPlan = testCase.applyLogicalPlan.apply(initialProject, x.toAttribute());
            @SuppressWarnings("unchecked")
            List<Attribute> initialGeneratedExprs = ((GeneratingPlan) initialPlan).generatedAttributes();
            LogicalPlan optimizedPlan = testCase.rule.apply(initialPlan);

            Failures inconsistencies = LogicalVerifier.INSTANCE.verify(optimizedPlan);
            assertFalse(inconsistencies.hasFailures());

            Project project = as(optimizedPlan, Project.class);
            LogicalPlan pushedDownGeneratingPlan = project.child();

            List<? extends NamedExpression> projections = project.projections();
            @SuppressWarnings("unchecked")
            List<Attribute> newGeneratedExprs = ((GeneratingPlan) pushedDownGeneratingPlan).generatedAttributes();
            assertEquals(newGeneratedExprs, initialGeneratedExprs);
            // The rightmost generated attribute makes it into the final output as "y".
            Attribute rightmostGenerated = newGeneratedExprs.get(newGeneratedExprs.size() - 1);

            assertThat(Expressions.names(projections), contains("x", "y"));
            assertThat(projections, everyItem(instanceOf(ReferenceAttribute.class)));
            ReferenceAttribute yShadowed = as(projections.get(1), ReferenceAttribute.class);
            assertTrue(yShadowed.semanticEquals(rightmostGenerated));
        }
    }

    /**
     * Consider
     *
     * Eval[[TO_INTEGER(x{r}#2) AS y, y{r}#4 + 1[INTEGER] AS y]]
     * \_Project[[x{r}#2, y{r}#3, y{r}#3 AS z]]
     * \_Row[[1[INTEGER] AS x, 2[INTEGER] AS y]]
     *
     * To push down the Eval, we must not shadow the reference y{r}#3, so we rename.
     *
     * Project[[x{r}#2, y{r}#3 AS z, $$y$temp_name$10{r}#12 AS y]]
     * Eval[[TO_INTEGER(x{r}#2) AS $$y$temp_name$10, $$y$temp_name$10{r}#11 + 1[INTEGER] AS $$y$temp_name$10]]
     * \_Row[[1[INTEGER] AS x, 2[INTEGER] AS y]]
     *
     * And similarly for dissect, grok and enrich.
     */
    public void testPushShadowingGeneratingPlanPastRenamingProject() {
        Alias x = new Alias(EMPTY, "x", new Literal(EMPTY, "1", KEYWORD));
        Alias y = new Alias(EMPTY, "y", new Literal(EMPTY, "2", KEYWORD));
        LogicalPlan initialRow = new Row(EMPTY, List.of(x, y));
        LogicalPlan initialProject = new Project(
            EMPTY,
            initialRow,
            List.of(x.toAttribute(), y.toAttribute(), new Alias(EMPTY, "z", y.toAttribute()))
        );

        for (PushdownShadowingGeneratingPlanTestCase testCase : PUSHDOWN_SHADOWING_GENERATING_PLAN_TEST_CASES) {
            LogicalPlan initialPlan = testCase.applyLogicalPlan.apply(initialProject, x.toAttribute());
            @SuppressWarnings("unchecked")
            List<Attribute> initialGeneratedExprs = ((GeneratingPlan) initialPlan).generatedAttributes();
            LogicalPlan optimizedPlan = testCase.rule.apply(initialPlan);

            Failures inconsistencies = LogicalVerifier.INSTANCE.verify(optimizedPlan);
            assertFalse(inconsistencies.hasFailures());

            Project project = as(optimizedPlan, Project.class);
            LogicalPlan pushedDownGeneratingPlan = project.child();

            List<? extends NamedExpression> projections = project.projections();
            @SuppressWarnings("unchecked")
            List<Attribute> newGeneratedExprs = ((GeneratingPlan) pushedDownGeneratingPlan).generatedAttributes();
            List<String> newNames = Expressions.names(newGeneratedExprs);
            assertThat(newNames.size(), equalTo(initialGeneratedExprs.size()));
            assertThat(newNames, everyItem(startsWith("$$y$temp_name$")));
            // The rightmost generated attribute makes it into the final output as "y".
            Attribute rightmostGeneratedWithNewName = newGeneratedExprs.get(newGeneratedExprs.size() - 1);

            assertThat(Expressions.names(projections), contains("x", "z", "y"));
            assertThat(projections.get(0), instanceOf(ReferenceAttribute.class));
            Alias zAlias = as(projections.get(1), Alias.class);
            ReferenceAttribute yRenamed = as(zAlias.child(), ReferenceAttribute.class);
            assertEquals(yRenamed.name(), "y");
            Alias yAlias = as(projections.get(2), Alias.class);
            ReferenceAttribute yTempRenamed = as(yAlias.child(), ReferenceAttribute.class);
            assertTrue(yTempRenamed.semanticEquals(rightmostGeneratedWithNewName));
        }
    }

    /**
     * Consider
     *
     * Eval[[TO_INTEGER(x{r}#2) AS y, y{r}#3 + 1[INTEGER] AS y]]
     * \_Project[[y{r}#1, y{r}#1 AS x]]
     * \_Row[[2[INTEGER] AS y]]
     *
     * To push down the Eval, we must not shadow the reference y{r}#1, so we rename.
     * Additionally, the rename "y AS x" needs to be propagated into the Eval.
     *
     * Project[[y{r}#1 AS x, $$y$temp_name$10{r}#12 AS y]]
     * Eval[[TO_INTEGER(y{r}#1) AS $$y$temp_name$10, $$y$temp_name$10{r}#11 + 1[INTEGER] AS $$y$temp_name$10]]
     * \_Row[[2[INTEGER] AS y]]
     *
     * And similarly for dissect, grok and enrich.
     */
    public void testPushShadowingGeneratingPlanPastRenamingProjectWithResolution() {
        Alias y = new Alias(EMPTY, "y", new Literal(EMPTY, "2", KEYWORD));
        Alias yAliased = new Alias(EMPTY, "x", y.toAttribute());
        LogicalPlan initialRow = new Row(EMPTY, List.of(y));
        LogicalPlan initialProject = new Project(EMPTY, initialRow, List.of(y.toAttribute(), yAliased));

        for (PushdownShadowingGeneratingPlanTestCase testCase : PUSHDOWN_SHADOWING_GENERATING_PLAN_TEST_CASES) {
            LogicalPlan initialPlan = testCase.applyLogicalPlan.apply(initialProject, yAliased.toAttribute());
            @SuppressWarnings("unchecked")
            List<Attribute> initialGeneratedExprs = ((GeneratingPlan) initialPlan).generatedAttributes();
            LogicalPlan optimizedPlan = testCase.rule.apply(initialPlan);

            // This ensures that our generating plan doesn't use invalid references, resp. that any rename from the Project has
            // been propagated into the generating plan.
            Failures inconsistencies = LogicalVerifier.INSTANCE.verify(optimizedPlan);
            assertFalse(inconsistencies.hasFailures());

            Project project = as(optimizedPlan, Project.class);
            LogicalPlan pushedDownGeneratingPlan = project.child();

            List<? extends NamedExpression> projections = project.projections();
            @SuppressWarnings("unchecked")
            List<Attribute> newGeneratedExprs = ((GeneratingPlan) pushedDownGeneratingPlan).generatedAttributes();
            List<String> newNames = Expressions.names(newGeneratedExprs);
            assertThat(newNames.size(), equalTo(initialGeneratedExprs.size()));
            assertThat(newNames, everyItem(startsWith("$$y$temp_name$")));
            // The rightmost generated attribute makes it into the final output as "y".
            Attribute rightmostGeneratedWithNewName = newGeneratedExprs.get(newGeneratedExprs.size() - 1);

            assertThat(Expressions.names(projections), contains("x", "y"));
            Alias yRenamed = as(projections.get(0), Alias.class);
            assertTrue(yRenamed.child().semanticEquals(y.toAttribute()));
            Alias yTempRenamed = as(projections.get(1), Alias.class);
            ReferenceAttribute yTemp = as(yTempRenamed.child(), ReferenceAttribute.class);
            assertTrue(yTemp.semanticEquals(rightmostGeneratedWithNewName));
        }
    }

    /**
     * Expects
     * Project[[min{r}#4, languages{f}#11]]
     * \_TopN[[Order[$$order_by$temp_name$0{r}#18,ASC,LAST]],1000[INTEGER]]
     *   \_Eval[[min{r}#4 + languages{f}#11 AS $$order_by$temp_name$0]]
     *     \_Aggregate[[languages{f}#11],[MIN(salary{f}#13) AS min, languages{f}#11]]
     *       \_EsRelation[test][_meta_field{f}#14, emp_no{f}#8, first_name{f}#9, ge..]
     */
    public void testReplaceSortByExpressionsWithStats() {
        var plan = optimizedPlan("""
            from test
            | stats min = min(salary) by languages
            | sort min + languages
            """);

        var project = as(plan, Project.class);
        assertThat(Expressions.names(project.projections()), contains("min", "languages"));
        var topN = as(project.child(), TopN.class);
        assertThat(topN.order().size(), is(1));

        var order = as(topN.order().get(0), Order.class);
        assertThat(order.direction(), equalTo(Order.OrderDirection.ASC));
        assertThat(order.nullsPosition(), equalTo(Order.NullsPosition.LAST));
        var expression = as(order.child(), ReferenceAttribute.class);
        assertThat(expression.toString(), startsWith("$$order_by$0$"));

        var eval = as(topN.child(), Eval.class);
        var fields = eval.fields();
        assertThat(Expressions.attribute(fields.get(0)), is(Expressions.attribute(expression)));
        var aggregate = as(eval.child(), Aggregate.class);
        var aggregates = aggregate.aggregates();
        assertThat(Expressions.names(aggregates), contains("min", "languages"));
        var unwrapped = Alias.unwrap(aggregates.get(0));
        var min = as(unwrapped, Min.class);
        as(aggregate.child(), EsRelation.class);
    }

    /**
     * Expects
     * Limit[1000[INTEGER]]
     * \_InlineStats[[emp_no % 2{r}#6],[COUNT(salary{f}#12) AS c, emp_no % 2{r}#6]]
     *   \_Eval[[emp_no{f}#7 % 2[INTEGER] AS emp_no % 2]]
     *     \_EsRelation[test][_meta_field{f}#13, emp_no{f}#7, first_name{f}#8, ge..]
     */
    public void testInlinestatsNestedExpressionsInGroups() {
        var query = """
            FROM test
            | INLINESTATS c = COUNT(salary) by emp_no % 2
            """;
        if (Build.current().isSnapshot() == false) {
            var e = expectThrows(ParsingException.class, () -> analyze(query));
            assertThat(e.getMessage(), containsString("line 2:3: mismatched input 'INLINESTATS' expecting {"));
            return;
        }
        var plan = optimizedPlan(query);
        var limit = as(plan, Limit.class);
        var agg = as(limit.child(), InlineStats.class);
        var groupings = agg.groupings();
        var aggs = agg.aggregates();
        var ref = as(groupings.get(0), ReferenceAttribute.class);
        assertThat(aggs.get(1), is(ref));
        var eval = as(agg.child(), Eval.class);
        assertThat(eval.fields(), hasSize(1));
        assertThat(eval.fields().get(0).toAttribute(), is(ref));
        assertThat(eval.fields().get(0).name(), is("emp_no % 2"));
    }

    /**
     * Expects
     *
     * Project[[salary{f}#19, languages{f}#17, emp_no{f}#14]]
     * \_TopN[[Order[$$order_by$0$0{r}#24,ASC,LAST], Order[emp_no{f}#14,DESC,FIRST]],1000[INTEGER]]
     *   \_Eval[[salary{f}#19 / 10000[INTEGER] + languages{f}#17 AS $$order_by$0$0]]
     *     \_EsRelation[test][_meta_field{f}#20, emp_no{f}#14, first_name{f}#15, ..]
     */
    public void testReplaceSortByExpressionsMultipleSorts() {
        var plan = optimizedPlan("""
            from test
            | sort salary/10000 + languages, emp_no desc
            | eval d = emp_no
            | sort salary/10000 + languages, d desc
            | keep salary, languages, emp_no
            """);

        var project = as(plan, Project.class);
        assertThat(Expressions.names(project.projections()), contains("salary", "languages", "emp_no"));
        var topN = as(project.child(), TopN.class);
        assertThat(topN.order().size(), is(2));

        var order = as(topN.order().get(0), Order.class);
        assertThat(order.direction(), equalTo(Order.OrderDirection.ASC));
        assertThat(order.nullsPosition(), equalTo(Order.NullsPosition.LAST));
        ReferenceAttribute expression = as(order.child(), ReferenceAttribute.class);
        assertThat(expression.toString(), startsWith("$$order_by$0$"));

        order = as(topN.order().get(1), Order.class);
        assertThat(order.direction(), equalTo(Order.OrderDirection.DESC));
        assertThat(order.nullsPosition(), equalTo(Order.NullsPosition.FIRST));
        FieldAttribute empNo = as(order.child(), FieldAttribute.class);
        assertThat(empNo.name(), equalTo("emp_no"));

        var eval = as(topN.child(), Eval.class);
        var fields = eval.fields();
        assertThat(fields.size(), equalTo(1));
        assertThat(Expressions.attribute(fields.get(0)), is(Expressions.attribute(expression)));
        Alias salaryAddLanguages = eval.fields().get(0);
        var add = as(salaryAddLanguages.child(), Add.class);
        var div = as(add.left(), Div.class);
        var salary = as(div.left(), FieldAttribute.class);
        assertThat(salary.name(), equalTo("salary"));
        var _10000 = as(div.right(), Literal.class);
        assertThat(_10000.value(), equalTo(10000));
        var languages = as(add.right(), FieldAttribute.class);
        assertThat(languages.name(), equalTo("languages"));

        as(eval.child(), EsRelation.class);
    }

    /**
     * For DISSECT expects the following; the others are similar.
     *
     * Project[[first_name{f}#37, emp_no{r}#30, salary{r}#31]]
     * \_TopN[[Order[$$order_by$temp_name$0{r}#46,ASC,LAST], Order[$$order_by$temp_name$1{r}#47,DESC,FIRST]],3[INTEGER]]
     *   \_Dissect[first_name{f}#37,Parser[pattern=%{emp_no} %{salary}, appendSeparator=,
     *   parser=org.elasticsearch.dissect.DissectParser@87f460f],[emp_no{r}#30, salary{r}#31]]
     *     \_Eval[[emp_no{f}#36 + salary{f}#41 * 13[INTEGER] AS $$order_by$temp_name$0, NEG(salary{f}#41) AS $$order_by$temp_name$1]]
     *       \_EsRelation[test][_meta_field{f}#42, emp_no{f}#36, first_name{f}#37, ..]
     */
    public void testReplaceSortByExpressions() {
        List<String> overwritingCommands = List.of(
            "EVAL emp_no = 3*emp_no, salary = -2*emp_no-salary",
            "DISSECT first_name \"%{emp_no} %{salary}\"",
            "GROK first_name \"%{WORD:emp_no} %{WORD:salary}\"",
            "ENRICH languages_idx ON first_name WITH emp_no = language_code, salary = language_code"
        );

        String queryTemplateKeepAfter = """
            FROM test
            | SORT 13*(emp_no+salary) ASC, -salary DESC
            | {}
            | KEEP first_name, emp_no, salary
            | LIMIT 3
            """;
        // Equivalent but with KEEP first - ensures that attributes in the final projection are correct after pushdown rules were applied.
        String queryTemplateKeepFirst = """
            FROM test
            | KEEP emp_no, salary, first_name
            | SORT 13*(emp_no+salary) ASC, -salary DESC
            | {}
            | LIMIT 3
            """;

        for (String overwritingCommand : overwritingCommands) {
            String queryTemplate = randomBoolean() ? queryTemplateKeepFirst : queryTemplateKeepAfter;
            var plan = optimizedPlan(LoggerMessageFormat.format(null, queryTemplate, overwritingCommand));

            var project = as(plan, Project.class);
            var projections = project.projections();
            assertThat(projections.size(), equalTo(3));
            assertThat(projections.get(0).name(), equalTo("first_name"));
            assertThat(projections.get(1).name(), equalTo("emp_no"));
            assertThat(projections.get(2).name(), equalTo("salary"));

            var topN = as(project.child(), TopN.class);
            assertThat(topN.order().size(), is(2));

            var firstOrderExpr = as(topN.order().get(0), Order.class);
            assertThat(firstOrderExpr.direction(), equalTo(Order.OrderDirection.ASC));
            assertThat(firstOrderExpr.nullsPosition(), equalTo(Order.NullsPosition.LAST));
            var renamedEmpNoSalaryExpression = as(firstOrderExpr.child(), ReferenceAttribute.class);
            assertThat(renamedEmpNoSalaryExpression.toString(), startsWith("$$order_by$0$"));

            var secondOrderExpr = as(topN.order().get(1), Order.class);
            assertThat(secondOrderExpr.direction(), equalTo(Order.OrderDirection.DESC));
            assertThat(secondOrderExpr.nullsPosition(), equalTo(Order.NullsPosition.FIRST));
            var renamedNegatedSalaryExpression = as(secondOrderExpr.child(), ReferenceAttribute.class);
            assertThat(renamedNegatedSalaryExpression.toString(), startsWith("$$order_by$1$"));

            Eval renamingEval = null;
            if (overwritingCommand.startsWith("EVAL")) {
                // Multiple EVALs should be merged, so there's only one.
                renamingEval = as(topN.child(), Eval.class);
            }
            if (overwritingCommand.startsWith("DISSECT")) {
                var dissect = as(topN.child(), Dissect.class);
                renamingEval = as(dissect.child(), Eval.class);
            }
            if (overwritingCommand.startsWith("GROK")) {
                var grok = as(topN.child(), Grok.class);
                renamingEval = as(grok.child(), Eval.class);
            }
            if (overwritingCommand.startsWith("ENRICH")) {
                var enrich = as(topN.child(), Enrich.class);
                renamingEval = as(enrich.child(), Eval.class);
            }

            assertThat(renamingEval.fields().size(), anyOf(equalTo(2), equalTo(4))); // 4 for EVAL, 2 for the other overwritingCommands

            // 13*(emp_no+salary)
            Alias _13empNoSalary = renamingEval.fields().get(0);
            assertThat(_13empNoSalary.toAttribute(), equalTo(renamedEmpNoSalaryExpression));
            var mul = as(_13empNoSalary.child(), Mul.class);
            var add = as(mul.left(), Add.class);
            var emp_no = as(add.left(), FieldAttribute.class);
            assertThat(emp_no.name(), equalTo("emp_no"));
            var salary = as(add.right(), FieldAttribute.class);
            assertThat(salary.name(), equalTo("salary"));
            var _13 = as(mul.right(), Literal.class);
            assertThat(_13.value(), equalTo(13));

            // -salary
            Alias negatedSalary = renamingEval.fields().get(1);
            assertThat(negatedSalary.toAttribute(), equalTo(renamedNegatedSalaryExpression));
            var neg = as(negatedSalary.child(), Neg.class);
            assertThat(neg.field(), equalTo(salary));

            assertThat(renamingEval.child(), instanceOf(EsRelation.class));
        }
    }

    public void testPartiallyFoldCase() {
        var plan = optimizedPlan("""
              FROM test
            | EVAL c = CASE(true, emp_no, salary)
            """);

        var eval = as(plan, Eval.class);
        var languages = as(Alias.unwrap(eval.expressions().get(0)), FieldAttribute.class);
        assertThat(languages.name(), is("emp_no"));
    }

    private LogicalPlan optimizedPlan(String query) {
        return plan(query);
    }

    private LogicalPlan plan(String query) {
        return plan(query, logicalOptimizer);
    }

    private LogicalPlan plan(String query, LogicalPlanOptimizer optimizer) {
        var analyzed = analyzer.analyze(parser.createStatement(query));
        // System.out.println(analyzed);
        var optimized = optimizer.optimize(analyzed);
        // System.out.println(optimized);
        return optimized;
    }

    private LogicalPlan planAirports(String query) {
        var analyzed = analyzerAirports.analyze(parser.createStatement(query));
        // System.out.println(analyzed);
        var optimized = logicalOptimizer.optimize(analyzed);
        // System.out.println(optimized);
        return optimized;
    }

    private LogicalPlan planExtra(String query) {
        var analyzed = analyzerExtra.analyze(parser.createStatement(query));
        // System.out.println(analyzed);
        var optimized = logicalOptimizer.optimize(analyzed);
        // System.out.println(optimized);
        return optimized;
    }

    private LogicalPlan planTypes(String query) {
        return logicalOptimizer.optimize(analyzerTypes.analyze(parser.createStatement(query)));
    }

    private EsqlBinaryComparison extractPlannedBinaryComparison(String expression) {
        LogicalPlan plan = planTypes("FROM types | WHERE " + expression);

        return extractPlannedBinaryComparison(plan);
    }

    private static EsqlBinaryComparison extractPlannedBinaryComparison(LogicalPlan plan) {
        assertTrue("Expected unary plan, found [" + plan + "]", plan instanceof UnaryPlan);
        UnaryPlan unaryPlan = (UnaryPlan) plan;
        assertTrue("Epxected top level Filter, foung [" + unaryPlan.child().toString() + "]", unaryPlan.child() instanceof Filter);
        Filter filter = (Filter) unaryPlan.child();
        assertTrue(
            "Expected filter condition to be a binary comparison but found [" + filter.condition() + "]",
            filter.condition() instanceof EsqlBinaryComparison
        );
        return (EsqlBinaryComparison) filter.condition();
    }

    private void doTestSimplifyComparisonArithmetics(
        String expression,
        String fieldName,
        EsqlBinaryComparison.BinaryComparisonOperation opType,
        Object bound
    ) {
        EsqlBinaryComparison bc = extractPlannedBinaryComparison(expression);
        assertEquals(opType, bc.getFunctionType());

        assertTrue(
            "Expected left side of comparison to be a field attribute but found [" + bc.left() + "]",
            bc.left() instanceof FieldAttribute
        );
        FieldAttribute attribute = (FieldAttribute) bc.left();
        assertEquals(fieldName, attribute.name());

        assertTrue("Expected right side of comparison to be a literal but found [" + bc.right() + "]", bc.right() instanceof Literal);
        Literal literal = (Literal) bc.right();
        assertEquals(bound, literal.value());
    }

    private void assertSemanticMatching(String expected, String provided) {
        BinaryComparison bc = extractPlannedBinaryComparison(provided);
        LogicalPlan exp = analyzerTypes.analyze(parser.createStatement("FROM types | WHERE " + expected));
        assertSemanticMatching(bc, extractPlannedBinaryComparison(exp));
    }

    private static void assertSemanticMatching(Expression fieldAttributeExp, Expression unresolvedAttributeExp) {
        Expression unresolvedUpdated = unresolvedAttributeExp.transformUp(
            LITERALS_ON_THE_RIGHT.expressionToken(),
            LITERALS_ON_THE_RIGHT::rule
        ).transformUp(x -> x.foldable() ? new Literal(x.source(), x.fold(), x.dataType()) : x);

        List<Expression> resolvedFields = fieldAttributeExp.collectFirstChildren(x -> x instanceof FieldAttribute);
        for (Expression field : resolvedFields) {
            FieldAttribute fa = (FieldAttribute) field;
            unresolvedUpdated = unresolvedUpdated.transformDown(UnresolvedAttribute.class, x -> x.name().equals(fa.name()) ? fa : x);
        }

        assertTrue(unresolvedUpdated.semanticEquals(fieldAttributeExp));
    }

    private Expression getComparisonFromLogicalPlan(LogicalPlan plan) {
        List<Expression> expressions = new ArrayList<>();
        plan.forEachExpression(Expression.class, expressions::add);
        return expressions.get(0);
    }

    private void assertNotSimplified(String comparison) {
        String query = "FROM types | WHERE " + comparison;
        Expression optimized = getComparisonFromLogicalPlan(planTypes(query));
        Expression raw = getComparisonFromLogicalPlan(analyzerTypes.analyze(parser.createStatement(query)));

        assertTrue(raw.semanticEquals(optimized));
    }

    private static String randomBinaryComparison() {
        return randomFrom(EsqlBinaryComparison.BinaryComparisonOperation.values()).symbol();
    }

    public void testSimplifyComparisonArithmeticCommutativeVsNonCommutativeOps() {
        doTestSimplifyComparisonArithmetics("integer + 2 > 3", "integer", GT, 1);
        doTestSimplifyComparisonArithmetics("2 + integer > 3", "integer", GT, 1);
        doTestSimplifyComparisonArithmetics("integer - 2 > 3", "integer", GT, 5);
        doTestSimplifyComparisonArithmetics("2 - integer > 3", "integer", LT, -1);
        doTestSimplifyComparisonArithmetics("integer * 2 > 4", "integer", GT, 2);
        doTestSimplifyComparisonArithmetics("2 * integer > 4", "integer", GT, 2);

    }

    public void testSimplifyComparisonArithmeticsWithFloatingPoints() {
        doTestSimplifyComparisonArithmetics("float / 2 > 4", "float", GT, 8d);
    }

    public void testAssertSemanticMatching() {
        // This test is just to verify that the complicated assert logic is working on a known-good case
        assertSemanticMatching("integer > 1", "integer + 2 > 3");
    }

    public void testSimplyComparisonArithmeticWithUnfoldedProd() {
        assertSemanticMatching("integer * integer >= 3", "((integer * integer + 1) * 2 - 4) * 4 >= 16");
    }

    public void testSimplifyComparisonArithmeticWithMultipleOps() {
        // i >= 3
        doTestSimplifyComparisonArithmetics("((integer + 1) * 2 - 4) * 4 >= 16", "integer", GTE, 3);
    }

    public void testSimplifyComparisonArithmeticWithFieldNegation() {
        doTestSimplifyComparisonArithmetics("12 * (-integer - 5) >= -120", "integer", LTE, 5);
    }

    public void testSimplifyComparisonArithmeticWithFieldDoubleNegation() {
        doTestSimplifyComparisonArithmetics("12 * -(-integer - 5) <= 120", "integer", LTE, 5);
    }

    public void testSimplifyComparisonArithmeticWithConjunction() {
        doTestSimplifyComparisonArithmetics("12 * (-integer - 5) == -120 AND integer < 6 ", "integer", EQ, 5);
    }

    public void testSimplifyComparisonArithmeticWithDisjunction() {
        doTestSimplifyComparisonArithmetics("12 * (-integer - 5) >= -120 OR integer < 5", "integer", LTE, 5);
    }

    @AwaitsFix(bugUrl = "https://github.com/elastic/elasticsearch/issues/108388")
    public void testSimplifyComparisonArithmeticWithFloatsAndDirectionChange() {
        doTestSimplifyComparisonArithmetics("float / -2 < 4", "float", GT, -8d);
        doTestSimplifyComparisonArithmetics("float * -2 < 4", "float", GT, -2d);
    }

    private void assertNullLiteral(Expression expression) {
        assertEquals(Literal.class, expression.getClass());
        assertNull(expression.fold());
    }

    @AwaitsFix(bugUrl = "https://github.com/elastic/elasticsearch/issues/108519")
    public void testSimplifyComparisonArithmeticSkippedOnIntegerArithmeticalOverflow() {
        assertNotSimplified("integer - 1 " + randomBinaryComparison() + " " + Long.MAX_VALUE);
        assertNotSimplified("1 - integer " + randomBinaryComparison() + " " + Long.MIN_VALUE);
        assertNotSimplified("integer - 1 " + randomBinaryComparison() + " " + Integer.MAX_VALUE);
        assertNotSimplified("1 - integer " + randomBinaryComparison() + " " + Integer.MIN_VALUE);
    }

    @AwaitsFix(bugUrl = "https://github.com/elastic/elasticsearch/issues/108519")
    public void testSimplifyComparisonArithmeticSkippedOnNegatingOverflow() {
        assertNotSimplified("-integer " + randomBinaryComparison() + " " + Long.MIN_VALUE);
        assertNotSimplified("-integer " + randomBinaryComparison() + " " + Integer.MIN_VALUE);
    }

    @AwaitsFix(bugUrl = "https://github.com/elastic/elasticsearch/issues/108519")
    public void testSimplifyComparisonArithmeticSkippedOnDateOverflow() {
        assertNotSimplified("date - 999999999 years > to_datetime(\"2010-01-01T01:01:01\")");
        assertNotSimplified("date + -999999999 years > to_datetime(\"2010-01-01T01:01:01\")");
    }

    public void testSimplifyComparisonArithmeticSkippedOnMulDivByZero() {
        assertNotSimplified("float / 0 " + randomBinaryComparison() + " 1");
        assertNotSimplified("float * 0 " + randomBinaryComparison() + " 1");
        assertNotSimplified("integer / 0 " + randomBinaryComparison() + " 1");
        assertNotSimplified("integer * 0 " + randomBinaryComparison() + " 1");
    }

    public void testSimplifyComparisonArithmeticSkippedOnDiv() {
        assertNotSimplified("integer / 4 " + randomBinaryComparison() + " 1");
        assertNotSimplified("4 / integer " + randomBinaryComparison() + " 1");
    }

    public void testSimplifyComparisonArithmeticSkippedOnResultingFloatLiteral() {
        assertNotSimplified("integer * 2 " + randomBinaryComparison() + " 3");
        assertNotSimplified("float * 4.0 " + randomBinaryComparison() + " 1");
    }

    public void testSimplifyComparisonArithmeticSkippedOnFloatFieldWithPlusMinus() {
        assertNotSimplified("float + 4 " + randomBinaryComparison() + " 1");
        assertNotSimplified("4 + float " + randomBinaryComparison() + " 1");
        assertNotSimplified("float - 4 " + randomBinaryComparison() + " 1");
        assertNotSimplified("4 - float " + randomBinaryComparison() + " 1");
    }

    public void testSimplifyComparisonArithmeticSkippedOnFloats() {
        for (String field : List.of("integer", "float")) {
            for (Tuple<? extends Number, ? extends Number> nr : List.of(new Tuple<>(.4, 1), new Tuple<>(1, .4))) {
                assertNotSimplified(field + " + " + nr.v1() + " " + randomBinaryComparison() + " " + nr.v2());
                assertNotSimplified(field + " - " + nr.v1() + " " + randomBinaryComparison() + " " + nr.v2());
                assertNotSimplified(nr.v1() + " + " + field + " " + randomBinaryComparison() + " " + nr.v2());
                assertNotSimplified(nr.v1() + " - " + field + " " + randomBinaryComparison() + " " + nr.v2());
            }
        }
    }

    @Override
    protected List<String> filteredWarnings() {
        return withDefaultLimitWarning(super.filteredWarnings());
    }

    //
    // Lookup
    //

    /**
     * Expects
     * {@code
     * Join[JoinConfig[type=LEFT OUTER, matchFields=[int{r}#4], conditions=[LOOKUP int_number_names ON int]]]
     * |_EsqlProject[[_meta_field{f}#12, emp_no{f}#6, first_name{f}#7, gender{f}#8, job{f}#13, job.raw{f}#14, languages{f}#9 AS int
     * , last_name{f}#10, long_noidx{f}#15, salary{f}#11]]
     * | \_Limit[1000[INTEGER]]
     * |   \_EsRelation[test][_meta_field{f}#12, emp_no{f}#6, first_name{f}#7, ge..]
     * \_LocalRelation[[int{f}#16, name{f}#17],[IntVectorBlock[vector=IntArrayVector[positions=10, values=[0, 1, 2, 3, 4, 5, 6, 7, 8,
     * 9]]], BytesRefVectorBlock[vector=BytesRefArrayVector[positions=10]]]]
     * }
     */
    public void testLookupSimple() {
        String query = """
              FROM test
            | RENAME languages AS int
            | LOOKUP int_number_names ON int""";
        if (Build.current().isSnapshot() == false) {
            var e = expectThrows(ParsingException.class, () -> analyze(query));
            assertThat(e.getMessage(), containsString("line 3:3: mismatched input 'LOOKUP' expecting {"));
            return;
        }
        var plan = optimizedPlan(query);
        var join = as(plan, Join.class);

        // Right is the lookup table
        var right = as(join.right(), LocalRelation.class);
        assertMap(
            right.output().stream().map(Object::toString).sorted().toList(),
            matchesList().item(containsString("int{f}")).item(containsString("name{f}"))
        );

        // Left is the rest of the query
        var left = as(join.left(), EsqlProject.class);
        assertThat(left.output().toString(), containsString("int{r}"));
        var limit = as(left.child(), Limit.class);
        assertThat(limit.limit().fold(), equalTo(1000));

        assertThat(join.config().type(), equalTo(JoinType.LEFT));
        assertThat(join.config().matchFields().stream().map(Object::toString).toList(), matchesList().item(startsWith("int{r}")));
        assertThat(join.config().leftFields().size(), equalTo(1));
        assertThat(join.config().rightFields().size(), equalTo(1));
        Attribute lhs = join.config().leftFields().get(0);
        Attribute rhs = join.config().rightFields().get(0);
        assertThat(lhs.toString(), startsWith("int{r}"));
        assertThat(rhs.toString(), startsWith("int{r}"));
        assertTrue(join.children().get(0).outputSet() + " contains " + lhs, join.children().get(0).outputSet().contains(lhs));
        assertTrue(join.children().get(1).outputSet() + " contains " + rhs, join.children().get(1).outputSet().contains(rhs));

        // Join's output looks sensible too
        assertMap(
            join.output().stream().map(Object::toString).toList(),
            matchesList().item(startsWith("_meta_field{f}"))
                // TODO prune unused columns down through the join
                .item(startsWith("emp_no{f}"))
                .item(startsWith("first_name{f}"))
                .item(startsWith("gender{f}"))
                .item(startsWith("job{f}"))
                .item(startsWith("job.raw{f}"))
                /*
                 * Int is a reference here because we renamed it in project.
                 * If we hadn't it'd be a field and that'd be fine.
                 */
                .item(containsString("int{r}"))
                .item(startsWith("last_name{f}"))
                .item(startsWith("long_noidx{f}"))
                .item(startsWith("salary{f}"))
                /*
                 * It's important that name is returned as a *reference* here
                 * instead of a field. If it were a field we'd use SearchStats
                 * on it and discover that it doesn't exist in the index. It doesn't!
                 * We don't expect it to. It exists only in the lookup table.
                 */
                .item(containsString("name{r}"))
        );
    }

    /**
     * Expects
     * {@code
     * Limit[1000[INTEGER]]
     * \_Aggregate[[name{r}#20],[MIN(emp_no{f}#9) AS MIN(emp_no), name{r}#20]]
     *   \_Join[JoinConfig[type=LEFT OUTER, matchFields=[int{r}#4], conditions=[LOOKUP int_number_names ON int]]]
     *     |_EsqlProject[[_meta_field{f}#15, emp_no{f}#9, first_name{f}#10, gender{f}#11, job{f}#16, job.raw{f}#17, languages{f}#12 AS
     * int, last_name{f}#13, long_noidx{f}#18, salary{f}#14]]
     *     | \_EsRelation[test][_meta_field{f}#15, emp_no{f}#9, first_name{f}#10, g..]
     *     \_LocalRelation[[int{f}#19, name{f}#20],[IntVectorBlock[vector=IntArrayVector[positions=10, values=[0, 1, 2, 3, 4, 5, 6, 7, 8,
     * 9]]], BytesRefVectorBlock[vector=BytesRefArrayVector[positions=10]]]]
     * }
     */
    public void testLookupStats() {
        String query = """
              FROM test
            | RENAME languages AS int
            | LOOKUP int_number_names ON int
            | STATS MIN(emp_no) BY name""";
        if (Build.current().isSnapshot() == false) {
            var e = expectThrows(ParsingException.class, () -> analyze(query));
            assertThat(e.getMessage(), containsString("line 3:3: mismatched input 'LOOKUP' expecting {"));
            return;
        }
        var plan = optimizedPlan(query);
        var limit = as(plan, Limit.class);
        assertThat(limit.limit().fold(), equalTo(1000));

        var agg = as(limit.child(), Aggregate.class);
        assertMap(
            agg.aggregates().stream().map(Object::toString).sorted().toList(),
            matchesList().item(startsWith("MIN(emp_no)")).item(startsWith("name{r}"))
        );
        assertMap(agg.groupings().stream().map(Object::toString).toList(), matchesList().item(startsWith("name{r}")));

        var join = as(agg.child(), Join.class);
        // Right is the lookup table
        var right = as(join.right(), LocalRelation.class);
        assertMap(
            right.output().stream().map(Object::toString).toList(),
            matchesList().item(containsString("int{f}")).item(containsString("name{f}"))
        );

        // Left is the rest of the query
        var left = as(join.left(), EsqlProject.class);
        assertThat(left.output().toString(), containsString("int{r}"));
        as(left.child(), EsRelation.class);

        assertThat(join.config().type(), equalTo(JoinType.LEFT));
        assertThat(join.config().matchFields().stream().map(Object::toString).toList(), matchesList().item(startsWith("int{r}")));
        assertThat(join.config().leftFields().size(), equalTo(1));
        assertThat(join.config().rightFields().size(), equalTo(1));
        Attribute lhs = join.config().leftFields().get(0);
        Attribute rhs = join.config().rightFields().get(0);
        assertThat(lhs.toString(), startsWith("int{r}"));
        assertThat(rhs.toString(), startsWith("int{r}"));

        // Join's output looks sensible too
        assertMap(
            join.output().stream().map(Object::toString).toList(),
            matchesList().item(startsWith("_meta_field{f}"))
                // TODO prune unused columns down through the join
                .item(startsWith("emp_no{f}"))
                .item(startsWith("first_name{f}"))
                .item(startsWith("gender{f}"))
                .item(startsWith("job{f}"))
                .item(startsWith("job.raw{f}"))
                /*
                 * Int is a reference here because we renamed it in project.
                 * If we hadn't it'd be a field and that'd be fine.
                 */
                .item(containsString("int{r}"))
                .item(startsWith("last_name{f}"))
                .item(startsWith("long_noidx{f}"))
                .item(startsWith("salary{f}"))
                /*
                 * It's important that name is returned as a *reference* here
                 * instead of a field. If it were a field we'd use SearchStats
                 * on it and discover that it doesn't exist in the index. It doesn't!
                 * We don't expect it to. It exists only in the lookup table.
                 */
                .item(containsString("name{r}"))
        );
    }

    public void testTranslateMetricsWithoutGrouping() {
        assumeTrue("requires snapshot builds", Build.current().isSnapshot());
        var query = "METRICS k8s max(rate(network.total_bytes_in))";
        var plan = logicalOptimizer.optimize(metricsAnalyzer.analyze(parser.createStatement(query)));
        Limit limit = as(plan, Limit.class);
        Aggregate finalAggs = as(limit.child(), Aggregate.class);
        Aggregate aggsByTsid = as(finalAggs.child(), Aggregate.class);
        as(aggsByTsid.child(), EsRelation.class);

        assertThat(finalAggs.aggregateType(), equalTo(Aggregate.AggregateType.STANDARD));
        assertThat(finalAggs.aggregates(), hasSize(1));
        Max max = as(Alias.unwrap(finalAggs.aggregates().get(0)), Max.class);
        assertThat(Expressions.attribute(max.field()).id(), equalTo(aggsByTsid.aggregates().get(0).id()));
        assertThat(finalAggs.groupings(), empty());

        assertThat(aggsByTsid.aggregateType(), equalTo(Aggregate.AggregateType.METRICS));
        assertThat(aggsByTsid.aggregates(), hasSize(1)); // _tsid is dropped
        Rate rate = as(Alias.unwrap(aggsByTsid.aggregates().get(0)), Rate.class);
        assertThat(Expressions.attribute(rate.field()).name(), equalTo("network.total_bytes_in"));
    }

    public void testTranslateMixedAggsWithoutGrouping() {
        assumeTrue("requires snapshot builds", Build.current().isSnapshot());
        var query = "METRICS k8s max(rate(network.total_bytes_in)), max(network.cost)";
        var plan = logicalOptimizer.optimize(metricsAnalyzer.analyze(parser.createStatement(query)));
        Limit limit = as(plan, Limit.class);
        Aggregate finalAggs = as(limit.child(), Aggregate.class);
        Aggregate aggsByTsid = as(finalAggs.child(), Aggregate.class);
        as(aggsByTsid.child(), EsRelation.class);

        assertThat(finalAggs.aggregateType(), equalTo(Aggregate.AggregateType.STANDARD));
        assertThat(finalAggs.aggregates(), hasSize(2));
        Max maxRate = as(Alias.unwrap(finalAggs.aggregates().get(0)), Max.class);
        FromPartial maxCost = as(Alias.unwrap(finalAggs.aggregates().get(1)), FromPartial.class);
        assertThat(Expressions.attribute(maxRate.field()).id(), equalTo(aggsByTsid.aggregates().get(0).id()));
        assertThat(Expressions.attribute(maxCost.field()).id(), equalTo(aggsByTsid.aggregates().get(1).id()));
        assertThat(finalAggs.groupings(), empty());

        assertThat(aggsByTsid.aggregateType(), equalTo(Aggregate.AggregateType.METRICS));
        assertThat(aggsByTsid.aggregates(), hasSize(2));
        Rate rate = as(Alias.unwrap(aggsByTsid.aggregates().get(0)), Rate.class);
        assertThat(Expressions.attribute(rate.field()).name(), equalTo("network.total_bytes_in"));
        ToPartial toPartialMaxCost = as(Alias.unwrap(aggsByTsid.aggregates().get(1)), ToPartial.class);
        assertThat(Expressions.attribute(toPartialMaxCost.field()).name(), equalTo("network.cost"));
    }

    public void testTranslateMixedAggsWithMathWithoutGrouping() {
        assumeTrue("requires snapshot builds", Build.current().isSnapshot());
        var query = "METRICS k8s max(rate(network.total_bytes_in)), max(network.cost + 0.2) * 1.1";
        var plan = logicalOptimizer.optimize(metricsAnalyzer.analyze(parser.createStatement(query)));
        Project project = as(plan, Project.class);
        Eval mulEval = as(project.child(), Eval.class);
        assertThat(mulEval.fields(), hasSize(1));
        Mul mul = as(Alias.unwrap(mulEval.fields().get(0)), Mul.class);
        Limit limit = as(mulEval.child(), Limit.class);
        Aggregate finalAggs = as(limit.child(), Aggregate.class);
        assertThat(finalAggs.aggregates(), hasSize(2));
        Aggregate aggsByTsid = as(finalAggs.child(), Aggregate.class);
        assertThat(aggsByTsid.aggregates(), hasSize(2));
        Eval addEval = as(aggsByTsid.child(), Eval.class);
        assertThat(addEval.fields(), hasSize(1));
        Add add = as(Alias.unwrap(addEval.fields().get(0)), Add.class);
        as(addEval.child(), EsRelation.class);

        assertThat(Expressions.attribute(mul.left()).id(), equalTo(finalAggs.aggregates().get(1).id()));
        assertThat(mul.right().fold(), equalTo(1.1));

        assertThat(finalAggs.aggregateType(), equalTo(Aggregate.AggregateType.STANDARD));
        Max maxRate = as(Alias.unwrap(finalAggs.aggregates().get(0)), Max.class);
        FromPartial maxCost = as(Alias.unwrap(finalAggs.aggregates().get(1)), FromPartial.class);
        assertThat(Expressions.attribute(maxRate.field()).id(), equalTo(aggsByTsid.aggregates().get(0).id()));
        assertThat(Expressions.attribute(maxCost.field()).id(), equalTo(aggsByTsid.aggregates().get(1).id()));
        assertThat(finalAggs.groupings(), empty());

        assertThat(aggsByTsid.aggregateType(), equalTo(Aggregate.AggregateType.METRICS));
        Rate rate = as(Alias.unwrap(aggsByTsid.aggregates().get(0)), Rate.class);
        assertThat(Expressions.attribute(rate.field()).name(), equalTo("network.total_bytes_in"));
        ToPartial toPartialMaxCost = as(Alias.unwrap(aggsByTsid.aggregates().get(1)), ToPartial.class);
        assertThat(Expressions.attribute(toPartialMaxCost.field()).id(), equalTo(addEval.fields().get(0).id()));
        assertThat(Expressions.attribute(add.left()).name(), equalTo("network.cost"));
        assertThat(add.right().fold(), equalTo(0.2));
    }

    public void testTranslateMetricsGroupedByOneDimension() {
        assumeTrue("requires snapshot builds", Build.current().isSnapshot());
        var query = "METRICS k8s sum(rate(network.total_bytes_in)) BY cluster | SORT cluster | LIMIT 10";
        var plan = logicalOptimizer.optimize(metricsAnalyzer.analyze(parser.createStatement(query)));
        TopN topN = as(plan, TopN.class);
        Aggregate aggsByCluster = as(topN.child(), Aggregate.class);
        assertThat(aggsByCluster.aggregates(), hasSize(2));
        Aggregate aggsByTsid = as(aggsByCluster.child(), Aggregate.class);
        assertThat(aggsByTsid.aggregates(), hasSize(2)); // _tsid is dropped
        as(aggsByTsid.child(), EsRelation.class);

        assertThat(aggsByCluster.aggregateType(), equalTo(Aggregate.AggregateType.STANDARD));
        Sum sum = as(Alias.unwrap(aggsByCluster.aggregates().get(0)), Sum.class);
        assertThat(Expressions.attribute(sum.field()).id(), equalTo(aggsByTsid.aggregates().get(0).id()));
        assertThat(aggsByCluster.groupings(), hasSize(1));
        assertThat(Expressions.attribute(aggsByCluster.groupings().get(0)).id(), equalTo(aggsByTsid.aggregates().get(1).id()));

        assertThat(aggsByTsid.aggregateType(), equalTo(Aggregate.AggregateType.METRICS));
        Rate rate = as(Alias.unwrap(aggsByTsid.aggregates().get(0)), Rate.class);
        assertThat(Expressions.attribute(rate.field()).name(), equalTo("network.total_bytes_in"));
        Values values = as(Alias.unwrap(aggsByTsid.aggregates().get(1)), Values.class);
        assertThat(Expressions.attribute(values.field()).name(), equalTo("cluster"));
    }

    public void testTranslateMetricsGroupedByTwoDimension() {
        assumeTrue("requires snapshot builds", Build.current().isSnapshot());
        var query = "METRICS k8s avg(rate(network.total_bytes_in)) BY cluster, pod";
        var plan = logicalOptimizer.optimize(metricsAnalyzer.analyze(parser.createStatement(query)));
        Project project = as(plan, Project.class);
        Eval eval = as(project.child(), Eval.class);
        assertThat(eval.fields(), hasSize(1));
        Limit limit = as(eval.child(), Limit.class);
        Aggregate finalAggs = as(limit.child(), Aggregate.class);
        assertThat(finalAggs.aggregates(), hasSize(4));
        Aggregate aggsByTsid = as(finalAggs.child(), Aggregate.class);
        assertThat(aggsByTsid.aggregates(), hasSize(3)); // _tsid is dropped
        as(aggsByTsid.child(), EsRelation.class);

        Div div = as(Alias.unwrap(eval.fields().get(0)), Div.class);
        assertThat(Expressions.attribute(div.left()).id(), equalTo(finalAggs.aggregates().get(0).id()));
        assertThat(Expressions.attribute(div.right()).id(), equalTo(finalAggs.aggregates().get(1).id()));

        assertThat(finalAggs.aggregateType(), equalTo(Aggregate.AggregateType.STANDARD));
        Sum sum = as(Alias.unwrap(finalAggs.aggregates().get(0)), Sum.class);
        assertThat(Expressions.attribute(sum.field()).id(), equalTo(aggsByTsid.aggregates().get(0).id()));
        Count count = as(Alias.unwrap(finalAggs.aggregates().get(1)), Count.class);
        assertThat(Expressions.attribute(count.field()).id(), equalTo(aggsByTsid.aggregates().get(0).id()));
        assertThat(finalAggs.groupings(), hasSize(2));
        assertThat(Expressions.attribute(finalAggs.groupings().get(0)).id(), equalTo(aggsByTsid.aggregates().get(1).id()));
        assertThat(Expressions.attribute(finalAggs.groupings().get(1)).id(), equalTo(aggsByTsid.aggregates().get(2).id()));

        assertThat(finalAggs.groupings(), hasSize(2));

        assertThat(aggsByTsid.aggregateType(), equalTo(Aggregate.AggregateType.METRICS));
        assertThat(aggsByTsid.aggregates(), hasSize(3)); // rates, values(cluster), values(pod)
        Rate rate = as(Alias.unwrap(aggsByTsid.aggregates().get(0)), Rate.class);
        assertThat(Expressions.attribute(rate.field()).name(), equalTo("network.total_bytes_in"));
        Values values1 = as(Alias.unwrap(aggsByTsid.aggregates().get(1)), Values.class);
        assertThat(Expressions.attribute(values1.field()).name(), equalTo("cluster"));
        Values values2 = as(Alias.unwrap(aggsByTsid.aggregates().get(2)), Values.class);
        assertThat(Expressions.attribute(values2.field()).name(), equalTo("pod"));
    }

    public void testTranslateMetricsGroupedByTimeBucket() {
        assumeTrue("requires snapshot builds", Build.current().isSnapshot());
        var query = "METRICS k8s sum(rate(network.total_bytes_in)) BY bucket(@timestamp, 1h)";
        var plan = logicalOptimizer.optimize(metricsAnalyzer.analyze(parser.createStatement(query)));
        Limit limit = as(plan, Limit.class);
        Aggregate finalAgg = as(limit.child(), Aggregate.class);
        assertThat(finalAgg.aggregates(), hasSize(2));
        Aggregate aggsByTsid = as(finalAgg.child(), Aggregate.class);
        assertThat(aggsByTsid.aggregates(), hasSize(2)); // _tsid is dropped
        Eval eval = as(aggsByTsid.child(), Eval.class);
        assertThat(eval.fields(), hasSize(1));
        as(eval.child(), EsRelation.class);

        assertThat(finalAgg.aggregateType(), equalTo(Aggregate.AggregateType.STANDARD));
        Sum sum = as(Alias.unwrap(finalAgg.aggregates().get(0)), Sum.class);
        assertThat(Expressions.attribute(sum.field()).id(), equalTo(aggsByTsid.aggregates().get(0).id()));
        assertThat(finalAgg.groupings(), hasSize(1));
        assertThat(Expressions.attribute(finalAgg.groupings().get(0)).id(), equalTo(aggsByTsid.aggregates().get(1).id()));

        assertThat(aggsByTsid.aggregateType(), equalTo(Aggregate.AggregateType.METRICS));
        Rate rate = as(Alias.unwrap(aggsByTsid.aggregates().get(0)), Rate.class);
        assertThat(Expressions.attribute(rate.field()).name(), equalTo("network.total_bytes_in"));
        assertThat(Expressions.attribute(aggsByTsid.groupings().get(1)).id(), equalTo(eval.fields().get(0).id()));
        Bucket bucket = as(Alias.unwrap(eval.fields().get(0)), Bucket.class);
        assertThat(Expressions.attribute(bucket.field()).name(), equalTo("@timestamp"));
    }

    public void testTranslateMetricsGroupedByTimeBucketAndDimensions() {
        assumeTrue("requires snapshot builds", Build.current().isSnapshot());
        var query = """
            METRICS k8s avg(rate(network.total_bytes_in)) BY pod, bucket(@timestamp, 5 minute), cluster
            | SORT cluster
            | LIMIT 10
            """;
        var plan = logicalOptimizer.optimize(metricsAnalyzer.analyze(parser.createStatement(query)));
        Project project = as(plan, Project.class);
        TopN topN = as(project.child(), TopN.class);
        Eval eval = as(topN.child(), Eval.class);
        assertThat(eval.fields(), hasSize(1));
        Div div = as(Alias.unwrap(eval.fields().get(0)), Div.class);
        Aggregate finalAgg = as(eval.child(), Aggregate.class);
        Aggregate aggsByTsid = as(finalAgg.child(), Aggregate.class);
        Eval bucket = as(aggsByTsid.child(), Eval.class);
        as(bucket.child(), EsRelation.class);
        assertThat(Expressions.attribute(div.left()).id(), equalTo(finalAgg.aggregates().get(0).id()));
        assertThat(Expressions.attribute(div.right()).id(), equalTo(finalAgg.aggregates().get(1).id()));

        assertThat(finalAgg.aggregateType(), equalTo(Aggregate.AggregateType.STANDARD));
        assertThat(finalAgg.aggregates(), hasSize(5)); // sum, count, pod, bucket, cluster
        Sum sum = as(Alias.unwrap(finalAgg.aggregates().get(0)), Sum.class);
        Count count = as(Alias.unwrap(finalAgg.aggregates().get(1)), Count.class);
        assertThat(Expressions.attribute(sum.field()).id(), equalTo(aggsByTsid.aggregates().get(0).id()));
        assertThat(Expressions.attribute(count.field()).id(), equalTo(aggsByTsid.aggregates().get(0).id()));
        assertThat(finalAgg.groupings(), hasSize(3));
        assertThat(Expressions.attribute(finalAgg.groupings().get(0)).id(), equalTo(aggsByTsid.aggregates().get(1).id()));

        assertThat(aggsByTsid.aggregateType(), equalTo(Aggregate.AggregateType.METRICS));
        assertThat(aggsByTsid.aggregates(), hasSize(4)); // rate, values(pod), values(cluster), bucket
        Rate rate = as(Alias.unwrap(aggsByTsid.aggregates().get(0)), Rate.class);
        assertThat(Expressions.attribute(rate.field()).name(), equalTo("network.total_bytes_in"));
        Values podValues = as(Alias.unwrap(aggsByTsid.aggregates().get(1)), Values.class);
        assertThat(Expressions.attribute(podValues.field()).name(), equalTo("pod"));
        Values clusterValues = as(Alias.unwrap(aggsByTsid.aggregates().get(3)), Values.class);
        assertThat(Expressions.attribute(clusterValues.field()).name(), equalTo("cluster"));
    }

    public void testTranslateMixedAggsGroupedByTimeBucketAndDimensions() {
        assumeTrue("requires snapshot builds", Build.current().isSnapshot());
        var query = """
            METRICS k8s avg(rate(network.total_bytes_in)), avg(network.cost) BY bucket(@timestamp, 5 minute), cluster
            | SORT cluster
            | LIMIT 10
            """;
        var plan = logicalOptimizer.optimize(metricsAnalyzer.analyze(parser.createStatement(query)));
        Project project = as(plan, Project.class);
        TopN topN = as(project.child(), TopN.class);
        Eval eval = as(topN.child(), Eval.class);
        assertThat(eval.fields(), hasSize(2));
        Div div = as(Alias.unwrap(eval.fields().get(0)), Div.class);
        Aggregate finalAgg = as(eval.child(), Aggregate.class);
        Aggregate aggsByTsid = as(finalAgg.child(), Aggregate.class);
        Eval bucket = as(aggsByTsid.child(), Eval.class);
        as(bucket.child(), EsRelation.class);
        assertThat(Expressions.attribute(div.left()).id(), equalTo(finalAgg.aggregates().get(0).id()));
        assertThat(Expressions.attribute(div.right()).id(), equalTo(finalAgg.aggregates().get(1).id()));

        assertThat(finalAgg.aggregateType(), equalTo(Aggregate.AggregateType.STANDARD));
        assertThat(finalAgg.aggregates(), hasSize(6)); // sum, count, sum, count, bucket, cluster
        Sum sumRate = as(Alias.unwrap(finalAgg.aggregates().get(0)), Sum.class);
        Count countRate = as(Alias.unwrap(finalAgg.aggregates().get(1)), Count.class);
        assertThat(Expressions.attribute(sumRate.field()).id(), equalTo(aggsByTsid.aggregates().get(0).id()));
        assertThat(Expressions.attribute(countRate.field()).id(), equalTo(aggsByTsid.aggregates().get(0).id()));

        FromPartial sumCost = as(Alias.unwrap(finalAgg.aggregates().get(2)), FromPartial.class);
        FromPartial countCost = as(Alias.unwrap(finalAgg.aggregates().get(3)), FromPartial.class);
        assertThat(Expressions.attribute(sumCost.field()).id(), equalTo(aggsByTsid.aggregates().get(1).id()));
        assertThat(Expressions.attribute(countCost.field()).id(), equalTo(aggsByTsid.aggregates().get(2).id()));

        assertThat(finalAgg.groupings(), hasSize(2));
        assertThat(Expressions.attribute(finalAgg.groupings().get(0)).id(), equalTo(aggsByTsid.aggregates().get(3).id()));

        assertThat(aggsByTsid.aggregateType(), equalTo(Aggregate.AggregateType.METRICS));
        assertThat(aggsByTsid.aggregates(), hasSize(5)); // rate, to_partial(sum(cost)), to_partial(count(cost)), values(cluster), bucket
        Rate rate = as(Alias.unwrap(aggsByTsid.aggregates().get(0)), Rate.class);
        assertThat(Expressions.attribute(rate.field()).name(), equalTo("network.total_bytes_in"));
        ToPartial toPartialSum = as(Alias.unwrap(aggsByTsid.aggregates().get(1)), ToPartial.class);
        assertThat(toPartialSum.function(), instanceOf(Sum.class));
        assertThat(Expressions.attribute(toPartialSum.field()).name(), equalTo("network.cost"));
        ToPartial toPartialCount = as(Alias.unwrap(aggsByTsid.aggregates().get(2)), ToPartial.class);
        assertThat(toPartialCount.function(), instanceOf(Count.class));
        assertThat(Expressions.attribute(toPartialCount.field()).name(), equalTo("network.cost"));
        Values clusterValues = as(Alias.unwrap(aggsByTsid.aggregates().get(4)), Values.class);
        assertThat(Expressions.attribute(clusterValues.field()).name(), equalTo("cluster"));
    }

    public void testAdjustMetricsRateBeforeFinalAgg() {
        assumeTrue("requires snapshot builds", Build.current().isSnapshot());
        var query = """
            METRICS k8s avg(round(1.05 * rate(network.total_bytes_in))) BY bucket(@timestamp, 1 minute), cluster
            | SORT cluster
            | LIMIT 10
            """;
        var plan = logicalOptimizer.optimize(metricsAnalyzer.analyze(parser.createStatement(query)));
        Project project = as(plan, Project.class);
        TopN topN = as(project.child(), TopN.class);
        Eval evalDiv = as(topN.child(), Eval.class);
        assertThat(evalDiv.fields(), hasSize(1));
        Div div = as(Alias.unwrap(evalDiv.fields().get(0)), Div.class);

        Aggregate finalAgg = as(evalDiv.child(), Aggregate.class);
        assertThat(finalAgg.aggregates(), hasSize(4)); // sum, count, bucket, cluster
        assertThat(finalAgg.groupings(), hasSize(2));

        Eval evalRound = as(finalAgg.child(), Eval.class);
        Round round = as(Alias.unwrap(evalRound.fields().get(0)), Round.class);
        Mul mul = as(round.field(), Mul.class);

        Aggregate aggsByTsid = as(evalRound.child(), Aggregate.class);
        assertThat(aggsByTsid.aggregates(), hasSize(3)); // rate, cluster, bucket
        assertThat(aggsByTsid.groupings(), hasSize(2));

        Eval evalBucket = as(aggsByTsid.child(), Eval.class);
        assertThat(evalBucket.fields(), hasSize(1));
        Bucket bucket = as(Alias.unwrap(evalBucket.fields().get(0)), Bucket.class);
        as(evalBucket.child(), EsRelation.class);

        assertThat(Expressions.attribute(div.left()).id(), equalTo(finalAgg.aggregates().get(0).id()));
        assertThat(Expressions.attribute(div.right()).id(), equalTo(finalAgg.aggregates().get(1).id()));

        assertThat(finalAgg.aggregateType(), equalTo(Aggregate.AggregateType.STANDARD));

        Sum sum = as(Alias.unwrap(finalAgg.aggregates().get(0)), Sum.class);
        Count count = as(Alias.unwrap(finalAgg.aggregates().get(1)), Count.class);
        assertThat(Expressions.attribute(sum.field()).id(), equalTo(evalRound.fields().get(0).id()));
        assertThat(Expressions.attribute(count.field()).id(), equalTo(evalRound.fields().get(0).id()));

        assertThat(
            Expressions.attribute(finalAgg.groupings().get(0)).id(),
            equalTo(Expressions.attribute(aggsByTsid.groupings().get(1)).id())
        );
        assertThat(Expressions.attribute(finalAgg.groupings().get(1)).id(), equalTo(aggsByTsid.aggregates().get(1).id()));

        assertThat(Expressions.attribute(mul.left()).id(), equalTo(aggsByTsid.aggregates().get(0).id()));
        assertThat(mul.right().fold(), equalTo(1.05));
        assertThat(aggsByTsid.aggregateType(), equalTo(Aggregate.AggregateType.METRICS));
        Rate rate = as(Alias.unwrap(aggsByTsid.aggregates().get(0)), Rate.class);
        assertThat(Expressions.attribute(rate.field()).name(), equalTo("network.total_bytes_in"));
        Values values = as(Alias.unwrap(aggsByTsid.aggregates().get(1)), Values.class);
        assertThat(Expressions.attribute(values.field()).name(), equalTo("cluster"));
    }

    public void testMetricsWithoutRate() {
        assumeTrue("requires snapshot builds", Build.current().isSnapshot());
        List<String> queries = List.of("""
            METRICS k8s count(to_long(network.total_bytes_in)) BY bucket(@timestamp, 1 minute)
            | LIMIT 10
            """, """
            METRICS k8s | STATS count(to_long(network.total_bytes_in)) BY bucket(@timestamp, 1 minute)
            | LIMIT 10
            """, """
            FROM k8s | STATS count(to_long(network.total_bytes_in)) BY bucket(@timestamp, 1 minute)
            | LIMIT 10
            """);
        List<LogicalPlan> plans = new ArrayList<>();
        for (String query : queries) {
            var plan = logicalOptimizer.optimize(metricsAnalyzer.analyze(parser.createStatement(query)));
            plans.add(plan);
        }
        for (LogicalPlan plan : plans) {
            Limit limit = as(plan, Limit.class);
            Aggregate aggregate = as(limit.child(), Aggregate.class);
            assertThat(aggregate.aggregateType(), equalTo(Aggregate.AggregateType.STANDARD));
            assertThat(aggregate.aggregates(), hasSize(2));
            assertThat(aggregate.groupings(), hasSize(1));
            Eval eval = as(aggregate.child(), Eval.class);
            assertThat(eval.fields(), hasSize(2));
            assertThat(Alias.unwrap(eval.fields().get(0)), instanceOf(Bucket.class));
            assertThat(Alias.unwrap(eval.fields().get(1)), instanceOf(ToLong.class));
            EsRelation relation = as(eval.child(), EsRelation.class);
            assertThat(relation.indexMode(), equalTo(IndexMode.STANDARD));
        }
        // TODO: Unmute this part
        // https://github.com/elastic/elasticsearch/issues/110827
        // for (int i = 1; i < plans.size(); i++) {
        // assertThat(plans.get(i), equalTo(plans.get(0)));
        // }
    }

    public void testRateInStats() {
        assumeTrue("requires snapshot builds", Build.current().isSnapshot());
        var query = """
            METRICS k8s | STATS max(rate(network.total_bytes_in)) BY bucket(@timestamp, 1 minute)
            | LIMIT 10
            """;
        VerificationException error = expectThrows(
            VerificationException.class,
            () -> logicalOptimizer.optimize(metricsAnalyzer.analyze(parser.createStatement(query)))
        );
        assertThat(error.getMessage(), equalTo("""
            Found 1 problem
            line 1:25: the rate aggregate[rate(network.total_bytes_in)] can only be used within the metrics command"""));
    }

    public void testMvSortInvalidOrder() {
        VerificationException e = expectThrows(VerificationException.class, () -> plan("""
            from test
            | EVAL sd = mv_sort(salary, "ABC")
            """));
        assertTrue(e.getMessage().startsWith("Found "));
        final String header = "Found 1 problem\nline ";
        assertEquals(
            "2:29: Invalid order value in [mv_sort(salary, \"ABC\")], expected one of [ASC, DESC] but got [ABC]",
            e.getMessage().substring(header.length())
        );

        e = expectThrows(VerificationException.class, () -> plan("""
            from test
            | EVAL order = "ABC", sd = mv_sort(salary, order)
            """));
        assertTrue(e.getMessage().startsWith("Found "));
        assertEquals(
            "2:16: Invalid order value in [mv_sort(salary, order)], expected one of [ASC, DESC] but got [ABC]",
            e.getMessage().substring(header.length())
        );

        e = expectThrows(VerificationException.class, () -> plan("""
            from test
            | EVAL order = concat("d", "sc"), sd = mv_sort(salary, order)
            """));
        assertTrue(e.getMessage().startsWith("Found "));
        assertEquals(
            "2:16: Invalid order value in [mv_sort(salary, order)], expected one of [ASC, DESC] but got [dsc]",
            e.getMessage().substring(header.length())
        );

        IllegalArgumentException iae = expectThrows(IllegalArgumentException.class, () -> plan("""
            row v = [1, 2, 3] | EVAL sd = mv_sort(v, "dsc")
            """));
        assertEquals("Invalid order value in [mv_sort(v, \"dsc\")], expected one of [ASC, DESC] but got [dsc]", iae.getMessage());

        iae = expectThrows(IllegalArgumentException.class, () -> plan("""
            row v = [1, 2, 3], o = concat("d", "sc") | EVAL sd = mv_sort(v, o)
            """));
        assertEquals("Invalid order value in [mv_sort(v, o)], expected one of [ASC, DESC] but got [dsc]", iae.getMessage());
    }

    public void testToDatePeriodTimeDurationInvalidIntervals() {
        IllegalArgumentException e = expectThrows(IllegalArgumentException.class, () -> planTypes("""
            from types | EVAL interval = "3 dys", x = date + interval::date_period"""));
        assertEquals(
            "Invalid interval value in [interval::date_period], expected integer followed by one of "
                + "[DAY, DAYS, D, WEEK, WEEKS, W, MONTH, MONTHS, MO, QUARTER, QUARTERS, Q, YEAR, YEARS, YR, Y] but got [3 dys]",
            e.getMessage()
        );

        e = expectThrows(IllegalArgumentException.class, () -> planTypes("""
            from types | EVAL interval = "- 3 days", x = date + interval::date_period"""));
        assertEquals(
            "Invalid interval value in [interval::date_period], expected integer followed by one of "
                + "[DAY, DAYS, D, WEEK, WEEKS, W, MONTH, MONTHS, MO, QUARTER, QUARTERS, Q, YEAR, YEARS, YR, Y] but got [- 3 days]",
            e.getMessage()
        );

        e = expectThrows(IllegalArgumentException.class, () -> planTypes("""
            from types  | EVAL interval = "3 dys", x = date - to_dateperiod(interval)"""));
        assertEquals(
            "Invalid interval value in [to_dateperiod(interval)], expected integer followed by one of "
                + "[DAY, DAYS, D, WEEK, WEEKS, W, MONTH, MONTHS, MO, QUARTER, QUARTERS, Q, YEAR, YEARS, YR, Y] but got [3 dys]",
            e.getMessage()
        );

        e = expectThrows(IllegalArgumentException.class, () -> planTypes("""
            from types  | EVAL interval = "- 3 days", x = date - to_dateperiod(interval)"""));
        assertEquals(
            "Invalid interval value in [to_dateperiod(interval)], expected integer followed by one of "
                + "[DAY, DAYS, D, WEEK, WEEKS, W, MONTH, MONTHS, MO, QUARTER, QUARTERS, Q, YEAR, YEARS, YR, Y] but got [- 3 days]",
            e.getMessage()
        );

        e = expectThrows(IllegalArgumentException.class, () -> planTypes("""
            from types  | EVAL interval = "3 ours", x = date + interval::time_duration"""));
        assertEquals(
            "Invalid interval value in [interval::time_duration], expected integer followed by one of "
                + "[MILLISECOND, MILLISECONDS, MS, SECOND, SECONDS, SEC, S, MINUTE, MINUTES, MIN, HOUR, HOURS, H] but got [3 ours]",
            e.getMessage()
        );

        e = expectThrows(IllegalArgumentException.class, () -> planTypes("""
            from types  | EVAL interval = "- 3 hours", x = date + interval::time_duration"""));
        assertEquals(
            "Invalid interval value in [interval::time_duration], expected integer followed by one of "
                + "[MILLISECOND, MILLISECONDS, MS, SECOND, SECONDS, SEC, S, MINUTE, MINUTES, MIN, HOUR, HOURS, H] but got [- 3 hours]",
            e.getMessage()
        );

        e = expectThrows(IllegalArgumentException.class, () -> planTypes("""
            from types  | EVAL interval = "3 ours", x = date - to_timeduration(interval)"""));
        assertEquals(
            "Invalid interval value in [to_timeduration(interval)], expected integer followed by one of "
                + "[MILLISECOND, MILLISECONDS, MS, SECOND, SECONDS, SEC, S, MINUTE, MINUTES, MIN, HOUR, HOURS, H] but got [3 ours]",
            e.getMessage()
        );

        e = expectThrows(IllegalArgumentException.class, () -> planTypes("""
            from types  | EVAL interval = "- 3 hours", x = date - to_timeduration(interval)"""));
        assertEquals(
            "Invalid interval value in [to_timeduration(interval)], expected integer followed by one of "
                + "[MILLISECOND, MILLISECONDS, MS, SECOND, SECONDS, SEC, S, MINUTE, MINUTES, MIN, HOUR, HOURS, H] but got [- 3 hours]",
            e.getMessage()
        );

        e = expectThrows(IllegalArgumentException.class, () -> planTypes("""
            from types  | EVAL interval = "3.5 hours", x = date - to_timeduration(interval)"""));
        assertEquals(
            "Invalid interval value in [to_timeduration(interval)], expected integer followed by one of "
                + "[MILLISECOND, MILLISECONDS, MS, SECOND, SECONDS, SEC, S, MINUTE, MINUTES, MIN, HOUR, HOURS, H] but got [3.5 hours]",
            e.getMessage()
        );

        e = expectThrows(IllegalArgumentException.class, () -> planTypes("""
            row x = "2024-01-01"::datetime | eval y = x + "3 dys"::date_period"""));
        assertEquals(
            "Invalid interval value in [\"3 dys\"::date_period], expected integer followed by one of "
                + "[DAY, DAYS, D, WEEK, WEEKS, W, MONTH, MONTHS, MO, QUARTER, QUARTERS, Q, YEAR, YEARS, YR, Y] but got [3 dys]",
            e.getMessage()
        );

        e = expectThrows(IllegalArgumentException.class, () -> planTypes("""
            row x = "2024-01-01"::datetime | eval y = x - to_dateperiod("3 dys")"""));
        assertEquals(
            "Invalid interval value in [to_dateperiod(\"3 dys\")], expected integer followed by one of "
                + "[DAY, DAYS, D, WEEK, WEEKS, W, MONTH, MONTHS, MO, QUARTER, QUARTERS, Q, YEAR, YEARS, YR, Y] but got [3 dys]",
            e.getMessage()
        );

        e = expectThrows(IllegalArgumentException.class, () -> planTypes("""
            row x = "2024-01-01"::datetime | eval y = x + "3 ours"::time_duration"""));
        assertEquals(
            "Invalid interval value in [\"3 ours\"::time_duration], expected integer followed by one of "
                + "[MILLISECOND, MILLISECONDS, MS, SECOND, SECONDS, SEC, S, MINUTE, MINUTES, MIN, HOUR, HOURS, H] but got [3 ours]",
            e.getMessage()
        );

        e = expectThrows(IllegalArgumentException.class, () -> planTypes("""
            row x = "2024-01-01"::datetime | eval y = x - to_timeduration("3 ours")"""));
        assertEquals(
            "Invalid interval value in [to_timeduration(\"3 ours\")], expected integer followed by one of "
                + "[MILLISECOND, MILLISECONDS, MS, SECOND, SECONDS, SEC, S, MINUTE, MINUTES, MIN, HOUR, HOURS, H] but got [3 ours]",
            e.getMessage()
        );

        e = expectThrows(IllegalArgumentException.class, () -> planTypes("""
            row x = "2024-01-01"::datetime | eval y = x - to_timeduration("3.5 hours")"""));
        assertEquals(
            "Invalid interval value in [to_timeduration(\"3.5 hours\")], expected integer followed by one of "
                + "[MILLISECOND, MILLISECONDS, MS, SECOND, SECONDS, SEC, S, MINUTE, MINUTES, MIN, HOUR, HOURS, H] but got [3.5 hours]",
            e.getMessage()
        );
    }

    public void testToDatePeriodToTimeDurationWithField() {
        final String header = "Found 1 problem\nline ";
        VerificationException e = expectThrows(VerificationException.class, () -> planTypes("""
            from types | EVAL x = date + keyword::date_period"""));
        assertTrue(e.getMessage().startsWith("Found "));
        assertEquals(
            "1:30: argument of [keyword::date_period] must be a constant, received [keyword]",
            e.getMessage().substring(header.length())
        );

        e = expectThrows(VerificationException.class, () -> planTypes("""
            from types  | EVAL x = date - to_timeduration(keyword)"""));
        assertEquals(
            "1:47: argument of [to_timeduration(keyword)] must be a constant, received [keyword]",
            e.getMessage().substring(header.length())
        );

        e = expectThrows(VerificationException.class, () -> planTypes("""
            from types | EVAL x = keyword, y = date + x::date_period"""));
        assertTrue(e.getMessage().startsWith("Found "));
        assertEquals("1:43: argument of [x::date_period] must be a constant, received [x]", e.getMessage().substring(header.length()));

        e = expectThrows(VerificationException.class, () -> planTypes("""
            from types  | EVAL x = keyword, y = date - to_timeduration(x)"""));
        assertEquals("1:60: argument of [to_timeduration(x)] must be a constant, received [x]", e.getMessage().substring(header.length()));
    }

    // These should pass eventually once we lift some restrictions on match function
    public void testMatchWithNonIndexedColumnCurrentlyUnsupported() {
<<<<<<< HEAD
        final String header = "Found 1 problem\nline ";

=======
        assumeTrue("skipping because MATCH function is not enabled", EsqlCapabilities.Cap.MATCH_FUNCTION.isEnabled());

        final String header = "Found 1 problem\nline ";
>>>>>>> c3d53a80
        VerificationException e = expectThrows(VerificationException.class, () -> plan("""
            from test | eval initial = substring(first_name, 1) | where match(initial, "A")"""));
        assertTrue(e.getMessage().startsWith("Found "));
        assertEquals(
            "1:67: [MATCH] cannot operate on [initial], which is not a field from an index mapping",
            e.getMessage().substring(header.length())
        );

        e = expectThrows(VerificationException.class, () -> plan("""
            from test | eval text=concat(first_name, last_name) | where match(text, "cat")"""));
        assertTrue(e.getMessage().startsWith("Found "));
        assertEquals(
            "1:67: [MATCH] cannot operate on [text], which is not a field from an index mapping",
            e.getMessage().substring(header.length())
        );
    }

<<<<<<< HEAD
=======
    public void testMatchFunctionIsNotNullable() {
        assumeTrue("skipping because MATCH function is not enabled", EsqlCapabilities.Cap.MATCH_FUNCTION.isEnabled());

        String queryText = """
            row n = null | eval text = n + 5 | where match(text::keyword, "Anna")
            """;

        VerificationException ve = expectThrows(VerificationException.class, () -> plan(queryText));
        assertThat(
            ve.getMessage(),
            containsString("[MATCH] cannot operate on [text::keyword], which is not a field from an index mapping")
        );
    }

>>>>>>> c3d53a80
    private Literal nullOf(DataType dataType) {
        return new Literal(Source.EMPTY, null, dataType);
    }
}<|MERGE_RESOLUTION|>--- conflicted
+++ resolved
@@ -5568,14 +5568,9 @@
 
     // These should pass eventually once we lift some restrictions on match function
     public void testMatchWithNonIndexedColumnCurrentlyUnsupported() {
-<<<<<<< HEAD
+        assumeTrue("skipping because MATCH function is not enabled", EsqlCapabilities.Cap.MATCH_FUNCTION.isEnabled());
+
         final String header = "Found 1 problem\nline ";
-
-=======
-        assumeTrue("skipping because MATCH function is not enabled", EsqlCapabilities.Cap.MATCH_FUNCTION.isEnabled());
-
-        final String header = "Found 1 problem\nline ";
->>>>>>> c3d53a80
         VerificationException e = expectThrows(VerificationException.class, () -> plan("""
             from test | eval initial = substring(first_name, 1) | where match(initial, "A")"""));
         assertTrue(e.getMessage().startsWith("Found "));
@@ -5593,8 +5588,6 @@
         );
     }
 
-<<<<<<< HEAD
-=======
     public void testMatchFunctionIsNotNullable() {
         assumeTrue("skipping because MATCH function is not enabled", EsqlCapabilities.Cap.MATCH_FUNCTION.isEnabled());
 
@@ -5609,7 +5602,6 @@
         );
     }
 
->>>>>>> c3d53a80
     private Literal nullOf(DataType dataType) {
         return new Literal(Source.EMPTY, null, dataType);
     }

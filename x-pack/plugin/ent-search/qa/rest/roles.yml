--- conflicted
+++ resolved
@@ -22,10 +22,7 @@
         "test-re-creating-search-application",
         "test-search-application-to-delete",
         "test-nonexistent-search-application",
-<<<<<<< HEAD
-=======
         "test-search-application-with-invalid-template"
->>>>>>> 6ef990e6
     ]
       privileges: [ "manage" ]
     - names: [

/*
 * Copyright Elasticsearch B.V. and/or licensed to Elasticsearch B.V. under one
 * or more contributor license agreements. Licensed under the Elastic License
 * 2.0; you may not use this file except in compliance with the Elastic License
 * 2.0.
 */
package org.elasticsearch.xpack.esql.core.type;

import org.apache.lucene.util.BytesRef;
import org.elasticsearch.common.io.stream.StreamInput;
import org.elasticsearch.common.io.stream.StreamOutput;
import org.elasticsearch.common.util.FeatureFlag;
import org.elasticsearch.index.IndexMode;
import org.elasticsearch.index.mapper.SourceFieldMapper;
import org.elasticsearch.index.mapper.TimeSeriesIdFieldMapper;
import org.elasticsearch.xpack.esql.core.plugin.EsqlCorePlugin;
import org.elasticsearch.xpack.esql.core.util.PlanStreamInput;
import org.elasticsearch.xpack.esql.core.util.PlanStreamOutput;

import java.io.IOException;
import java.math.BigInteger;
import java.time.ZonedDateTime;
import java.util.Arrays;
import java.util.Collection;
import java.util.Collections;
import java.util.Comparator;
import java.util.List;
import java.util.Locale;
import java.util.Map;
import java.util.Objects;
import java.util.Set;
import java.util.function.Function;

import static java.util.stream.Collectors.toMap;

/**
 * This enum represents data types the ES|QL query processing layer is able to
 * interact with in some way. This includes fully representable types (e.g.
 * {@link DataType#LONG}, numeric types which we promote (e.g. {@link DataType#SHORT})
 * or fold into other types (e.g. {@link DataType#DATE_PERIOD}) early in the
 * processing pipeline, types for internal use
 * cases (e.g. {@link DataType#PARTIAL_AGG}), and types which the language
 * doesn't support, but require special handling anyway (e.g.
 * {@link DataType#OBJECT})
 *
 * <h2>Process for adding a new data type</h2>
 * Note: it is not expected that all the following steps be done in a single PR.
 * Use capabilities to gate tests as you go, and use as many PRs as you think
 * appropriate. New data types are complex, and smaller PRs will make reviews
 * easier.
 * <ul>
 *     <li>
 *         Create a new feature flag for the type in {@link EsqlCorePlugin}. We
 *         recommend developing the data type over a series of smaller PRs behind
 *         a feature flag; even for relatively simple data types.</li>
 *     <li>
 *         Add a capability to EsqlCapabilities related to the new type, and
 *         gated by the feature flag you just created. Again, using the feature
 *         flag is preferred over snapshot-only. As development progresses, you may
 *         need to add more capabilities related to the new type, e.g. for
 *         supporting specific functions. This is fine, and expected.</li>
 *     <li>
 *         Create a new CSV test file for the new type. You'll either need to
 *         create a new data file as well, or add values of the new type to
 *         and existing data file. See CsvTestDataLoader for creating a new data
 *         set.</li>
 *     <li>
 *         In the new CSV test file, start adding basic functionality tests.
 *         These should include reading and returning values, both from indexed data
 *         and from the ROW command.  It should also include functions that support
 *         "every" type, such as Case or MvFirst.</li>
 *     <li>
 *         Add the new type to the CsvTestUtils#Type enum, if it isn't already
 *         there. You also need to modify CsvAssert to support reading values
 *         of the new type.</li>
 *     <li>
 *         At this point, the CSV tests should fail with a sensible ES|QL error
 *         message. Make sure they're failing in ES|QL, not in the test
 *         framework.</li>
 *     <li>
 *         Add the new data type to this enum. This will cause a bunch of
 *         compile errors for switch statements throughout the code.  Resolve those
 *         as appropriate. That is the main way in which the new type will be tied
 *         into the framework.</li>
 *     <li>
 *         Add the new type to the {@link DataType#UNDER_CONSTRUCTION}
 *         collection. This is used by the test framework to disable some checks
 *         around how functions report their supported types, which would otherwise
 *         generate a lot of noise while the type is still in development.</li>
 *     <li>
 *         Add typed data generators to TestCaseSupplier, and make sure all
 *         functions that support the new type have tests for it.</li>
 *     <li>
 *         Work to support things all types should do. Equality and the
 *         "typeless" MV functions (MvFirst, MvLast, and MvCount) should work for
 *         most types. Case and Coalesce should also support all types.
 *         If the type has a natural ordering, make sure to test
 *         sorting and the other binary comparisons. Make sure these functions all
 *         have CSV tests that run against indexed data.</li>
 *     <li>
 *         Add conversion functions as appropriate.  Almost all types should
 *         support ToString, and should have a "ToType" function that accepts a
 *         string.  There may be other logical conversions depending on the nature
 *         of the type. Make sure to add the conversion function to the
 *         TYPE_TO_CONVERSION_FUNCTION map in EsqlDataTypeConverter. Make sure the
 *         conversion functions have CSV tests that run against indexed data.</li>
 *     <li>
 *         Support the new type in aggregations that are type independent.
 *         This includes Values, Count, and Count Distinct. Make sure there are
 *         CSV tests against indexed data for these.</li>
 *     <li>
 *         Support other functions and aggregations as appropriate, making sure
 *         to included CSV tests.</li>
 *     <li>
 *         Consider how the type will interact with other types. For example,
 *         if the new type is numeric, it may be good for it to be comparable with
 *         other numbers. Supporting this may require new logic in
 *         EsqlDataTypeConverter#commonType, individual function type checking, the
 *         verifier rules, or other places. We suggest starting with CSV tests and
 *         seeing where they fail.</li>
 * </ul>
 * There are some additional steps that should be taken when removing the
 * feature flag and getting ready for a release:
 * <ul>
 *     <li>
 *         Ensure the capabilities for this type are always enabled
 *     </li>
 *     <li>
 *         Remove the type from the {@link DataType#UNDER_CONSTRUCTION}
 *         collection</li>
 *     <li>
 *         Fix new test failures related to declared function types
 *     </li>
 *     <li>
 *         Make sure to run the full test suite locally via gradle to generate
 *         the function type tables and helper files with the new type. Ensure all
 *         the functions that support the type have appropriate docs for it.</li>
 *     <li>
 *         If appropriate, remove the type from the ESQL limitations list of
 *         unsupported types.</li>
 * </ul>
 */
public enum DataType {
    /**
     * Fields of this type are unsupported by any functions and are always
     * rendered as {@code null} in the response.
     */
    UNSUPPORTED(builder().typeName("UNSUPPORTED").estimatedSize(1024)),
    /**
     * Fields that are always {@code null}, usually created with constant
     * {@code null} values.
     */
    NULL(builder().esType("null").estimatedSize(0)),
    /**
     * Fields that can either be {@code true} or {@code false}.
     */
    BOOLEAN(builder().esType("boolean").estimatedSize(1)),

    /**
     * 64-bit signed numbers labeled as metric counters in time-series indices.
     * Although stored internally as numeric fields, they represent cumulative
     * metrics and must not be treated as regular numeric fields. Therefore,
     * we define them differently and separately from their parent numeric field.
     * These fields are strictly for use in retrieval from indices, rate
     * aggregation, and casting to their parent numeric type.
     */
    COUNTER_LONG(builder().esType("counter_long").estimatedSize(Long.BYTES).docValues().counter()),
    /**
     * 32-bit signed numbers labeled as metric counters in time-series indices.
     * Although stored internally as numeric fields, they represent cumulative
     * metrics and must not be treated as regular numeric fields. Therefore,
     * we define them differently and separately from their parent numeric field.
     * These fields are strictly for use in retrieval from indices, rate
     * aggregation, and casting to their parent numeric type.
     */
    COUNTER_INTEGER(builder().esType("counter_integer").estimatedSize(Integer.BYTES).docValues().counter()),
    /**
     * 64-bit floating point numbers labeled as metric counters in time-series indices.
     * Although stored internally as numeric fields, they represent cumulative
     * metrics and must not be treated as regular numeric fields. Therefore,
     * we define them differently and separately from their parent numeric field.
     * These fields are strictly for use in retrieval from indices, rate
     * aggregation, and casting to their parent numeric type.
     */
    COUNTER_DOUBLE(builder().esType("counter_double").estimatedSize(Double.BYTES).docValues().counter()),

    /**
     * 64-bit signed numbers loaded as a java {@code long}.
     */
    LONG(builder().esType("long").estimatedSize(Long.BYTES).wholeNumber().docValues().counter(COUNTER_LONG)),
    /**
     * 32-bit signed numbers loaded as a java {@code int}.
     */
    INTEGER(builder().esType("integer").estimatedSize(Integer.BYTES).wholeNumber().docValues().counter(COUNTER_INTEGER)),
    /**
     * 64-bit unsigned numbers packed into a java {@code long}.
     */
    UNSIGNED_LONG(builder().esType("unsigned_long").estimatedSize(Long.BYTES).wholeNumber().docValues()),
    /**
     * 64-bit floating point number loaded as a java {@code double}.
     */
    DOUBLE(builder().esType("double").estimatedSize(Double.BYTES).rationalNumber().docValues().counter(COUNTER_DOUBLE)),

    /**
     * 16-bit signed numbers widened on load to {@link #INTEGER}.
     * Values of this type never escape type resolution and functions,
     * operators, and results should never encounter one.
     */
    SHORT(builder().esType("short").estimatedSize(Short.BYTES).wholeNumber().docValues().widenSmallNumeric(INTEGER)),
    /**
     * 8-bit signed numbers widened on load to {@link #INTEGER}.
     * Values of this type never escape type resolution and functions,
     * operators, and results should never encounter one.
     */
    BYTE(builder().esType("byte").estimatedSize(Byte.BYTES).wholeNumber().docValues().widenSmallNumeric(INTEGER)),
    /**
     * 32-bit floating point numbers widened on load to {@link #DOUBLE}.
     * Values of this type never escape type resolution and functions,
     * operators, and results should never encounter one.
     */
    FLOAT(builder().esType("float").estimatedSize(Float.BYTES).rationalNumber().docValues().widenSmallNumeric(DOUBLE)),
    /**
     * 16-bit floating point numbers widened on load to {@link #DOUBLE}.
     * Values of this type never escape type resolution and functions,
     * operators, and results should never encounter one.
     */
    HALF_FLOAT(builder().esType("half_float").estimatedSize(Float.BYTES).rationalNumber().docValues().widenSmallNumeric(DOUBLE)),
    /**
     * Signed 64-bit fixed point numbers converted on load to a {@link #DOUBLE}.
     * Values of this type never escape type resolution and functions, operators,
     * and results should never encounter one.
     */
    SCALED_FLOAT(builder().esType("scaled_float").estimatedSize(Long.BYTES).rationalNumber().docValues().widenSmallNumeric(DOUBLE)),

    /**
     * String fields that are analyzed when the document is received but never
     * cut into more than one token. ESQL always loads these after-analysis.
     * Generally ESQL uses {@code keyword} fields as raw strings. So things like
     * {@code TO_STRING} will make a {@code keyword} field.
     */
    KEYWORD(builder().esType("keyword").estimatedSize(50).docValues()),
    /**
     * String fields that are analyzed when the document is received and may be
     * cut into more than one token. Generally ESQL only sees {@code text} fields
     * when loaded from the index and ESQL will load these fields
     * <strong>without</strong> analysis. The {@code MATCH} operator can be used
     * to query these fields with analysis.
     */
    TEXT(builder().esType("text").estimatedSize(1024)),
    /**
     * Millisecond precision date, stored as a 64-bit signed number.
     */
    DATETIME(builder().esType("date").typeName("DATETIME").estimatedSize(Long.BYTES).docValues()),
    /**
     * Nanosecond precision date, stored as a 64-bit signed number.
     */
    DATE_NANOS(builder().esType("date_nanos").estimatedSize(Long.BYTES).docValues()),
    /**
     * IP addresses. IPv4 address are always
     * <a href="https://datatracker.ietf.org/doc/html/rfc4291#section-2.5.5">embedded</a>
     * in IPv6. These flow through the compute engine as fixed length, 16 byte
     * {@link BytesRef}s.
     */
    IP(builder().esType("ip").estimatedSize(16).docValues()),
    /**
     * A version encoded in a way that sorts using semver.
     */
    // 8.15.2-SNAPSHOT is 15 bytes, most are shorter, some can be longer
    VERSION(builder().esType("version").estimatedSize(15).docValues()),
    OBJECT(builder().esType("object").estimatedSize(1024)),
    SOURCE(builder().esType(SourceFieldMapper.NAME).estimatedSize(10 * 1024)),
    DATE_PERIOD(builder().typeName("DATE_PERIOD").estimatedSize(3 * Integer.BYTES)),
    TIME_DURATION(builder().typeName("TIME_DURATION").estimatedSize(Integer.BYTES + Long.BYTES)),
    // WKB for points is typically 21 bytes.
    GEO_POINT(builder().esType("geo_point").estimatedSize(21).docValues()),
    CARTESIAN_POINT(builder().esType("cartesian_point").estimatedSize(21).docValues()),
    // wild estimate for size, based on some test data (airport_city_boundaries)
    CARTESIAN_SHAPE(builder().esType("cartesian_shape").estimatedSize(200).docValues()),
    GEO_SHAPE(builder().esType("geo_shape").estimatedSize(200).docValues()),
    GEOHASH(builder().esType("geohash").typeName("GEOHASH").estimatedSize(Long.BYTES)),
    GEOTILE(builder().esType("geotile").typeName("GEOTILE").estimatedSize(Long.BYTES)),
    GEOHEX(builder().esType("geohex").typeName("GEOHEX").estimatedSize(Long.BYTES)),

    /**
     * Fields with this type represent a Lucene doc id. This field is a bit magic in that:
     * <ul>
     *     <li>One copy of it is always added at the start of every query</li>
     *     <li>It is implicitly dropped before being returned to the user</li>
     *     <li>It is not "target-able" by any functions</li>
     *     <li>Users shouldn't know it's there at all</li>
     *     <li>It is used as an input for things that interact with Lucene like
     *         loading field values</li>
     * </ul>
     */
    DOC_DATA_TYPE(builder().esType("_doc").estimatedSize(Integer.BYTES * 3)),
    /**
     * Fields with this type represent values from the {@link TimeSeriesIdFieldMapper}.
     * Every document in {@link IndexMode#TIME_SERIES} index will have a single value
     * for this field and the segments themselves are sorted on this value.
     */
    TSID_DATA_TYPE(builder().esType("_tsid").estimatedSize(Long.BYTES * 2).docValues()),
    /**
     * Fields with this type are the partial result of running a non-time-series aggregation
     * inside alongside time-series aggregations. These fields are not parsable from the
     * mapping and should be hidden from users.
     */
    PARTIAL_AGG(builder().esType("partial_agg").estimatedSize(1024)),

    AGGREGATE_METRIC_DOUBLE(builder().esType("aggregate_metric_double").estimatedSize(Double.BYTES * 3 + Integer.BYTES)),

    /**
     * Fields with this type are dense vectors, represented as an array of double values.
     * For a conservative size estimation, we assume 3072 dimensions (large text embedding models), with float as element type
     */
<<<<<<< HEAD
    DENSE_VECTOR(builder().esType("dense_vector").estimatedSize(3072 * Float.BYTES).docValues());
=======
    DENSE_VECTOR(builder().esType("dense_vector").estimatedSize(4096));
>>>>>>> 6bc1e12c

    /**
     * Types that are actively being built. These types are
     * <ul>
     *     <li>Not returned from Elasticsearch if their associated {@link FeatureFlag} is disabled.</li>
     *     <li>Not included in generated documentation</li>
     *     <li>
     *         Not tested by {@code ErrorsForCasesWithoutExamplesTestCase} subclasses.
     *         When a function supports a type it includes a test case in its subclass
     *         of {@code AbstractFunctionTestCase}. If a function does not support.
     *         them like {@code TO_STRING} then the tests won't notice. See class javadoc
     *         for instructions on adding new types, but that usually involves adding support
     *         for that type to a handful of functions. Once you've done that you should be
     *         able to remove your new type from UNDER_CONSTRUCTION and update a few error
     *         messages.
     *     </li>
     * </ul>
     */
    public static final Map<DataType, FeatureFlag> UNDER_CONSTRUCTION = Map.ofEntries(
        Map.entry(AGGREGATE_METRIC_DOUBLE, EsqlCorePlugin.AGGREGATE_METRIC_DOUBLE_FEATURE_FLAG),
        Map.entry(DENSE_VECTOR, EsqlCorePlugin.DENSE_VECTOR_FEATURE_FLAG)
    );

    private final String typeName;

    private final String name;

    private final String esType;

    private final int estimatedSize;

    /**
     * True if the type represents a "whole number", as in, does <strong>not</strong> have a decimal part.
     */
    private final boolean isWholeNumber;

    /**
     * True if the type represents a "rational number", as in, <strong>does</strong> have a decimal part.
     */
    private final boolean isRationalNumber;

    /**
     * True if the type supports doc values by default
     */
    private final boolean docValues;

    /**
     * {@code true} if this is a TSDB counter, {@code false} otherwise.
     */
    private final boolean isCounter;

    /**
     * If this is a "small" numeric type this contains the type ESQL will
     * widen it into, otherwise this is {@code null}.
     */
    private final DataType widenSmallNumeric;

    /**
     * If this is a representable numeric this will be the counter "version"
     * of this numeric, otherwise this is {@code null}.
     */
    private final DataType counter;

    DataType(Builder builder) {
        String typeString = builder.typeName != null ? builder.typeName : builder.esType;
        this.typeName = typeString.toLowerCase(Locale.ROOT);
        this.name = typeString.toUpperCase(Locale.ROOT);
        this.esType = builder.esType;
        this.estimatedSize = Objects.requireNonNull(builder.estimatedSize, "estimated size is required");
        this.isWholeNumber = builder.isWholeNumber;
        this.isRationalNumber = builder.isRationalNumber;
        this.docValues = builder.docValues;
        this.isCounter = builder.isCounter;
        this.widenSmallNumeric = builder.widenSmallNumeric;
        this.counter = builder.counter;
    }

    private static final Collection<DataType> TYPES = Arrays.stream(values())
        .filter(d -> d != DOC_DATA_TYPE && d != TSID_DATA_TYPE)
        .sorted(Comparator.comparing(DataType::typeName))
        .toList();

    private static final Collection<DataType> STRING_TYPES = DataType.types().stream().filter(DataType::isString).toList();

    private static final Map<String, DataType> NAME_TO_TYPE;

    private static final Map<String, DataType> ES_TO_TYPE;

    static {
        Map<String, DataType> map = TYPES.stream().filter(e -> e.esType() != null).collect(toMap(DataType::esType, t -> t));
        // TODO: Why don't we use the names ES uses as the esType field for these?
        // ES calls this 'point', but ESQL calls it 'cartesian_point'
        map.put("point", DataType.CARTESIAN_POINT);
        map.put("shape", DataType.CARTESIAN_SHAPE);
        // semantic_text is returned as text by field_caps, but unit tests will retrieve it from the mapping
        // so we need to map it here as well
        map.put("semantic_text", DataType.TEXT);
        ES_TO_TYPE = Collections.unmodifiableMap(map);
        // DATETIME has different esType and typeName, add an entry in NAME_TO_TYPE with date as key
        map = TYPES.stream().collect(toMap(DataType::typeName, t -> t));
        map.put("date", DataType.DATETIME);
        NAME_TO_TYPE = Collections.unmodifiableMap(map);
    }

    private static final Map<String, DataType> NAME_OR_ALIAS_TO_TYPE;
    static {
        Map<String, DataType> map = DataType.types().stream().collect(toMap(DataType::typeName, Function.identity()));
        map.put("bool", BOOLEAN);
        map.put("int", INTEGER);
        map.put("string", KEYWORD);
        map.put("date", DataType.DATETIME);
        NAME_OR_ALIAS_TO_TYPE = Collections.unmodifiableMap(map);
    }

    public static Collection<DataType> types() {
        return TYPES;
    }

    public static Collection<DataType> stringTypes() {
        return STRING_TYPES;
    }

    /**
     * Resolve a type from a name. This name is sometimes user supplied,
     * like in the case of {@code ::<typename>} and is sometimes the name
     * used over the wire, like in {@link #readFrom(String)}.
     */
    public static DataType fromTypeName(String name) {
        return NAME_TO_TYPE.get(name.toLowerCase(Locale.ROOT));
    }

    public static DataType fromEs(String name) {
        DataType type = ES_TO_TYPE.get(name);
        if (type == null) {
            return UNSUPPORTED;
        }
        FeatureFlag underConstruction = UNDER_CONSTRUCTION.get(type);
        if (underConstruction != null && underConstruction.isEnabled() == false) {
            return UNSUPPORTED;
        }
        return type;
    }

    public static DataType fromJava(Object value) {
        switch (value) {
            case null -> {
                return NULL;
            }
            case Integer i -> {
                return INTEGER;
            }
            case Long l -> {
                return LONG;
            }
            case BigInteger bigInteger -> {
                return UNSIGNED_LONG;
            }
            case Boolean b -> {
                return BOOLEAN;
            }
            case Double v -> {
                return DOUBLE;
            }
            case Float v -> {
                return FLOAT;
            }
            case Byte b -> {
                return BYTE;
            }
            case Short i -> {
                return SHORT;
            }
            case ZonedDateTime zonedDateTime -> {
                return DATETIME;
            }
            case List<?> list -> {
                if (list.isEmpty()) {
                    return null;
                }
                return fromJava(list.getFirst());
            }
            default -> {
                if (value instanceof String || value instanceof Character || value instanceof BytesRef) {
                    return KEYWORD;
                }
                return null;
            }
        }

    }

    public static boolean isUnsupported(DataType from) {
        return from == UNSUPPORTED;
    }

    public static boolean isString(DataType t) {
        return t == KEYWORD || t == TEXT;
    }

    public static boolean isPrimitiveAndSupported(DataType t) {
        return isPrimitive(t) && t != UNSUPPORTED;
    }

    public static boolean isPrimitive(DataType t) {
        return t != OBJECT;
    }

    public static boolean isNull(DataType t) {
        return t == NULL;
    }

    public static boolean isNullOrNumeric(DataType t) {
        return t.isNumeric() || isNull(t);
    }

    public static boolean isDateTime(DataType type) {
        return type == DATETIME;
    }

    public static boolean isTimeDuration(DataType t) {
        return t == TIME_DURATION;
    }

    public static boolean isDateNanos(DataType t) {
        return t == DATE_NANOS;
    }

    public static boolean isNullOrTimeDuration(DataType t) {
        return t == TIME_DURATION || isNull(t);
    }

    public static boolean isNullOrDatePeriod(DataType t) {
        return t == DATE_PERIOD || isNull(t);
    }

    public static boolean isTemporalAmount(DataType t) {
        return t == DATE_PERIOD || t == TIME_DURATION;
    }

    public static boolean isNullOrTemporalAmount(DataType t) {
        return isTemporalAmount(t) || isNull(t);
    }

    public static boolean isDateTimeOrTemporal(DataType t) {
        return isDateTime(t) || isTemporalAmount(t);
    }

    public static boolean isDateTimeOrNanosOrTemporal(DataType t) {
        return isDateTime(t) || isTemporalAmount(t) || t == DATE_NANOS;
    }

    public static boolean isMillisOrNanos(DataType t) {
        return t == DATETIME || t == DATE_NANOS;
    }

    public static boolean areCompatible(DataType left, DataType right) {
        if (left == right) {
            return true;
        } else {
            return (left == NULL || right == NULL) || (isString(left) && isString(right)) || (left.isNumeric() && right.isNumeric());
        }
    }

    /**
     * Supported types that can be contained in a block.
     */
    public static boolean isRepresentable(DataType t) {
        return t != OBJECT
            && t != UNSUPPORTED
            && t != DATE_PERIOD
            && t != TIME_DURATION
            && t != BYTE
            && t != SHORT
            && t != FLOAT
            && t != SCALED_FLOAT
            && t != SOURCE
            && t != HALF_FLOAT
            && t != PARTIAL_AGG
            && t.isCounter() == false;
    }

    public static boolean isCounter(DataType t) {
        return t == COUNTER_DOUBLE || t == COUNTER_INTEGER || t == COUNTER_LONG;
    }

    public static boolean isSpatialPoint(DataType t) {
        return isGeoPoint(t) || isCartesianPoint(t);
    }

    public static boolean isGeoPoint(DataType t) {
        return t == GEO_POINT;
    }

    public static boolean isCartesianPoint(DataType t) {
        return t == CARTESIAN_POINT;
    }

    public static boolean isSpatialShape(DataType t) {
        return t == GEO_SHAPE || t == CARTESIAN_SHAPE || t == GEOHASH || t == GEOTILE || t == GEOHEX;
    }

    public static boolean isSpatialGeo(DataType t) {
        return t == GEO_POINT || t == GEO_SHAPE || t == GEOHASH || t == GEOTILE || t == GEOHEX;
    }

    public static boolean isSpatial(DataType t) {
        return t == GEO_POINT || t == CARTESIAN_POINT || t == GEO_SHAPE || t == CARTESIAN_SHAPE;
    }

    public static boolean isSpatialOrGrid(DataType t) {
        return isSpatial(t) || isGeoGrid(t);
    }

    public static boolean isGeoGrid(DataType t) {
        return t == GEOHASH || t == GEOTILE || t == GEOHEX;
    }

    public static boolean isSortable(DataType t) {
        return false == (t == SOURCE || isCounter(t) || isSpatialOrGrid(t) || t == AGGREGATE_METRIC_DOUBLE);
    }

    public String nameUpper() {
        return name;
    }

    public String typeName() {
        return typeName;
    }

    public String esType() {
        return esType;
    }

    /**
     * Return the Elasticsearch field name of this type if there is one,
     * otherwise return the ESQL specific name.
     */
    public String esNameIfPossible() {
        return esType != null ? esType : typeName;
    }

    /**
     * The name we give to types on the response.
     */
    public String outputType() {
        return esType == null ? "unsupported" : esType;
    }

    /**
     * True if the type represents a "whole number", as in, does <strong>not</strong> have a decimal part.
     */
    public boolean isWholeNumber() {
        return isWholeNumber;
    }

    /**
     * True if the type represents a "rational number", as in, <strong>does</strong> have a decimal part.
     */
    public boolean isRationalNumber() {
        return isRationalNumber;
    }

    /**
     * Does this data type represent <strong>any</strong> number?
     */
    public boolean isNumeric() {
        return isWholeNumber || isRationalNumber;
    }

    /**
     * An estimate of the size of values of this type in a Block. All types must have an
     * estimate, and generally follow the following rules:
     * <ol>
     *     <li>
     *         If you know the precise size of a single element of this type, use that.
     *         For example {@link #INTEGER} uses {@link Integer#BYTES}.
     *     </li>
     *     <li>
     *         Overestimates are better than under-estimates. Over-estimates make less
     *         efficient operations, but under-estimates make circuit breaker errors.
     *     </li>
     * </ol>
     * @return the estimated size of this data type in bytes
     */
    public int estimatedSize() {
        return estimatedSize;
    }

    public boolean hasDocValues() {
        return docValues;
    }

    /**
     * {@code true} if this is a TSDB counter, {@code false} otherwise.
     */
    public boolean isCounter() {
        return isCounter;
    }

    /**
     * If this is a "small" numeric type this contains the type ESQL will
     * widen it into, otherwise this returns {@code this}.
     */
    public DataType widenSmallNumeric() {
        return widenSmallNumeric == null ? this : widenSmallNumeric;
    }

    /**
     * If this is a representable numeric this will be the counter "version"
     * of this numeric, otherwise this is {@code null}.
     */
    public DataType counter() {
        return counter;
    }

    public void writeTo(StreamOutput out) throws IOException {
        ((PlanStreamOutput) out).writeCachedString(typeName);
    }

    public static DataType readFrom(StreamInput in) throws IOException {
        return readFrom(((PlanStreamInput) in).readCachedString());
    }

    /**
     * Resolve a {@link DataType} from a name read from a {@link StreamInput}.
     * @throws IOException on an unknown dataType
     */
    public static DataType readFrom(String name) throws IOException {
        if (name.equalsIgnoreCase(DataType.DOC_DATA_TYPE.nameUpper())) {
            /*
             * DOC is not declared in fromTypeName because fromTypeName is
             * exposed to users for things like `::<typename>` and we don't
             * want folks to be able to convert to `DOC`.
             */
            return DataType.DOC_DATA_TYPE;
        }
        DataType dataType = DataType.fromTypeName(name);
        if (dataType == null) {
            throw new IOException("Unknown DataType for type name: " + name);
        }
        return dataType;
    }

    public static Set<String> namesAndAliases() {
        return NAME_OR_ALIAS_TO_TYPE.keySet();
    }

    public static DataType fromNameOrAlias(String typeName) {
        DataType type = NAME_OR_ALIAS_TO_TYPE.get(typeName.toLowerCase(Locale.ROOT));
        return type != null ? type : UNSUPPORTED;
    }

    static Builder builder() {
        return new Builder();
    }

    public DataType noText() {
        return isString(this) ? KEYWORD : this;
    }

    public boolean isDate() {
        return switch (this) {
            case DATETIME, DATE_NANOS -> true;
            default -> false;
        };
    }

    public static DataType suggestedCast(Set<DataType> originalTypes) {
        if (originalTypes.isEmpty() || originalTypes.contains(UNSUPPORTED)) {
            return null;
        }
        if (originalTypes.contains(DATE_NANOS) && originalTypes.contains(DATETIME) && originalTypes.size() == 2) {
            return DATE_NANOS;
        }
        if (originalTypes.contains(AGGREGATE_METRIC_DOUBLE)) {
            boolean allNumeric = true;
            for (DataType type : originalTypes) {
                if (type.isNumeric() == false && type != AGGREGATE_METRIC_DOUBLE) {
                    allNumeric = false;
                    break;
                }
            }
            if (allNumeric) {
                return AGGREGATE_METRIC_DOUBLE;
            }
        }

        return KEYWORD;
    }

    /**
     * Named parameters with default values. It's just easier to do this with
     * a builder in java....
     */
    private static class Builder {
        private String esType;

        private String typeName;

        private Integer estimatedSize;

        /**
         * True if the type represents a "whole number", as in, does <strong>not</strong> have a decimal part.
         */
        private boolean isWholeNumber;

        /**
         * True if the type represents a "rational number", as in, <strong>does</strong> have a decimal part.
         */
        private boolean isRationalNumber;

        /**
         * True if the type supports doc values by default
         */
        private boolean docValues;

        /**
         * {@code true} if this is a TSDB counter, {@code false} otherwise.
         */
        private boolean isCounter;

        /**
         * If this is a "small" numeric type this contains the type ESQL will
         * widen it into, otherwise this is {@code null}. "Small" numeric types
         * aren't supported by ESQL proper and are "widened" on load.
         */
        private DataType widenSmallNumeric;

        /**
         * If this is a representable numeric this will be the counter "version"
         * of this numeric, otherwise this is {@code null}.
         */
        private DataType counter;

        Builder() {}

        Builder esType(String esType) {
            this.esType = esType;
            return this;
        }

        Builder typeName(String typeName) {
            this.typeName = typeName;
            return this;
        }

        /**
         * See {@link DataType#estimatedSize}.
         */
        Builder estimatedSize(int size) {
            this.estimatedSize = size;
            return this;
        }

        Builder wholeNumber() {
            this.isWholeNumber = true;
            return this;
        }

        Builder rationalNumber() {
            this.isRationalNumber = true;
            return this;
        }

        Builder docValues() {
            this.docValues = true;
            return this;
        }

        Builder counter() {
            this.isCounter = true;
            return this;
        }

        /**
         * If this is a "small" numeric type this contains the type ESQL will
         * widen it into, otherwise this is {@code null}. "Small" numeric types
         * aren't supported by ESQL proper and are "widened" on load.
         */
        Builder widenSmallNumeric(DataType widenSmallNumeric) {
            this.widenSmallNumeric = widenSmallNumeric;
            return this;
        }

        Builder counter(DataType counter) {
            assert counter.isCounter;
            this.counter = counter;
            return this;
        }
    }
}<|MERGE_RESOLUTION|>--- conflicted
+++ resolved
@@ -312,11 +312,7 @@
      * Fields with this type are dense vectors, represented as an array of double values.
      * For a conservative size estimation, we assume 3072 dimensions (large text embedding models), with float as element type
      */
-<<<<<<< HEAD
     DENSE_VECTOR(builder().esType("dense_vector").estimatedSize(3072 * Float.BYTES).docValues());
-=======
-    DENSE_VECTOR(builder().esType("dense_vector").estimatedSize(4096));
->>>>>>> 6bc1e12c
 
     /**
      * Types that are actively being built. These types are

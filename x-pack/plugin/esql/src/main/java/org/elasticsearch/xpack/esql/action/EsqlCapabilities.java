--- conflicted
+++ resolved
@@ -1157,15 +1157,14 @@
         DENSE_VECTOR_FIELD_TYPE(EsqlCorePlugin.DENSE_VECTOR_FEATURE_FLAG),
 
         /**
-<<<<<<< HEAD
+         * Enable support for index aliases in lookup joins
+         */
+        ENABLE_LOOKUP_JOIN_ON_ALIASES(JOIN_LOOKUP_V12.isEnabled()),
+
+        /**
          * Support knn function
          */
         KNN_FUNCTION(Build.current().isSnapshot());
-=======
-         * Enable support for index aliases in lookup joins
-         */
-        ENABLE_LOOKUP_JOIN_ON_ALIASES(JOIN_LOOKUP_V12.isEnabled());
->>>>>>> d1d73025
 
         private final boolean enabled;
 

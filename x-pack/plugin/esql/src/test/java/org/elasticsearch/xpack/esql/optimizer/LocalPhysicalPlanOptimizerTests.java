--- conflicted
+++ resolved
@@ -1839,7 +1839,25 @@
         assertThat(esQuery.query().toString(), equalTo(expected.toString()));
     }
 
-<<<<<<< HEAD
+    public void testPushDownFieldExtractToTimeSeriesSource() {
+        assumeTrue("requires snapshot builds", Build.current().isSnapshot());
+        var query = "TS k8s | STATS max(rate(network.total_bytes_in))";
+        var optimizer = new TestPlannerOptimizer(config, timeSeriesAnalyzer);
+        PhysicalPlan plan = optimizer.plan(query);
+        var limit = as(plan, LimitExec.class);
+        var finalAgg = as(limit.child(), AggregateExec.class);
+        var partialAgg = as(finalAgg.child(), AggregateExec.class);
+        var timeSeriesFinalAgg = as(partialAgg.child(), TimeSeriesAggregateExec.class);
+        var exchange = as(timeSeriesFinalAgg.child(), ExchangeExec.class);
+        var timeSeriesPartialAgg = as(exchange.child(), TimeSeriesAggregateExec.class);
+        var timeSeriesSource = as(timeSeriesPartialAgg.child(), TimeSeriesSourceExec.class);
+        assertThat(timeSeriesSource.attributesToExtract(), hasSize(1));
+        FieldAttribute field = as(timeSeriesSource.attributesToExtract().getFirst(), FieldAttribute.class);
+        assertThat(field.name(), equalTo("network.total_bytes_in"));
+        assertThat(timeSeriesSource.attrs(), hasSize(2));
+        assertTrue(timeSeriesSource.attrs().stream().noneMatch(EsQueryExec::isSourceAttribute));
+    }
+
     public void testMatchFunctionWithStatsWherePushable() {
         String query = """
             from test
@@ -1896,25 +1914,6 @@
         var fieldExtract = as(aggExec.child(), FieldExtractExec.class);
         var esQuery = as(fieldExtract.child(), EsQueryExec.class);
         assertNull(esQuery.query());
-=======
-    public void testPushDownFieldExtractToTimeSeriesSource() {
-        assumeTrue("requires snapshot builds", Build.current().isSnapshot());
-        var query = "TS k8s | STATS max(rate(network.total_bytes_in))";
-        var optimizer = new TestPlannerOptimizer(config, timeSeriesAnalyzer);
-        PhysicalPlan plan = optimizer.plan(query);
-        var limit = as(plan, LimitExec.class);
-        var finalAgg = as(limit.child(), AggregateExec.class);
-        var partialAgg = as(finalAgg.child(), AggregateExec.class);
-        var timeSeriesFinalAgg = as(partialAgg.child(), TimeSeriesAggregateExec.class);
-        var exchange = as(timeSeriesFinalAgg.child(), ExchangeExec.class);
-        var timeSeriesPartialAgg = as(exchange.child(), TimeSeriesAggregateExec.class);
-        var timeSeriesSource = as(timeSeriesPartialAgg.child(), TimeSeriesSourceExec.class);
-        assertThat(timeSeriesSource.attributesToExtract(), hasSize(1));
-        FieldAttribute field = as(timeSeriesSource.attributesToExtract().getFirst(), FieldAttribute.class);
-        assertThat(field.name(), equalTo("network.total_bytes_in"));
-        assertThat(timeSeriesSource.attrs(), hasSize(2));
-        assertTrue(timeSeriesSource.attrs().stream().noneMatch(EsQueryExec::isSourceAttribute));
->>>>>>> 7269b752
     }
 
     private QueryBuilder wrapWithSingleQuery(String query, QueryBuilder inner, String fieldName, Source source) {

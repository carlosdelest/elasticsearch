--- conflicted
+++ resolved
@@ -10,33 +10,17 @@
 import com.carrotsearch.randomizedtesting.annotations.Name;
 import com.carrotsearch.randomizedtesting.annotations.ParametersFactory;
 
-import org.elasticsearch.index.query.QueryBuilder;
 import org.elasticsearch.xpack.esql.core.expression.Expression;
-import org.elasticsearch.xpack.esql.core.expression.FieldAttribute;
 import org.elasticsearch.xpack.esql.core.expression.Literal;
 import org.elasticsearch.xpack.esql.core.expression.MapExpression;
 import org.elasticsearch.xpack.esql.core.tree.Source;
 import org.elasticsearch.xpack.esql.expression.function.FunctionName;
 import org.elasticsearch.xpack.esql.expression.function.TestCaseSupplier;
 
-<<<<<<< HEAD
-import java.math.BigInteger;
-import java.util.ArrayList;
 import java.util.Collection;
 import java.util.List;
 import java.util.function.Supplier;
 
-import static org.elasticsearch.xpack.esql.core.type.DataType.KEYWORD;
-import static org.elasticsearch.xpack.esql.core.type.DataType.UNSUPPORTED;
-import static org.elasticsearch.xpack.esql.expression.function.TestCaseSupplier.stringCases;
-import static org.elasticsearch.xpack.esql.planner.TranslatorHandler.TRANSLATOR_HANDLER;
-import static org.hamcrest.Matchers.equalTo;
-
-=======
-import java.util.List;
-import java.util.function.Supplier;
-
->>>>>>> f61f1396
 @FunctionName("match")
 public class MatchTests extends AbstractMatchFullTextFunctionTests {
 
@@ -44,128 +28,9 @@
         this.testCase = testCaseSupplier.get();
     }
 
-<<<<<<< HEAD
-    protected static List<TestCaseSupplier> parametersWithoutFunctionNamedParams() {
-        List<TestCaseSupplier> suppliers = new ArrayList<>();
-
-        addUnsignedLongCases(suppliers);
-        addNumericCases(suppliers);
-        addNonNumericCases(suppliers);
-        addQueryAsStringTestCases(suppliers);
-        addStringTestCases(suppliers);
-
-        return suppliers;
-    }
-
     @ParametersFactory
     public static Iterable<Object[]> parameters() {
-        return parameterSuppliersFromTypedData(addFunctionNamedParams(parametersWithoutFunctionNamedParams()));
-    }
-
-    protected boolean hasFunctionNamedParams() {
-        return true;
-    }
-
-    private static void addNonNumericCases(List<TestCaseSupplier> suppliers) {
-        suppliers.addAll(
-            TestCaseSupplier.forBinaryNotCasting(
-                null,
-                "field",
-                "query",
-                Object::equals,
-                DataType.BOOLEAN,
-                TestCaseSupplier.booleanCases(),
-                TestCaseSupplier.booleanCases(),
-                List.of(),
-                false
-            )
-        );
-        suppliers.addAll(
-            TestCaseSupplier.forBinaryNotCasting(
-                null,
-                "field",
-                "query",
-                Object::equals,
-                DataType.BOOLEAN,
-                TestCaseSupplier.ipCases(),
-                TestCaseSupplier.ipCases(),
-                List.of(),
-                false
-            )
-        );
-        suppliers.addAll(
-            TestCaseSupplier.forBinaryNotCasting(
-                null,
-                "field",
-                "query",
-                Object::equals,
-                DataType.BOOLEAN,
-                TestCaseSupplier.versionCases(""),
-                TestCaseSupplier.versionCases(""),
-                List.of(),
-                false
-            )
-        );
-        // Datetime
-        suppliers.addAll(
-            TestCaseSupplier.forBinaryNotCasting(
-                null,
-                "field",
-                "query",
-                Object::equals,
-                DataType.BOOLEAN,
-                TestCaseSupplier.dateCases(),
-                TestCaseSupplier.dateCases(),
-                List.of(),
-                false
-            )
-        );
-
-        suppliers.addAll(
-            TestCaseSupplier.forBinaryNotCasting(
-                null,
-                "field",
-                "query",
-                Object::equals,
-                DataType.BOOLEAN,
-                TestCaseSupplier.dateNanosCases(),
-                TestCaseSupplier.dateNanosCases(),
-                List.of(),
-                false
-            )
-        );
-    }
-
-    private static void addNumericCases(List<TestCaseSupplier> suppliers) {
-        suppliers.addAll(
-            TestCaseSupplier.forBinaryComparisonWithWidening(
-                new TestCaseSupplier.NumericTypeTestConfigs<>(
-                    new TestCaseSupplier.NumericTypeTestConfig<>(
-                        (Integer.MIN_VALUE >> 1) - 1,
-                        (Integer.MAX_VALUE >> 1) - 1,
-                        (l, r) -> true,
-                        "EqualsIntsEvaluator"
-                    ),
-                    new TestCaseSupplier.NumericTypeTestConfig<>(
-                        (Long.MIN_VALUE >> 1) - 1,
-                        (Long.MAX_VALUE >> 1) - 1,
-                        (l, r) -> true,
-                        "EqualsLongsEvaluator"
-                    ),
-                    new TestCaseSupplier.NumericTypeTestConfig<>(
-                        Double.NEGATIVE_INFINITY,
-                        Double.POSITIVE_INFINITY,
-                        // NB: this has different behavior than Double::equals
-                        (l, r) -> true,
-                        "EqualsDoublesEvaluator"
-                    )
-                ),
-                "field",
-                "query",
-                (lhs, rhs) -> List.of(),
-                false
-            )
-        );
+        return addFunctionNamedParams(AbstractMatchFullTextFunctionTests.parameters());
     }
 
     private static List<TestCaseSupplier> addFunctionNamedParams(Collection<TestCaseSupplier> suppliers) {
@@ -195,236 +60,6 @@
         return result;
     }
 
-    private static void addUnsignedLongCases(List<TestCaseSupplier> suppliers) {
-        // TODO: These should be integrated into the type cross product above, but are currently broken
-        // see https://github.com/elastic/elasticsearch/issues/102935
-        suppliers.addAll(
-            TestCaseSupplier.forBinaryNotCasting(
-                null,
-                "field",
-                "query",
-                Object::equals,
-                DataType.BOOLEAN,
-                TestCaseSupplier.ulongCases(BigInteger.ZERO, NumericUtils.UNSIGNED_LONG_MAX, true),
-                TestCaseSupplier.ulongCases(BigInteger.ZERO, NumericUtils.UNSIGNED_LONG_MAX, true),
-                List.of(),
-                false
-            )
-        );
-        suppliers.addAll(
-            TestCaseSupplier.forBinaryNotCasting(
-                null,
-                "field",
-                "query",
-                Object::equals,
-                DataType.BOOLEAN,
-                TestCaseSupplier.ulongCases(BigInteger.ZERO, NumericUtils.UNSIGNED_LONG_MAX, true),
-                TestCaseSupplier.intCases(Integer.MIN_VALUE, Integer.MAX_VALUE, true),
-                List.of(),
-                false
-            )
-        );
-        suppliers.addAll(
-            TestCaseSupplier.forBinaryNotCasting(
-                null,
-                "field",
-                "query",
-                Object::equals,
-                DataType.BOOLEAN,
-                TestCaseSupplier.ulongCases(BigInteger.ZERO, NumericUtils.UNSIGNED_LONG_MAX, true),
-                TestCaseSupplier.longCases(Long.MIN_VALUE, Long.MAX_VALUE, true),
-                List.of(),
-                false
-            )
-        );
-        suppliers.addAll(
-            TestCaseSupplier.forBinaryNotCasting(
-                null,
-                "field",
-                "query",
-                Object::equals,
-                DataType.BOOLEAN,
-                TestCaseSupplier.ulongCases(BigInteger.ZERO, NumericUtils.UNSIGNED_LONG_MAX, true),
-                TestCaseSupplier.doubleCases(Double.MIN_VALUE, Double.MAX_VALUE, true),
-                List.of(),
-                false
-            )
-        );
-    }
-
-    private static void addQueryAsStringTestCases(List<TestCaseSupplier> suppliers) {
-
-        suppliers.addAll(
-            TestCaseSupplier.forBinaryNotCasting(
-                null,
-                "field",
-                "query",
-                Object::equals,
-                DataType.BOOLEAN,
-                TestCaseSupplier.intCases(Integer.MIN_VALUE, Integer.MAX_VALUE, true),
-                TestCaseSupplier.stringCases(KEYWORD),
-                List.of(),
-                false
-            )
-        );
-
-        suppliers.addAll(
-            TestCaseSupplier.forBinaryNotCasting(
-                null,
-                "field",
-                "query",
-                Object::equals,
-                DataType.BOOLEAN,
-                TestCaseSupplier.intCases(Integer.MIN_VALUE, Integer.MAX_VALUE, true),
-                TestCaseSupplier.stringCases(KEYWORD),
-                List.of(),
-                false
-            )
-        );
-
-        suppliers.addAll(
-            TestCaseSupplier.forBinaryNotCasting(
-                null,
-                "field",
-                "query",
-                Object::equals,
-                DataType.BOOLEAN,
-                TestCaseSupplier.longCases(Integer.MIN_VALUE, Integer.MAX_VALUE, true),
-                TestCaseSupplier.stringCases(KEYWORD),
-                List.of(),
-                false
-            )
-        );
-
-        suppliers.addAll(
-            TestCaseSupplier.forBinaryNotCasting(
-                null,
-                "field",
-                "query",
-                Object::equals,
-                DataType.BOOLEAN,
-                TestCaseSupplier.doubleCases(Double.MIN_VALUE, Double.MAX_VALUE, true),
-                TestCaseSupplier.stringCases(KEYWORD),
-                List.of(),
-                false
-            )
-        );
-
-        // Unsigned Long cases
-        // TODO: These should be integrated into the type cross product above, but are currently broken
-        // see https://github.com/elastic/elasticsearch/issues/102935
-        suppliers.addAll(
-            TestCaseSupplier.forBinaryNotCasting(
-                null,
-                "field",
-                "query",
-                Object::equals,
-                DataType.BOOLEAN,
-                TestCaseSupplier.ulongCases(BigInteger.ZERO, NumericUtils.UNSIGNED_LONG_MAX, true),
-                TestCaseSupplier.stringCases(KEYWORD),
-                List.of(),
-                false
-            )
-        );
-
-        suppliers.addAll(
-            TestCaseSupplier.forBinaryNotCasting(
-                null,
-                "field",
-                "query",
-                Object::equals,
-                DataType.BOOLEAN,
-                TestCaseSupplier.booleanCases(),
-                TestCaseSupplier.stringCases(KEYWORD),
-                List.of(),
-                false
-            )
-        );
-        suppliers.addAll(
-            TestCaseSupplier.forBinaryNotCasting(
-                null,
-                "field",
-                "query",
-                Object::equals,
-                DataType.BOOLEAN,
-                TestCaseSupplier.ipCases(),
-                TestCaseSupplier.stringCases(KEYWORD),
-                List.of(),
-                false
-            )
-        );
-        suppliers.addAll(
-            TestCaseSupplier.forBinaryNotCasting(
-                null,
-                "field",
-                "query",
-                Object::equals,
-                DataType.BOOLEAN,
-                TestCaseSupplier.versionCases(""),
-                TestCaseSupplier.stringCases(KEYWORD),
-                List.of(),
-                false
-            )
-        );
-        // Datetime
-        suppliers.addAll(
-            TestCaseSupplier.forBinaryNotCasting(
-                null,
-                "field",
-                "query",
-                Object::equals,
-                DataType.BOOLEAN,
-                TestCaseSupplier.dateCases(),
-                TestCaseSupplier.stringCases(KEYWORD),
-                List.of(),
-                false
-            )
-        );
-
-        suppliers.addAll(
-            TestCaseSupplier.forBinaryNotCasting(
-                null,
-                "field",
-                "query",
-                Object::equals,
-                DataType.BOOLEAN,
-                TestCaseSupplier.dateNanosCases(),
-                TestCaseSupplier.stringCases(KEYWORD),
-                List.of(),
-                false
-            )
-        );
-    }
-
-    private static void addStringTestCases(List<TestCaseSupplier> suppliers) {
-        for (DataType fieldType : DataType.stringTypes()) {
-            if (DataType.UNDER_CONSTRUCTION.containsKey(fieldType)) {
-                continue;
-            }
-            for (TestCaseSupplier.TypedDataSupplier queryDataSupplier : stringCases(fieldType)) {
-                suppliers.add(
-                    TestCaseSupplier.testCaseSupplier(
-                        queryDataSupplier,
-                        new TestCaseSupplier.TypedDataSupplier(fieldType.typeName(), () -> randomAlphaOfLength(10), KEYWORD),
-                        (d1, d2) -> equalTo("string"),
-                        DataType.BOOLEAN,
-                        (o1, o2) -> true
-                    )
-                );
-            }
-        }
-    }
-
-    public final void testLiteralExpressions() {
-        Expression expression = buildLiteralExpression(testCase);
-        assertFalse("expected resolved", expression.typeResolved().unresolved());
-=======
-    @ParametersFactory
-    public static Iterable<Object[]> parameters() {
-        return AbstractMatchFullTextFunctionTests.parameters();
->>>>>>> f61f1396
-    }
-
     @Override
     protected Expression build(Source source, List<Expression> args) {
         Match match = new Match(source, args.get(0), args.get(1), args.size() > 2 ? args.get(2) : null);

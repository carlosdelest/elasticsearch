--- conflicted
+++ resolved
@@ -350,19 +350,70 @@
 live long and prosper
 ;
 
-<<<<<<< HEAD
-c: long       | primary: boolean    
-41            | false          
-9             | true           
-;
+testKnnWithSemanticTextAndKeyword
+required_capability: knn_function_v5
+
+from semantic_text
+| where knn(semantic_text_dense_field, [0, 1, 2])
+| keep semantic_text_dense_field, host
+| sort host asc
+;
+
+semantic_text_dense_field:text | host:keyword
+live long and prosper                                                 | host1
+all we have to decide is what to do with the time that is given to us | host2
+be excellent to each other                                            | host3
+
+;
+
+testKnnWithSemanticTextMultiValueField
+required_capability: knn_function_v5
+
+from semantic_text metadata _id
+| where match(st_multi_value, "something") AND match(host, "host1")
+| keep _id, st_multi_value
+;
+
+_id: keyword | st_multi_value:text
+1            | ["Hello there!", "This is a random value", "for testing purposes"]
+;
+
+testKnnWithSemanticTextWithEvalsAndOtherFunctionsAndStats
+required_capability: knn_function_v5
+
+from semantic_text
+| where qstr("description:some*")
+| eval size = mv_count(st_multi_value)
+| where knn(semantic_text_dense_field, [0, 1, 2])
+| limit 100
+| stats result = count(*)
+;
+
+result:long
+3
+;
+
+testKnnWithSemanticTextAndKql
+required_capability: knn_function_v5
+required_capability: kql_function
+
+from semantic_text
+| where kql("host:host1") AND knn(semantic_text_dense_field, [0, 1, 2])
+| KEEP host, semantic_text_dense_field
+;
+
+host:keyword | semantic_text_dense_field:text
+"host1"      | live long and prosper
+;
+
 
 knnWithCasting
-required_capability: knn_function_v3
+required_capability: knn_function_v5
 required_capability: to_dense_vector_function
 
 from colors metadata _score
 | eval query = to_dense_vector([0, 120, 0])
-| where knn(rgb_vector, query, 10) 
+| where knn(rgb_vector, query) 
 | sort _score desc, color asc
 | keep color, rgb_vector
 | limit 10
@@ -382,11 +433,11 @@
 ;
 
 knnWithHexStringCasting
-required_capability: knn_function_v3
+required_capability: knn_function_v5
 required_capability: to_dense_vector_function
 
 from colors metadata _score
-| where knn(rgb_vector, "007800", 10) 
+| where knn(rgb_vector, "007800") 
 | sort _score desc, color asc
 | keep color, rgb_vector
 | limit 10
@@ -403,61 +454,4 @@
 navy       | [0.0, 0.0, 128.0]
 gray       | [128.0, 128.0, 128.0]
 chartreuse | [127.0, 255.0, 0.0]
-;
-=======
-testKnnWithSemanticTextAndKeyword
-required_capability: knn_function_v5
-
-from semantic_text
-| where knn(semantic_text_dense_field, [0, 1, 2])
-| keep semantic_text_dense_field, host
-| sort host asc
-;
-
-semantic_text_dense_field:text | host:keyword
-live long and prosper                                                 | host1
-all we have to decide is what to do with the time that is given to us | host2
-be excellent to each other                                            | host3
-
-;
-
-testKnnWithSemanticTextMultiValueField
-required_capability: knn_function_v5
-
-from semantic_text metadata _id
-| where match(st_multi_value, "something") AND match(host, "host1")
-| keep _id, st_multi_value
-;
-
-_id: keyword | st_multi_value:text
-1            | ["Hello there!", "This is a random value", "for testing purposes"]
-;
-
-testKnnWithSemanticTextWithEvalsAndOtherFunctionsAndStats
-required_capability: knn_function_v5
-
-from semantic_text
-| where qstr("description:some*")
-| eval size = mv_count(st_multi_value)
-| where knn(semantic_text_dense_field, [0, 1, 2])
-| limit 100
-| stats result = count(*)
-;
-
-result:long
-3
-;
-
-testKnnWithSemanticTextAndKql
-required_capability: knn_function_v5
-required_capability: kql_function
-
-from semantic_text
-| where kql("host:host1") AND knn(semantic_text_dense_field, [0, 1, 2])
-| KEEP host, semantic_text_dense_field
-;
-
-host:keyword | semantic_text_dense_field:text
-"host1"      | live long and prosper
-;
->>>>>>> 24bd70b9
+;
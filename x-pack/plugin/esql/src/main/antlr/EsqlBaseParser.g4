/*
 * Copyright Elasticsearch B.V. and/or licensed to Elasticsearch B.V. under one
 * or more contributor license agreements. Licensed under the Elastic License
 * 2.0; you may not use this file except in compliance with the Elastic License
 * 2.0.
 */
parser grammar EsqlBaseParser;

@header {
/*
 * Copyright Elasticsearch B.V. and/or licensed to Elasticsearch B.V. under one
 * or more contributor license agreements. Licensed under the Elastic License
 * 2.0; you may not use this file except in compliance with the Elastic License
 * 2.0.
 */
}

options {
  superClass=ParserConfig;
  tokenVocab=EsqlBaseLexer;
}

singleStatement
    : query EOF
    ;

query
    : sourceCommand                 #singleCommandQuery
    | query PIPE processingCommand  #compositeQuery
    ;

sourceCommand
    : explainCommand
    | fromCommand
    | rowCommand
    | showCommand
    // in development
    | {this.isDevVersion()}? metricsCommand
    ;

processingCommand
    : evalCommand
    | whereCommand
    | keepCommand
    | limitCommand
    | statsCommand
    | sortCommand
    | dropCommand
    | renameCommand
    | dissectCommand
    | grokCommand
    | enrichCommand
    | mvExpandCommand
    // in development
    | {this.isDevVersion()}? inlinestatsCommand
    | {this.isDevVersion()}? lookupCommand
    ;

whereCommand
    : WHERE booleanExpression
    ;

booleanExpression
    : NOT booleanExpression                                                      #logicalNot
    | valueExpression                                                            #booleanDefault
    | regexBooleanExpression                                                     #regexExpression
    | left=booleanExpression operator=AND right=booleanExpression                #logicalBinary
    | left=booleanExpression operator=OR right=booleanExpression                 #logicalBinary
    | valueExpression (NOT)? IN LP valueExpression (COMMA valueExpression)* RP   #logicalIn
    | valueExpression IS NOT? NULL                                               #isNull
    | {this.isDevVersion()}? matchBooleanExpression                              #matchExpression
    | {this.isDevVersion()}? matchOperatorExpression                             #matchColonExpression
    ;

regexBooleanExpression
    : valueExpression (NOT)? kind=LIKE pattern=string
    | valueExpression (NOT)? kind=RLIKE pattern=string
    ;

matchBooleanExpression
    : valueExpression DEV_MATCH queryString=string
    ;

matchOperatorExpression
    : valueExpression COLON queryString=string matchOptions
    ;

matchOptions
    : (boostExpression)? (fuzzinessExpression)?
    | (fuzzinessExpression)? (boostExpression)?
    ;

fuzzinessExpression
    : (TILDE | FUZZY) fuzzinessValue?
    ;

fuzzinessValue
    : distance=INTEGER_LITERAL
    | auto=AUTO(COLON INTEGER_LITERAL (COMMA INTEGER_LITERAL)?)?
    ;

boostExpression
    : (CARET | BOOST) decimalValue;

valueExpression
    : operatorExpression                                                                      #valueExpressionDefault
    | left=operatorExpression comparisonOperator right=operatorExpression                     #comparison
    ;

operatorExpression
    : primaryExpression                                                                       #operatorExpressionDefault
    | operator=(MINUS | PLUS) operatorExpression                                              #arithmeticUnary
    | left=operatorExpression operator=(ASTERISK | SLASH | PERCENT) right=operatorExpression  #arithmeticBinary
    | left=operatorExpression operator=(PLUS | MINUS) right=operatorExpression                #arithmeticBinary
    ;

primaryExpression
    : constant                                                                          #constantDefault
    | qualifiedName                                                                     #dereference
    | functionExpression                                                                #function
    | LP booleanExpression RP                                                           #parenthesizedExpression
    | primaryExpression CAST_OP dataType                                                #inlineCast
    ;

functionExpression
    : functionName LP (ASTERISK | (booleanExpression (COMMA booleanExpression)*))? RP
    ;

functionName
    // Additional function identifiers that are already a reserved word in the language
    : {this.isDevVersion()}? DEV_MATCH
<<<<<<< HEAD
    | identifier
=======
    | identifierOrParameter
>>>>>>> c3d53a80
    ;

dataType
    : identifier                                                                        #toDataType
    ;

rowCommand
    : ROW fields
    ;

fields
    : field (COMMA field)*
    ;

field
    : booleanExpression
    | qualifiedName ASSIGN booleanExpression
    ;

fromCommand
    : FROM indexPattern (COMMA indexPattern)* metadata?
    ;

indexPattern
    : clusterString COLON indexString
    | indexString
    ;

clusterString
    : UNQUOTED_SOURCE
    ;

indexString
    : UNQUOTED_SOURCE
    | QUOTED_STRING
    ;

metadata
    : metadataOption
    | deprecated_metadata
    ;

metadataOption
    : METADATA UNQUOTED_SOURCE (COMMA UNQUOTED_SOURCE)*
    ;

deprecated_metadata
    : OPENING_BRACKET metadataOption CLOSING_BRACKET
    ;

metricsCommand
    : DEV_METRICS indexPattern (COMMA indexPattern)* aggregates=fields? (BY grouping=fields)?
    ;

evalCommand
    : EVAL fields
    ;

statsCommand
    : STATS stats=fields? (BY grouping=fields)?
    ;

qualifiedName
    : identifierOrParameter (DOT identifierOrParameter)*
    ;

qualifiedNamePattern
    : identifierPattern (DOT identifierPattern)*
    ;

qualifiedNamePatterns
    : qualifiedNamePattern (COMMA qualifiedNamePattern)*
    ;

identifier
    : UNQUOTED_IDENTIFIER
    | QUOTED_IDENTIFIER
    ;

identifierPattern
    : ID_PATTERN
    | parameter
    ;

constant
    : NULL                                                                              #nullLiteral
    | integerValue UNQUOTED_IDENTIFIER                                                  #qualifiedIntegerLiteral
    | decimalValue                                                                      #decimalLiteral
    | integerValue                                                                      #integerLiteral
    | booleanValue                                                                      #booleanLiteral
    | parameter                                                                         #inputParameter
    | string                                                                            #stringLiteral
    | OPENING_BRACKET numericValue (COMMA numericValue)* CLOSING_BRACKET                #numericArrayLiteral
    | OPENING_BRACKET booleanValue (COMMA booleanValue)* CLOSING_BRACKET                #booleanArrayLiteral
    | OPENING_BRACKET string (COMMA string)* CLOSING_BRACKET                            #stringArrayLiteral
    ;

parameter
    : PARAM                        #inputParam
    | NAMED_OR_POSITIONAL_PARAM    #inputNamedOrPositionalParam
    ;

identifierOrParameter
    : identifier
    | parameter
    ;

limitCommand
    : LIMIT INTEGER_LITERAL
    ;

sortCommand
    : SORT orderExpression (COMMA orderExpression)*
    ;

orderExpression
    : booleanExpression ordering=(ASC | DESC)? (NULLS nullOrdering=(FIRST | LAST))?
    ;

keepCommand
    :  KEEP qualifiedNamePatterns
    ;

dropCommand
    : DROP qualifiedNamePatterns
    ;

renameCommand
    : RENAME renameClause (COMMA renameClause)*
    ;

renameClause:
    oldName=qualifiedNamePattern AS newName=qualifiedNamePattern
    ;

dissectCommand
    : DISSECT primaryExpression string commandOptions?
    ;

grokCommand
    : GROK primaryExpression string
    ;

mvExpandCommand
    : MV_EXPAND qualifiedName
    ;

commandOptions
    : commandOption (COMMA commandOption)*
    ;

commandOption
    : identifier ASSIGN constant
    ;

booleanValue
    : TRUE | FALSE
    ;

numericValue
    : decimalValue
    | integerValue
    ;

decimalValue
    : (PLUS | MINUS)? DECIMAL_LITERAL
    ;

integerValue
    : (PLUS | MINUS)? INTEGER_LITERAL
    ;

string
    : QUOTED_STRING
    ;

comparisonOperator
    : EQ | NEQ | LT | LTE | GT | GTE
    ;

explainCommand
    : EXPLAIN subqueryExpression
    ;

subqueryExpression
    : OPENING_BRACKET query CLOSING_BRACKET
    ;

showCommand
    : SHOW INFO                                                           #showInfo
    ;

enrichCommand
    : ENRICH policyName=ENRICH_POLICY_NAME (ON matchField=qualifiedNamePattern)? (WITH enrichWithClause (COMMA enrichWithClause)*)?
    ;

enrichWithClause
    : (newName=qualifiedNamePattern ASSIGN)? enrichField=qualifiedNamePattern
    ;

//
// In development
//
lookupCommand
    : DEV_LOOKUP tableName=indexPattern ON matchFields=qualifiedNamePatterns
    ;

inlinestatsCommand
    : DEV_INLINESTATS stats=fields (BY grouping=fields)?
    ;<|MERGE_RESOLUTION|>--- conflicted
+++ resolved
@@ -91,7 +91,7 @@
     ;
 
 fuzzinessExpression
-    : (TILDE | FUZZY) fuzzinessValue?
+    : TILDE fuzzinessValue?
     ;
 
 fuzzinessValue
@@ -100,7 +100,7 @@
     ;
 
 boostExpression
-    : (CARET | BOOST) decimalValue;
+    : CARET decimalValue;
 
 valueExpression
     : operatorExpression                                                                      #valueExpressionDefault
@@ -129,11 +129,7 @@
 functionName
     // Additional function identifiers that are already a reserved word in the language
     : {this.isDevVersion()}? DEV_MATCH
-<<<<<<< HEAD
-    | identifier
-=======
     | identifierOrParameter
->>>>>>> c3d53a80
     ;
 
 dataType

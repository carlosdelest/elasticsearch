--- conflicted
+++ resolved
@@ -40,29 +40,16 @@
   "filter": {
     "synonyms_filter": {
       "type": "synonym",
-<<<<<<< HEAD
-      "synonyms_path": "analysis/synonym-set.txt",
-      "updateable": true
-=======
       "synonyms_path": "analysis/synonym-set.txt"
->>>>>>> c596f121
     }
   }
 ----
 
 The above configures a `synonym` filter, with a path of
 `analysis/synonym-set.txt` (relative to the `config` location).
-<<<<<<< HEAD
-
-Remember to add `"updateable": true` if you want to reload your synonyms via <<indices-reload-analyzers-api-desc,reload search analyzers>> when the synonyms file changes.
 
 Use `synonyms` to define inline synonyms:
 
-=======
-
-Use `synonyms` to define inline synonyms:
-
->>>>>>> c596f121
 [source,JSON]
 ----
   "filter": {

--- conflicted
+++ resolved
@@ -49,24 +49,6 @@
 7350            | Return of the Shadow
 ;
 
-<<<<<<< HEAD
-qstrWithPushableDisjunction
-required_capability: qstr_function
-
-from books 
-| where qstr("title:Return") or book_no == "7140" or year > 2020
-| keep book_no, title;
-ignoreOrder:true
-
-book_no:keyword | title:text
-2714            | Return of the King Being the Third Part of The Lord of the Rings
-7350            | Return of the Shadow         
-7140            | The Lord of the Rings Poster Collection: Six Paintings by Alan Lee (No. 1)                                   
-6818            | Hadji Murad                  
-;
-
-=======
->>>>>>> c3d53a80
 qstrWithConjunction
 required_capability: qstr_function
 

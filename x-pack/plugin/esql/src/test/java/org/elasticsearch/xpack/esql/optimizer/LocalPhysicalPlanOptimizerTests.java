/*
 * Copyright Elasticsearch B.V. and/or licensed to Elasticsearch B.V. under one
 * or more contributor license agreements. Licensed under the Elastic License
 * 2.0; you may not use this file except in compliance with the Elastic License
 * 2.0.
 */

package org.elasticsearch.xpack.esql.optimizer;

import com.carrotsearch.randomizedtesting.annotations.ParametersFactory;

import org.apache.lucene.search.IndexSearcher;
import org.elasticsearch.Build;
import org.elasticsearch.common.settings.Settings;
import org.elasticsearch.core.Tuple;
import org.elasticsearch.index.mapper.MapperService;
import org.elasticsearch.index.mapper.MapperServiceTestCase;
import org.elasticsearch.index.mapper.ParsedDocument;
import org.elasticsearch.index.query.BoolQueryBuilder;
import org.elasticsearch.index.query.MatchQueryBuilder;
import org.elasticsearch.index.query.QueryBuilder;
import org.elasticsearch.index.query.QueryBuilders;
import org.elasticsearch.index.query.SearchExecutionContext;
import org.elasticsearch.xpack.core.enrich.EnrichPolicy;
import org.elasticsearch.xpack.esql.EsqlTestUtils;
import org.elasticsearch.xpack.esql.EsqlTestUtils.TestSearchStats;
import org.elasticsearch.xpack.esql.action.EsqlCapabilities;
import org.elasticsearch.xpack.esql.analysis.Analyzer;
import org.elasticsearch.xpack.esql.analysis.AnalyzerContext;
import org.elasticsearch.xpack.esql.analysis.EnrichResolution;
import org.elasticsearch.xpack.esql.analysis.Verifier;
import org.elasticsearch.xpack.esql.core.expression.Alias;
import org.elasticsearch.xpack.esql.core.expression.Expressions;
import org.elasticsearch.xpack.esql.core.expression.ReferenceAttribute;
import org.elasticsearch.xpack.esql.core.tree.Source;
import org.elasticsearch.xpack.esql.core.type.DataType;
import org.elasticsearch.xpack.esql.core.type.EsField;
import org.elasticsearch.xpack.esql.core.util.Holder;
import org.elasticsearch.xpack.esql.enrich.ResolvedEnrichPolicy;
import org.elasticsearch.xpack.esql.expression.function.EsqlFunctionRegistry;
import org.elasticsearch.xpack.esql.index.EsIndex;
import org.elasticsearch.xpack.esql.index.IndexResolution;
import org.elasticsearch.xpack.esql.plan.logical.Enrich;
import org.elasticsearch.xpack.esql.plan.physical.AggregateExec;
import org.elasticsearch.xpack.esql.plan.physical.EsQueryExec;
import org.elasticsearch.xpack.esql.plan.physical.EsStatsQueryExec;
import org.elasticsearch.xpack.esql.plan.physical.EsStatsQueryExec.Stat;
import org.elasticsearch.xpack.esql.plan.physical.EstimatesRowSize;
import org.elasticsearch.xpack.esql.plan.physical.EvalExec;
import org.elasticsearch.xpack.esql.plan.physical.ExchangeExec;
import org.elasticsearch.xpack.esql.plan.physical.FieldExtractExec;
import org.elasticsearch.xpack.esql.plan.physical.LimitExec;
import org.elasticsearch.xpack.esql.plan.physical.LocalSourceExec;
import org.elasticsearch.xpack.esql.plan.physical.PhysicalPlan;
import org.elasticsearch.xpack.esql.plan.physical.ProjectExec;
import org.elasticsearch.xpack.esql.plan.physical.TopNExec;
import org.elasticsearch.xpack.esql.planner.FilterTests;
import org.elasticsearch.xpack.esql.plugin.QueryPragmas;
import org.elasticsearch.xpack.esql.querydsl.query.SingleValueQuery;
import org.elasticsearch.xpack.esql.session.Configuration;
import org.elasticsearch.xpack.esql.stats.Metrics;
import org.elasticsearch.xpack.esql.stats.SearchStats;
import org.junit.Before;

import java.io.IOException;
import java.util.List;
import java.util.Locale;
import java.util.Map;
import java.util.Set;

import static java.util.Arrays.asList;
import static org.elasticsearch.xpack.esql.EsqlTestUtils.as;
import static org.elasticsearch.xpack.esql.EsqlTestUtils.configuration;
import static org.elasticsearch.xpack.esql.EsqlTestUtils.loadMapping;
import static org.elasticsearch.xpack.esql.EsqlTestUtils.withDefaultLimitWarning;
import static org.elasticsearch.xpack.esql.plan.physical.AggregateExec.Mode.FINAL;
import static org.elasticsearch.xpack.esql.plan.physical.EsStatsQueryExec.StatsType;
import static org.hamcrest.Matchers.contains;
import static org.hamcrest.Matchers.equalTo;
import static org.hamcrest.Matchers.hasSize;
import static org.hamcrest.Matchers.instanceOf;
import static org.hamcrest.Matchers.is;
import static org.hamcrest.Matchers.nullValue;

//@TestLogging(value = "org.elasticsearch.xpack.esql:TRACE,org.elasticsearch.compute:TRACE", reason = "debug")
public class LocalPhysicalPlanOptimizerTests extends MapperServiceTestCase {

    private static final String PARAM_FORMATTING = "%1$s";

    /**
     * Estimated size of a keyword field in bytes.
     */
    private static final int KEYWORD_EST = EstimatesRowSize.estimateSize(DataType.KEYWORD);

    private TestPlannerOptimizer plannerOptimizer;
    private final Configuration config;
    private final SearchStats IS_SV_STATS = new TestSearchStats() {
        @Override
        public boolean isSingleValue(String field) {
            return true;
        }
    };

    @ParametersFactory(argumentFormatting = PARAM_FORMATTING)
    public static List<Object[]> readScriptSpec() {
        return settings().stream().map(t -> {
            var settings = Settings.builder().loadFromMap(t.v2()).build();
            return new Object[] { t.v1(), configuration(new QueryPragmas(settings)) };
        }).toList();
    }

    private static List<Tuple<String, Map<String, Object>>> settings() {
        return asList(new Tuple<>("default", Map.of()));
    }

    public LocalPhysicalPlanOptimizerTests(String name, Configuration config) {
        this.config = config;
    }

    @Before
    public void init() {
        EnrichResolution enrichResolution = new EnrichResolution();
        enrichResolution.addResolvedPolicy(
            "foo",
            Enrich.Mode.ANY,
            new ResolvedEnrichPolicy(
                "fld",
                EnrichPolicy.MATCH_TYPE,
                List.of("a", "b"),
                Map.of("", "idx"),
                Map.ofEntries(
                    Map.entry("a", new EsField("a", DataType.INTEGER, Map.of(), true)),
                    Map.entry("b", new EsField("b", DataType.LONG, Map.of(), true))
                )
            )
        );
        plannerOptimizer = new TestPlannerOptimizer(config, makeAnalyzer("mapping-basic.json", enrichResolution));
    }

    private Analyzer makeAnalyzer(String mappingFileName, EnrichResolution enrichResolution) {
        var mapping = loadMapping(mappingFileName);
        EsIndex test = new EsIndex("test", mapping, Set.of("test"));
        IndexResolution getIndexResult = IndexResolution.valid(test);

        return new Analyzer(
            new AnalyzerContext(config, new EsqlFunctionRegistry(), getIndexResult, enrichResolution),
            new Verifier(new Metrics())
        );
    }

    /**
     * Expects
     * LimitExec[1000[INTEGER]]
     * \_AggregateExec[[],[COUNT([2a][KEYWORD]) AS c],FINAL,null]
     *   \_ExchangeExec[[count{r}#24, seen{r}#25],true]
     *     \_EsStatsQueryExec[test], stats[Stat[name=*, type=COUNT, query=null]]], query[{"esql_single_value":{"field":"emp_no","next":
     *       {"range":{"emp_no":{"lt":10050,"boost":1.0}}}}}][count{r}#40, seen{r}#41], limit[],
     */
    // TODO: this is suboptimal due to eval not being removed/folded
    public void testCountAllWithEval() {
        var plan = plannerOptimizer.plan("""
              from test | eval s = salary | rename s as sr | eval hidden_s = sr | rename emp_no as e | where e < 10050
            | stats c = count(*)
            """);
        var stat = queryStatsFor(plan);
        assertThat(stat.type(), is(StatsType.COUNT));
        assertThat(stat.query(), is(nullValue()));
    }

    /**
     * Expects
     * LimitExec[1000[INTEGER]]
     * \_AggregateExec[[],[COUNT([2a][KEYWORD]) AS c],FINAL,null]
     *   \_ExchangeExec[[count{r}#14, seen{r}#15],true]
     *     \_EsStatsQueryExec[test], stats[Stat[name=*, type=COUNT, query=null]]],
     *     query[{"esql_single_value":{"field":"emp_no","next":{"range":{"emp_no":{"gt":10040,"boost":1.0}}}}}][count{r}#30, seen{r}#31],
     *       limit[],
     */
    public void testCountAllWithFilter() {
        var plan = plannerOptimizer.plan("from test | where emp_no > 10040 | stats c = count(*)");
        var stat = queryStatsFor(plan);
        assertThat(stat.type(), is(StatsType.COUNT));
        assertThat(stat.query(), is(nullValue()));
    }

    /**
     * Expects
     * LimitExec[1000[INTEGER]]
     * \_AggregateExec[[],[COUNT(emp_no{f}#5) AS c],FINAL,null]
     *   \_ExchangeExec[[count{r}#15, seen{r}#16],true]
     *     \_EsStatsQueryExec[test], stats[Stat[name=emp_no, type=COUNT, query={
     *   "exists" : {
     *     "field" : "emp_no",
     *     "boost" : 1.0
     *   }
     * }]]], query[{"esql_single_value":{"field":"emp_no","next":{"range":{"emp_no":{"gt":10040,"boost":1.0}}}}}][count{r}#31, seen{r}#32],
     *   limit[],
     */
    public void testCountFieldWithFilter() {
        var plan = plannerOptimizer.plan("from test | where emp_no > 10040 | stats c = count(emp_no)", IS_SV_STATS);
        var stat = queryStatsFor(plan);
        assertThat(stat.type(), is(StatsType.COUNT));
        assertThat(stat.query(), is(QueryBuilders.existsQuery("emp_no")));
    }

    /**
     * Expects
     * LimitExec[1000[INTEGER]]
     * \_AggregateExec[[],[COUNT(salary{f}#20) AS c],FINAL,null]
     *   \_ExchangeExec[[count{r}#25, seen{r}#26],true]
     *     \_EsStatsQueryExec[test], stats[Stat[name=salary, type=COUNT, query={
     *   "exists" : {
     *     "field" : "salary",
     *     "boost" : 1.0
     *   }
     */
    public void testCountFieldWithEval() {
        var plan = plannerOptimizer.plan("""
              from test | eval s = salary | rename s as sr | eval hidden_s = sr | rename emp_no as e | where e < 10050
            | stats c = count(hidden_s)
            """, IS_SV_STATS);

        var limit = as(plan, LimitExec.class);
        var agg = as(limit.child(), AggregateExec.class);
        var exg = as(agg.child(), ExchangeExec.class);
        var esStatsQuery = as(exg.child(), EsStatsQueryExec.class);

        assertThat(esStatsQuery.limit(), is(nullValue()));
        assertThat(Expressions.names(esStatsQuery.output()), contains("count", "seen"));
        var stat = as(esStatsQuery.stats().get(0), Stat.class);
        assertThat(stat.query(), is(QueryBuilders.existsQuery("salary")));
    }

    // optimized doesn't know yet how to push down count over field
    public void testCountOneFieldWithFilter() {
        String query = """
            from test
            | where salary > 1000
            | stats c = count(salary)
            """;
        var plan = plannerOptimizer.plan(query, IS_SV_STATS);

        var limit = as(plan, LimitExec.class);
        var agg = as(limit.child(), AggregateExec.class);
        assertThat(agg.getMode(), is(FINAL));
        assertThat(Expressions.names(agg.aggregates()), contains("c"));
        var exchange = as(agg.child(), ExchangeExec.class);
        var esStatsQuery = as(exchange.child(), EsStatsQueryExec.class);
        assertThat(esStatsQuery.limit(), is(nullValue()));
        assertThat(Expressions.names(esStatsQuery.output()), contains("count", "seen"));
        var stat = as(esStatsQuery.stats().get(0), Stat.class);
        Source source = new Source(2, 8, "salary > 1000");
        var exists = QueryBuilders.existsQuery("salary");
        assertThat(stat.query(), is(exists));
        var range = wrapWithSingleQuery(query, QueryBuilders.rangeQuery("salary").gt(1000), "salary", source);
        var expected = QueryBuilders.boolQuery().must(range).must(exists);
        assertThat(expected.toString(), is(esStatsQuery.query().toString()));
    }

    // optimized doesn't know yet how to push down count over field
    public void testCountOneFieldWithFilterAndLimit() {
        var plan = plannerOptimizer.plan("""
            from test
            | where salary > 1000
            | limit 10
            | stats c = count(salary)
            """, IS_SV_STATS);
        assertThat(plan.anyMatch(EsQueryExec.class::isInstance), is(true));
    }

    public void testCountPushdownForSvAndMvFields() throws IOException {
        String properties = EsqlTestUtils.loadUtf8TextFile("/mapping-basic.json");
        String mapping = "{\"mappings\": " + properties + "}";

        String query = """
            from test
            | stats c = count(salary)
            """;

        PhysicalPlan plan;

        List<List<String>> docsCasesWithoutPushdown = List.of(
            // No pushdown yet in case of MVs
            List.of("{ \"salary\" : [1,2] }"),
            List.of("{ \"salary\" : [1,2] }", "{ \"salary\" : null}")
        );
        for (List<String> docs : docsCasesWithoutPushdown) {
            plan = planWithMappingAndDocs(query, mapping, docs);
            // No EsSatsQueryExec as leaf of the plan.
            assertThat(plan.anyMatch(EsQueryExec.class::isInstance), is(true));
        }

        // Cases where we can push this down as a COUNT(*) since there are only SVs
        List<List<String>> docsCasesWithPushdown = List.of(List.of(), List.of("{ \"salary\" : 1 }"), List.of("{ \"salary\": null }"));
        for (List<String> docs : docsCasesWithPushdown) {
            plan = planWithMappingAndDocs(query, mapping, docs);

            Holder<EsStatsQueryExec> leaf = new Holder<>();
            plan.forEachDown(p -> {
                if (p instanceof EsStatsQueryExec s) {
                    leaf.set(s);
                }
            });

            String expectedStats = """
                [Stat[name=salary, type=COUNT, query={
                  "exists" : {
                    "field" : "salary",
                    "boost" : 1.0
                  }
                }]]""";
            assertNotNull(leaf.get());
            assertThat(leaf.get().stats().toString(), equalTo(expectedStats));
        }
    }

    private PhysicalPlan planWithMappingAndDocs(String query, String mapping, List<String> docs) throws IOException {
        MapperService mapperService = createMapperService(mapping);
        List<ParsedDocument> parsedDocs = docs.stream().map(d -> mapperService.documentMapper().parse(source(d))).toList();

        Holder<PhysicalPlan> plan = new Holder<>(null);
        withLuceneIndex(mapperService, indexWriter -> {
            for (ParsedDocument parsedDoc : parsedDocs) {
                indexWriter.addDocument(parsedDoc.rootDoc());
            }
        }, directoryReader -> {
            IndexSearcher searcher = newSearcher(directoryReader);
            SearchExecutionContext ctx = createSearchExecutionContext(mapperService, searcher);
            plan.set(plannerOptimizer.plan(query, new SearchStats(List.of(ctx))));
        });

        return plan.get();
    }

    // optimizer doesn't know yet how to break down different multi count
    public void testCountMultipleFieldsWithFilter() {
        var plan = plannerOptimizer.plan("""
            from test
            | where salary > 1000 and emp_no > 10010
            | stats cs = count(salary), ce = count(emp_no)
            """, IS_SV_STATS);
        assertThat(plan.anyMatch(EsQueryExec.class::isInstance), is(true));
    }

    public void testAnotherCountAllWithFilter() {
        String query = """
            from test
            | where emp_no > 10010
            | stats c = count()
            """;
        var plan = plannerOptimizer.plan(query, IS_SV_STATS);

        var limit = as(plan, LimitExec.class);
        var agg = as(limit.child(), AggregateExec.class);
        assertThat(agg.getMode(), is(FINAL));
        assertThat(Expressions.names(agg.aggregates()), contains("c"));
        var exchange = as(agg.child(), ExchangeExec.class);
        var esStatsQuery = as(exchange.child(), EsStatsQueryExec.class);
        assertThat(esStatsQuery.limit(), is(nullValue()));
        assertThat(Expressions.names(esStatsQuery.output()), contains("count", "seen"));
        var source = ((SingleValueQuery.Builder) esStatsQuery.query()).source();
        var expected = wrapWithSingleQuery(query, QueryBuilders.rangeQuery("emp_no").gt(10010), "emp_no", source);
        assertThat(expected.toString(), is(esStatsQuery.query().toString()));
    }

    // optimizer doesn't know yet how to normalize and deduplicate cout(*), count(), count(1) etc.
    public void testMultiCountAllWithFilter() {
        var plan = plannerOptimizer.plan("""
            from test
            | where emp_no > 10010
            | stats c = count(), call = count(*), c_literal = count(1)
            """, IS_SV_STATS);
        assertThat(plan.anyMatch(EsQueryExec.class::isInstance), is(true));
    }

    /**
     * Expecting
     * LimitExec[1000[INTEGER]]
     * \_ExchangeExec[[],false]
     *   \_ProjectExec[[_meta_field{f}#8, emp_no{f}#2, first_name{f}#3, gender{f}#4, job{f}#9, job.raw{f}#10, languages{f}#5, last_na
     * me{f}#6, long_noidx{f}#11, salary{f}#7]]
     *     \_FieldExtractExec[_meta_field{f}#8, emp_no{f}#2, first_name{f}#3]
     *       \_EsQueryExec[test], indexMode[standard], query[{"query_string":{"query":"\"last_name: Smith\""
     */
    public void testMatchCommand() {
<<<<<<< HEAD
=======
        assumeTrue("skipping because MATCH_COMMAND is not enabled", EsqlCapabilities.Cap.MATCH_COMMAND.isEnabled());
>>>>>>> e7c0ba95
        var plan = plannerOptimizer.plan("""
            from test
            | match "last_name: Smith"
            """, IS_SV_STATS);

        var limit = as(plan, LimitExec.class);
        var exchange = as(limit.child(), ExchangeExec.class);
        var project = as(exchange.child(), ProjectExec.class);
        var field = as(project.child(), FieldExtractExec.class);
        var query = as(field.child(), EsQueryExec.class);
        assertThat(query.limit().fold(), is(1000));
        var expected = QueryBuilders.queryStringQuery("last_name: Smith");
        assertThat(query.query().toString(), is(expected.toString()));
    }

    /**
     * LimitExec[1000[INTEGER]]
     * \_ExchangeExec[[],false]
     *   \_ProjectExec[[_meta_field{f}#9, emp_no{f}#3, first_name{f}#4, gender{f}#5, job{f}#10, job.raw{f}#11, languages{f}#6, last_n
     * ame{f}#7, long_noidx{f}#12, salary{f}#8]]
     *     \_FieldExtractExec[_meta_field{f}#9, emp_no{f}#3, first_name{f}#4, gen]
     *       \_EsQueryExec[test], indexMode[standard],
     *          query[{"bool":{ "must":[{
     *            "esql_single_value":{"field":"emp_no","next":{"range":{"emp_no":{"gt":10010,"boost":1.0}}}}},
     *            {"query_string":{"query":"last_name: Smith","fields":[]}}],"boost":1.0}
     *          }]
     */
    public void testMatchCommandWithWhereClause() {
<<<<<<< HEAD
        var plan = plannerOptimizer.plan("""
            from test
            | where emp_no > 10010
            | match "last_name: Smith"
            """, IS_SV_STATS);
=======
        assumeTrue("skipping because MATCH_COMMAND is not enabled", EsqlCapabilities.Cap.MATCH_COMMAND.isEnabled());
        String queryText = """
            from test
            | where emp_no > 10010
            | match "last_name: Smith"
            """;
        var plan = plannerOptimizer.plan(queryText, IS_SV_STATS);
>>>>>>> e7c0ba95

        var limit = as(plan, LimitExec.class);
        var exchange = as(limit.child(), ExchangeExec.class);
        var project = as(exchange.child(), ProjectExec.class);
        var field = as(project.child(), FieldExtractExec.class);
        var query = as(field.child(), EsQueryExec.class);
        assertThat(query.limit().fold(), is(1000));

        Source source = new Source(2, 8, "emp_no > 10010");
<<<<<<< HEAD
        var range = wrapWithSingleQuery(QueryBuilders.rangeQuery("emp_no").gt(10010), "emp_no", source);
=======
        var range = wrapWithSingleQuery(queryText, QueryBuilders.rangeQuery("emp_no").gt(10010), "emp_no", source);
>>>>>>> e7c0ba95
        var queryString = QueryBuilders.queryStringQuery("last_name: Smith");
        var expected = QueryBuilders.boolQuery().must(range).must(queryString);
        assertThat(query.query().toString(), is(expected.toString()));
    }

    /**
     * TopNExec[[Order[emp_no{f}#3,ASC,LAST]],1000[INTEGER],0]
     * \_ExchangeExec[[],false]
     *   \_ProjectExec[[_meta_field{f}#9, emp_no{f}#3, first_name{f}#4, gender{f}#5, job{f}#10, job.raw{f}#11, languages{f}#6, last_n
     * ame{f}#7, long_noidx{f}#12, salary{f}#8]]
     *     \_FieldExtractExec[_meta_field{f}#9, emp_no{f}#3, first_name{f}#4, gen]
     *       \_EsQueryExec[test],
     *          query[{"bool":{"must":[{"query_string":{"query":"last_name: Smith","fields":[]}},
     *          {"query_string":{"query":"John","fields":[]}}],"boost":1.0}}]
     *          sort[[FieldSort[field=emp_no{f}#3, direction=ASC, nulls=LAST]]]
     */
    public void testMatchCommandWithMultipleMatches() {
<<<<<<< HEAD
=======
        assumeTrue("skipping because MATCH_COMMAND is not enabled", EsqlCapabilities.Cap.MATCH_COMMAND.isEnabled());
>>>>>>> e7c0ba95
        var plan = plannerOptimizer.plan("""
            from test
            | match "last_name: Smith"
            | sort emp_no
            | MATCH "John"
            """, IS_SV_STATS);

        var limit = as(plan, TopNExec.class);
        var exchange = as(limit.child(), ExchangeExec.class);
        var project = as(exchange.child(), ProjectExec.class);
        var field = as(project.child(), FieldExtractExec.class);
        var query = as(field.child(), EsQueryExec.class);
        assertThat(query.limit().fold(), is(1000));

        Source source = new Source(2, 8, "emp_no > 10010");
        var queryString1 = QueryBuilders.queryStringQuery("last_name: Smith");
        var queryString2 = QueryBuilders.queryStringQuery("John");
        var expected = QueryBuilders.boolQuery().must(queryString1).must(queryString2);
        assertThat(query.query().toString(), is(expected.toString()));
    }

    // optimizer doesn't know yet how to break down different multi count
    public void testCountFieldsAndAllWithFilter() {
        var plan = plannerOptimizer.plan("""
            from test
            | where emp_no > 10010
            | stats c = count(), cs = count(salary), ce = count(emp_no)
            """, IS_SV_STATS);
        assertThat(plan.anyMatch(EsQueryExec.class::isInstance), is(true));
    }

    /**
     * Expecting
     * LimitExec[1000[INTEGER]]
     * \_AggregateExec[[],[COUNT([2a][KEYWORD]) AS c],FINAL,null]
     *   \_ExchangeExec[[count{r}#14, seen{r}#15],true]
     *     \_LocalSourceExec[[c{r}#3],[LongVectorBlock[vector=ConstantLongVector[positions=1, value=0]]]]
     */
    public void testLocalAggOptimizedToLocalRelation() {
        var stats = new TestSearchStats() {
            @Override
            public boolean exists(String field) {
                return "emp_no".equals(field) == false;
            }
        };

        var plan = plannerOptimizer.plan("""
            from test
            | where emp_no > 10010
            | stats c = count()
            """, stats);

        var limit = as(plan, LimitExec.class);
        var agg = as(limit.child(), AggregateExec.class);
        assertThat(agg.getMode(), is(FINAL));
        assertThat(Expressions.names(agg.aggregates()), contains("c"));
        var exchange = as(agg.child(), ExchangeExec.class);
        assertThat(exchange.isInBetweenAggs(), is(true));
        var localSource = as(exchange.child(), LocalSourceExec.class);
        assertThat(Expressions.names(localSource.output()), contains("count", "seen"));
    }

    /**
     * Expects
     * LimitExec[1000[INTEGER]]
     * \_ExchangeExec[[],false]
     *   \_ProjectExec[[_meta_field{f}#9, emp_no{f}#3, first_name{f}#4, gender{f}#5, job{f}#10, job.raw{f}#11, languages{f}#6, last_n
     * ame{f}#7, long_noidx{f}#12, salary{f}#8]]
     *     \_FieldExtractExec[_meta_field{f}#9, emp_no{f}#3, first_name{f}#4, gen..]
     *       \_EsQueryExec[test], query[{"exists":{"field":"emp_no","boost":1.0}}][_doc{f}#13], limit[1000], sort[] estimatedRowSize[324]
     */
    public void testIsNotNullPushdownFilter() {
        var plan = plannerOptimizer.plan("from test | where emp_no is not null");

        var limit = as(plan, LimitExec.class);
        var exchange = as(limit.child(), ExchangeExec.class);
        var project = as(exchange.child(), ProjectExec.class);
        var field = as(project.child(), FieldExtractExec.class);
        var query = as(field.child(), EsQueryExec.class);
        assertThat(query.limit().fold(), is(1000));
        var expected = QueryBuilders.existsQuery("emp_no");
        assertThat(query.query().toString(), is(expected.toString()));
    }

    /**
     * Expects
     *
     * LimitExec[1000[INTEGER]]
     * \_ExchangeExec[[],false]
     *   \_ProjectExec[[_meta_field{f}#9, emp_no{f}#3, first_name{f}#4, gender{f}#5, job{f}#10, job.raw{f}#11, languages{f}#6, last_n
     * ame{f}#7, long_noidx{f}#12, salary{f}#8]]
     *     \_FieldExtractExec[_meta_field{f}#9, emp_no{f}#3, first_name{f}#4, gen..]
     *       \_EsQueryExec[test], query[{"bool":{"must_not":[{"exists":{"field":"emp_no","boost":1.0}}],"boost":1.0}}][_doc{f}#13],
     *         limit[1000], sort[] estimatedRowSize[324]
     */
    public void testIsNullPushdownFilter() {
        var plan = plannerOptimizer.plan("from test | where emp_no is null");

        var limit = as(plan, LimitExec.class);
        var exchange = as(limit.child(), ExchangeExec.class);
        var project = as(exchange.child(), ProjectExec.class);
        var field = as(project.child(), FieldExtractExec.class);
        var query = as(field.child(), EsQueryExec.class);
        assertThat(query.limit().fold(), is(1000));
        var expected = QueryBuilders.boolQuery().mustNot(QueryBuilders.existsQuery("emp_no"));
        assertThat(query.query().toString(), is(expected.toString()));
    }

    /**
     * Expects
     *
     * LimitExec[500[INTEGER]]
     * \_AggregateExec[[],[COUNT(gender{f}#7) AS count(gender)],FINAL,null]
     *   \_ExchangeExec[[count{r}#15, seen{r}#16],true]
     *     \_AggregateExec[[],[COUNT(gender{f}#7) AS count(gender)],PARTIAL,8]
     *       \_FieldExtractExec[gender{f}#7]
     *         \_EsQueryExec[test], query[{"exists":{"field":"gender","boost":1.0}}][_doc{f}#17], limit[], sort[] estimatedRowSize[54]
     */
    public void testIsNotNull_TextField_Pushdown() {
        String textField = randomFrom("gender", "job");
        var plan = plannerOptimizer.plan(
            String.format(Locale.ROOT, "from test | where %s is not null | stats count(%s)", textField, textField)
        );

        var limit = as(plan, LimitExec.class);
        var finalAgg = as(limit.child(), AggregateExec.class);
        var exchange = as(finalAgg.child(), ExchangeExec.class);
        var partialAgg = as(exchange.child(), AggregateExec.class);
        var fieldExtract = as(partialAgg.child(), FieldExtractExec.class);
        var query = as(fieldExtract.child(), EsQueryExec.class);
        var expected = QueryBuilders.existsQuery(textField);
        assertThat(query.query().toString(), is(expected.toString()));
    }

    /**
     * Expects
     * LimitExec[1000[INTEGER]]
     * \_ExchangeExec[[],false]
     *   \_ProjectExec[[_meta_field{f}#9, emp_no{f}#3, first_name{f}#4, gender{f}#5, job{f}#10, job.raw{f}#11, languages{f}#6, last_n
     *     ame{f}#7, long_noidx{f}#12, salary{f}#8]]
     *     \_FieldExtractExec[_meta_field{f}#9, emp_no{f}#3, first_name{f}#4, gen..]
     *       \_EsQueryExec[test], query[{"bool":{"must_not":[{"exists":{"field":"gender","boost":1.0}}],"boost":1.0}}]
     *         [_doc{f}#13], limit[1000], sort[] estimatedRowSize[324]
     */
    public void testIsNull_TextField_Pushdown() {
        String textField = randomFrom("gender", "job");
        var plan = plannerOptimizer.plan(String.format(Locale.ROOT, "from test | where %s is null", textField, textField));

        var limit = as(plan, LimitExec.class);
        var exchange = as(limit.child(), ExchangeExec.class);
        var project = as(exchange.child(), ProjectExec.class);
        var fieldExtract = as(project.child(), FieldExtractExec.class);
        var query = as(fieldExtract.child(), EsQueryExec.class);
        var expected = QueryBuilders.boolQuery().mustNot(QueryBuilders.existsQuery(textField));
        assertThat(query.query().toString(), is(expected.toString()));
    }

    /**
     * count(x) adds an implicit "exists(x)" filter in the pushed down query
     * This test checks this "exists" doesn't clash with the "is null" pushdown on the text field.
     * In this particular query, "exists(x)" and "x is null" cancel each other out.
     *
     * Expects
     *
     * LimitExec[1000[INTEGER]]
     * \_AggregateExec[[],[COUNT(job{f}#19) AS c],FINAL,8]
     *   \_ExchangeExec[[count{r}#22, seen{r}#23],true]
     *     \_LocalSourceExec[[count{r}#22, seen{r}#23],[LongVectorBlock[vector=ConstantLongVector[positions=1, value=0]], BooleanVectorBlock
     * [vector=ConstantBooleanVector[positions=1, value=true]]]]
     */
    public void testIsNull_TextField_Pushdown_WithCount() {
        var plan = plannerOptimizer.plan("""
              from test
              | eval filtered_job = job, count_job = job
              | where filtered_job IS NULL
              | stats c = COUNT(count_job)
            """, IS_SV_STATS);

        var limit = as(plan, LimitExec.class);
        var agg = as(limit.child(), AggregateExec.class);
        var exg = as(agg.child(), ExchangeExec.class);
        as(exg.child(), LocalSourceExec.class);
    }

    /**
     * count(x) adds an implicit "exists(x)" filter in the pushed down query.
     * This test checks this "exists" doesn't clash with the "is null" pushdown on the text field.
     * In this particular query, "exists(x)" and "x is not null" go hand in hand and the query is pushed down to Lucene.
     *
     * Expects
     *
     * LimitExec[1000[INTEGER]]
     * \_AggregateExec[[],[COUNT(job{f}#19) AS c],FINAL,8]
     *   \_ExchangeExec[[count{r}#22, seen{r}#23],true]
     *     \_EsStatsQueryExec[test], stats[Stat[name=job, type=COUNT, query={
     *   "exists" : {
     *     "field" : "job",
     *     "boost" : 1.0
     *   }
     * }]]], query[{"exists":{"field":"job","boost":1.0}}][count{r}#25, seen{r}#26], limit[],
     */
    public void testIsNotNull_TextField_Pushdown_WithCount() {
        var plan = plannerOptimizer.plan("""
              from test
              | eval filtered_job = job, count_job = job
              | where filtered_job IS NOT NULL
              | stats c = COUNT(count_job)
            """, IS_SV_STATS);

        var limit = as(plan, LimitExec.class);
        var agg = as(limit.child(), AggregateExec.class);
        var exg = as(agg.child(), ExchangeExec.class);
        var esStatsQuery = as(exg.child(), EsStatsQueryExec.class);
        assertThat(esStatsQuery.limit(), is(nullValue()));
        assertThat(Expressions.names(esStatsQuery.output()), contains("count", "seen"));
        var stat = as(esStatsQuery.stats().get(0), Stat.class);
        assertThat(stat.query(), is(QueryBuilders.existsQuery("job")));
    }

    private record OutOfRangeTestCase(String fieldName, String tooLow, String tooHigh) {};

    public void testOutOfRangeFilterPushdown() {
        var allTypeMappingAnalyzer = makeAnalyzer("mapping-all-types.json", new EnrichResolution());

        String largerThanInteger = String.valueOf(randomLongBetween(Integer.MAX_VALUE + 1L, Long.MAX_VALUE));
        String smallerThanInteger = String.valueOf(randomLongBetween(Long.MIN_VALUE, Integer.MIN_VALUE - 1L));

        // These values are already out of bounds for longs due to rounding errors.
        double longLowerBoundExclusive = (double) Long.MIN_VALUE;
        double longUpperBoundExclusive = (double) Long.MAX_VALUE;
        String largerThanLong = String.valueOf(randomDoubleBetween(longUpperBoundExclusive, Double.MAX_VALUE, true));
        String smallerThanLong = String.valueOf(randomDoubleBetween(-Double.MAX_VALUE, longLowerBoundExclusive, true));

        List<OutOfRangeTestCase> cases = List.of(
            new OutOfRangeTestCase("byte", smallerThanInteger, largerThanInteger),
            new OutOfRangeTestCase("short", smallerThanInteger, largerThanInteger),
            new OutOfRangeTestCase("integer", smallerThanInteger, largerThanInteger),
            new OutOfRangeTestCase("long", smallerThanLong, largerThanLong)
            // TODO: add unsigned_long https://github.com/elastic/elasticsearch/issues/102935
            // TODO: add half_float, float https://github.com/elastic/elasticsearch/issues/100130
        );

        final String LT = "<";
        final String LTE = "<=";
        final String GT = ">";
        final String GTE = ">=";
        final String EQ = "==";
        final String NEQ = "!=";

        for (OutOfRangeTestCase testCase : cases) {
            List<String> trueForSingleValuesPredicates = List.of(
                LT + testCase.tooHigh,
                LTE + testCase.tooHigh,
                GT + testCase.tooLow,
                GTE + testCase.tooLow,
                NEQ + testCase.tooHigh,
                NEQ + testCase.tooLow
            );
            List<String> alwaysFalsePredicates = List.of(
                LT + testCase.tooLow,
                LTE + testCase.tooLow,
                GT + testCase.tooHigh,
                GTE + testCase.tooHigh,
                EQ + testCase.tooHigh,
                EQ + testCase.tooLow
            );

            for (String truePredicate : trueForSingleValuesPredicates) {
                String comparison = testCase.fieldName + truePredicate;
                var query = "from test | where " + comparison;
                Source expectedSource = new Source(1, 18, comparison);

                logger.info("Query: " + query);
                EsQueryExec actualQueryExec = doTestOutOfRangeFilterPushdown(query, allTypeMappingAnalyzer);

                assertThat(actualQueryExec.query(), is(instanceOf(SingleValueQuery.Builder.class)));
                var actualLuceneQuery = (SingleValueQuery.Builder) actualQueryExec.query();
                assertThat(actualLuceneQuery.field(), equalTo(testCase.fieldName));
                assertThat(actualLuceneQuery.source(), equalTo(expectedSource));

                assertThat(actualLuceneQuery.next(), equalTo(QueryBuilders.matchAllQuery()));
            }

            for (String falsePredicate : alwaysFalsePredicates) {
                String comparison = testCase.fieldName + falsePredicate;
                var query = "from test | where " + comparison;
                Source expectedSource = new Source(1, 18, comparison);

                EsQueryExec actualQueryExec = doTestOutOfRangeFilterPushdown(query, allTypeMappingAnalyzer);

                assertThat(actualQueryExec.query(), is(instanceOf(SingleValueQuery.Builder.class)));
                var actualLuceneQuery = (SingleValueQuery.Builder) actualQueryExec.query();
                assertThat(actualLuceneQuery.field(), equalTo(testCase.fieldName));
                assertThat(actualLuceneQuery.source(), equalTo(expectedSource));

                var expectedInnerQuery = QueryBuilders.boolQuery().mustNot(QueryBuilders.matchAllQuery());
                assertThat(actualLuceneQuery.next(), equalTo(expectedInnerQuery));
            }
        }
    }

    /**
     * Expects e.g.
     * LimitExec[1000[INTEGER]]
     * \_ExchangeExec[[],false]
     *   \_ProjectExec[[!alias_integer, boolean{f}#190, byte{f}#191, constant_keyword-foo{f}#192, date{f}#193, double{f}#194, ...]]
     *     \_FieldExtractExec[!alias_integer, boolean{f}#190, byte{f}#191, consta..][]
     *       \_EsQueryExec[test], query[{"esql_single_value":{"field":"byte","next":{"match_all":{"boost":1.0}},...}}]
     */
    private EsQueryExec doTestOutOfRangeFilterPushdown(String query, Analyzer analyzer) {
        var plan = plannerOptimizer.plan(query, EsqlTestUtils.TEST_SEARCH_STATS, analyzer);

        var limit = as(plan, LimitExec.class);
        var exchange = as(limit.child(), ExchangeExec.class);
        var project = as(exchange.child(), ProjectExec.class);
        var fieldExtract = as(project.child(), FieldExtractExec.class);
        var luceneQuery = as(fieldExtract.child(), EsQueryExec.class);

        return luceneQuery;
    }

    /**
     * Expects
     * LimitExec[1000[INTEGER]]
     * \_ExchangeExec[[],false]
     *   \_ProjectExec[[_meta_field{f}#8, emp_no{r}#2, first_name{r}#3, gender{f}#4, job{f}#9, job.raw{f}#10, languages{f}#5, first_n
     * ame{r}#3 AS last_name, long_noidx{f}#11, emp_no{r}#2 AS salary]]
     *     \_FieldExtractExec[_meta_field{f}#8, gender{f}#4, job{f}#9, job.raw{f}..]
     *       \_EvalExec[[null[INTEGER] AS emp_no, null[KEYWORD] AS first_name]]
     *         \_EsQueryExec[test], query[][_doc{f}#12], limit[1000], sort[] estimatedRowSize[270]
     */
    public void testMissingFieldsDoNotGetExtracted() {
        var stats = EsqlTestUtils.statsForMissingField("first_name", "last_name", "emp_no", "salary");

        var plan = plannerOptimizer.plan("from test", stats);
        var limit = as(plan, LimitExec.class);
        var exchange = as(limit.child(), ExchangeExec.class);
        var project = as(exchange.child(), ProjectExec.class);
        var projections = project.projections();
        assertThat(
            Expressions.names(projections),
            contains("_meta_field", "emp_no", "first_name", "gender", "job", "job.raw", "languages", "last_name", "long_noidx", "salary")
        );
        // emp_no
        assertThat(projections.get(1), instanceOf(ReferenceAttribute.class));
        // first_name
        assertThat(projections.get(2), instanceOf(ReferenceAttribute.class));

        // last_name --> first_name
        var nullAlias = Alias.unwrap(projections.get(7));
        assertThat(Expressions.name(nullAlias), is("first_name"));
        // salary --> emp_no
        nullAlias = Alias.unwrap(projections.get(9));
        assertThat(Expressions.name(nullAlias), is("emp_no"));
        // check field extraction is skipped and that evaled fields are not extracted anymore
        var field = as(project.child(), FieldExtractExec.class);
        var fields = field.attributesToExtract();
        assertThat(Expressions.names(fields), contains("_meta_field", "gender", "job", "job.raw", "languages", "long_noidx"));
    }

    /**
     * Expects
     * LimitExec[1000[INTEGER]]
     * \_ExchangeExec[[],false]
     *   \_ProjectExec[[_meta_field{f}#9, emp_no{f}#3, first_name{f}#4, gender{f}#5, job{f}#10, job.raw{f}#11, languages{f}#6, last_n
     * ame{f}#7, long_noidx{f}#12, salary{f}#8]]
     *     \_FieldExtractExec[_meta_field{f}#9, emp_no{f}#3, first_name{f}#4, gen..]
     *       \_EsQueryExec[test], indexMode[standard], query[{"match":{"first_name":{"query":"Anna"}}}][_doc{f}#13], limit[1000], sort[]
     *       estimatedRowSize[324]
     */
    public void testSingleMatchFilterPushdown() {
        assumeTrue("Match operator is available just for snapshots", Build.current().isSnapshot());

        var plan = plannerOptimizer.plan("""
            from test
            | where first_name match "Anna"
            """);

        var limit = as(plan, LimitExec.class);
        var exchange = as(limit.child(), ExchangeExec.class);
        var project = as(exchange.child(), ProjectExec.class);
        var fieldExtract = as(project.child(), FieldExtractExec.class);
        var actualLuceneQuery = as(fieldExtract.child(), EsQueryExec.class).query();

        var expectedLuceneQuery = new MatchQueryBuilder("first_name", "Anna");
        assertThat(actualLuceneQuery, equalTo(expectedLuceneQuery));
    }

    /**
     * Expects
     * EvalExec[[CONCAT([65 6d 70 5f 6e 6f 3a 20][KEYWORD],TOSTRING(emp_no{f}#12),[2c 20 6e 61 6d 65 3a 20][KEYWORD],first_nam
     * e{f}#13,[20][KEYWORD],last_name{f}#16) AS description]]
     * \_TopNExec[[Order[emp_no{f}#12,ASC,LAST]],1000[INTEGER],50]
     *   \_ExchangeExec[[],false]
     *     \_ProjectExec[[_meta_field{f}#18, emp_no{f}#12, first_name{f}#13, gender{f}#14, job{f}#19, job.raw{f}#20, languages{f}#15, l
     * ast_name{f}#16, long_noidx{f}#21, salary{f}#17]]
     *       \_FieldExtractExec[_meta_field{f}#18, emp_no{f}#12, first_name{f}#13, ..]
     *         \_EsQueryExec[test], indexMode[standard], query[{"bool":{"must":[{"bool":{"should":[{"match":{"first_name":{"query":"Anna"}}}
     *         ,{"match":{"first_name":{"query":"Anneke"}}}],"boost":1.0}},{"esql_single_value":{"field":"emp_no","next":{"range":{"emp_no":
     *         {"gt":10000,"boost":1.0}}},"source":"emp_no > 10000@4:9"}},{"match":{"last_name":{"query":"Xinglin"}}}],"boost":1.0}}]
     *         [_doc{f}#22], limit[1000], sort[[FieldSort[field=emp_no{f}#12, direction=ASC, nulls=LAST]]] estimatedRowSize[336]
     */
    public void testMultipleMatchFilterPushdown() {
        assumeTrue("Match operator is available just for snapshots", Build.current().isSnapshot());

        String query = """
            from test
            | where first_name match "Anna" OR first_name match "Anneke"
            | sort emp_no
            | where emp_no > 10000
            | eval description = concat("emp_no: ", to_str(emp_no), ", name: ", first_name, " ", last_name)
            | where last_name match "Xinglin"
            """;
        var plan = plannerOptimizer.plan(query);

        var eval = as(plan, EvalExec.class);
        var topNExec = as(eval.child(), TopNExec.class);
        var exchange = as(topNExec.child(), ExchangeExec.class);
        var project = as(exchange.child(), ProjectExec.class);
        var fieldExtract = as(project.child(), FieldExtractExec.class);
        var actualLuceneQuery = as(fieldExtract.child(), EsQueryExec.class).query();

        Source filterSource = new Source(4, 8, "emp_no > 10000");
        var expectedLuceneQuery = new BoolQueryBuilder().must(
            new BoolQueryBuilder().should(new MatchQueryBuilder("first_name", "Anna")).should(new MatchQueryBuilder("first_name", "Anneke"))
        )
            .must(wrapWithSingleQuery(query, QueryBuilders.rangeQuery("emp_no").gt(10000), "emp_no", filterSource))
            .must(new MatchQueryBuilder("last_name", "Xinglin"));
        assertThat(actualLuceneQuery.toString(), is(expectedLuceneQuery.toString()));
    }

    private QueryBuilder wrapWithSingleQuery(String query, QueryBuilder inner, String fieldName, Source source) {
        return FilterTests.singleValueQuery(query, inner, fieldName, source);
    }

    private Stat queryStatsFor(PhysicalPlan plan) {
        var limit = as(plan, LimitExec.class);
        var agg = as(limit.child(), AggregateExec.class);
        var exg = as(agg.child(), ExchangeExec.class);
        var statSource = as(exg.child(), EsStatsQueryExec.class);
        var stats = statSource.stats();
        assertThat(stats, hasSize(1));
        var stat = stats.get(0);
        return stat;
    }

    @Override
    protected List<String> filteredWarnings() {
        return withDefaultLimitWarning(super.filteredWarnings());
    }
}<|MERGE_RESOLUTION|>--- conflicted
+++ resolved
@@ -383,10 +383,7 @@
      *       \_EsQueryExec[test], indexMode[standard], query[{"query_string":{"query":"\"last_name: Smith\""
      */
     public void testMatchCommand() {
-<<<<<<< HEAD
-=======
         assumeTrue("skipping because MATCH_COMMAND is not enabled", EsqlCapabilities.Cap.MATCH_COMMAND.isEnabled());
->>>>>>> e7c0ba95
         var plan = plannerOptimizer.plan("""
             from test
             | match "last_name: Smith"
@@ -415,13 +412,6 @@
      *          }]
      */
     public void testMatchCommandWithWhereClause() {
-<<<<<<< HEAD
-        var plan = plannerOptimizer.plan("""
-            from test
-            | where emp_no > 10010
-            | match "last_name: Smith"
-            """, IS_SV_STATS);
-=======
         assumeTrue("skipping because MATCH_COMMAND is not enabled", EsqlCapabilities.Cap.MATCH_COMMAND.isEnabled());
         String queryText = """
             from test
@@ -429,7 +419,6 @@
             | match "last_name: Smith"
             """;
         var plan = plannerOptimizer.plan(queryText, IS_SV_STATS);
->>>>>>> e7c0ba95
 
         var limit = as(plan, LimitExec.class);
         var exchange = as(limit.child(), ExchangeExec.class);
@@ -439,11 +428,7 @@
         assertThat(query.limit().fold(), is(1000));
 
         Source source = new Source(2, 8, "emp_no > 10010");
-<<<<<<< HEAD
-        var range = wrapWithSingleQuery(QueryBuilders.rangeQuery("emp_no").gt(10010), "emp_no", source);
-=======
         var range = wrapWithSingleQuery(queryText, QueryBuilders.rangeQuery("emp_no").gt(10010), "emp_no", source);
->>>>>>> e7c0ba95
         var queryString = QueryBuilders.queryStringQuery("last_name: Smith");
         var expected = QueryBuilders.boolQuery().must(range).must(queryString);
         assertThat(query.query().toString(), is(expected.toString()));
@@ -461,10 +446,7 @@
      *          sort[[FieldSort[field=emp_no{f}#3, direction=ASC, nulls=LAST]]]
      */
     public void testMatchCommandWithMultipleMatches() {
-<<<<<<< HEAD
-=======
         assumeTrue("skipping because MATCH_COMMAND is not enabled", EsqlCapabilities.Cap.MATCH_COMMAND.isEnabled());
->>>>>>> e7c0ba95
         var plan = plannerOptimizer.plan("""
             from test
             | match "last_name: Smith"

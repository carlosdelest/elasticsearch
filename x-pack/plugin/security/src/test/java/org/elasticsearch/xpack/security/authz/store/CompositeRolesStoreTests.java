/*
 * Copyright Elasticsearch B.V. and/or licensed to Elasticsearch B.V. under one
 * or more contributor license agreements. Licensed under the Elastic License
 * 2.0; you may not use this file except in compliance with the Elastic License
 * 2.0.
 */
package org.elasticsearch.xpack.security.authz.store;

import org.apache.logging.log4j.Level;
import org.elasticsearch.ElasticsearchSecurityException;
import org.elasticsearch.TransportVersion;
import org.elasticsearch.TransportVersions;
import org.elasticsearch.action.ActionListener;
import org.elasticsearch.action.admin.cluster.node.stats.TransportNodesStatsAction;
import org.elasticsearch.action.admin.cluster.settings.ClusterUpdateSettingsAction;
import org.elasticsearch.action.admin.cluster.state.ClusterStateAction;
import org.elasticsearch.action.admin.cluster.stats.TransportClusterStatsAction;
import org.elasticsearch.action.admin.indices.create.TransportCreateIndexAction;
import org.elasticsearch.action.delete.TransportDeleteAction;
import org.elasticsearch.action.get.TransportGetAction;
import org.elasticsearch.action.index.TransportIndexAction;
import org.elasticsearch.action.search.TransportSearchAction;
import org.elasticsearch.action.support.PlainActionFuture;
import org.elasticsearch.client.internal.Client;
import org.elasticsearch.cluster.health.ClusterHealthStatus;
import org.elasticsearch.cluster.metadata.IndexAbstraction;
import org.elasticsearch.cluster.metadata.IndexMetadata;
import org.elasticsearch.cluster.metadata.Metadata;
import org.elasticsearch.cluster.metadata.ProjectId;
import org.elasticsearch.cluster.project.ProjectResolver;
import org.elasticsearch.cluster.project.TestProjectResolvers;
import org.elasticsearch.cluster.service.ClusterService;
import org.elasticsearch.common.Strings;
import org.elasticsearch.common.bytes.BytesArray;
import org.elasticsearch.common.bytes.BytesReference;
import org.elasticsearch.common.io.stream.BytesStreamOutput;
import org.elasticsearch.common.io.stream.StreamInput;
import org.elasticsearch.common.io.stream.StreamOutput;
import org.elasticsearch.common.settings.ClusterSettings;
import org.elasticsearch.common.settings.Settings;
import org.elasticsearch.common.util.concurrent.AbstractRunnable;
import org.elasticsearch.common.util.concurrent.EsExecutors;
import org.elasticsearch.common.util.concurrent.ThreadContext;
import org.elasticsearch.common.util.set.Sets;
import org.elasticsearch.common.xcontent.XContentHelper;
import org.elasticsearch.core.CheckedRunnable;
import org.elasticsearch.core.Nullable;
import org.elasticsearch.index.IndexVersion;
import org.elasticsearch.index.query.QueryBuilders;
import org.elasticsearch.license.LicenseStateListener;
import org.elasticsearch.license.MockLicenseState;
import org.elasticsearch.license.XPackLicenseState;
import org.elasticsearch.telemetry.metric.MeterRegistry;
import org.elasticsearch.test.ESTestCase;
import org.elasticsearch.test.MockLog;
import org.elasticsearch.test.TransportVersionUtils;
import org.elasticsearch.threadpool.ThreadPool;
import org.elasticsearch.transport.EmptyRequest;
import org.elasticsearch.transport.TransportRequest;
import org.elasticsearch.xcontent.XContentBuilder;
import org.elasticsearch.xcontent.XContentType;
import org.elasticsearch.xpack.core.XPackPlugin;
import org.elasticsearch.xpack.core.XPackSettings;
import org.elasticsearch.xpack.core.security.action.saml.SamlAuthenticateAction;
import org.elasticsearch.xpack.core.security.action.user.PutUserAction;
import org.elasticsearch.xpack.core.security.authc.Authentication;
import org.elasticsearch.xpack.core.security.authc.Authentication.AuthenticationType;
import org.elasticsearch.xpack.core.security.authc.Authentication.RealmRef;
import org.elasticsearch.xpack.core.security.authc.AuthenticationField;
import org.elasticsearch.xpack.core.security.authc.AuthenticationTestHelper;
import org.elasticsearch.xpack.core.security.authc.Subject;
import org.elasticsearch.xpack.core.security.authz.RoleDescriptor;
import org.elasticsearch.xpack.core.security.authz.RoleDescriptor.IndicesPrivileges;
import org.elasticsearch.xpack.core.security.authz.RoleDescriptorTestHelper;
import org.elasticsearch.xpack.core.security.authz.RoleDescriptorsIntersection;
import org.elasticsearch.xpack.core.security.authz.accesscontrol.DocumentSubsetBitsetCache;
import org.elasticsearch.xpack.core.security.authz.accesscontrol.IndicesAccessControl;
import org.elasticsearch.xpack.core.security.authz.permission.ClusterPermission;
import org.elasticsearch.xpack.core.security.authz.permission.FieldPermissions;
import org.elasticsearch.xpack.core.security.authz.permission.FieldPermissionsCache;
import org.elasticsearch.xpack.core.security.authz.permission.FieldPermissionsDefinition;
import org.elasticsearch.xpack.core.security.authz.permission.IndicesPermission;
import org.elasticsearch.xpack.core.security.authz.permission.IndicesPermission.IsResourceAuthorizedPredicate;
import org.elasticsearch.xpack.core.security.authz.permission.RemoteClusterPermissionGroup;
import org.elasticsearch.xpack.core.security.authz.permission.RemoteClusterPermissions;
import org.elasticsearch.xpack.core.security.authz.permission.RemoteIndicesPermission;
import org.elasticsearch.xpack.core.security.authz.permission.Role;
import org.elasticsearch.xpack.core.security.authz.privilege.ActionClusterPrivilege;
import org.elasticsearch.xpack.core.security.authz.privilege.ApplicationPrivilegeDescriptor;
import org.elasticsearch.xpack.core.security.authz.privilege.ApplicationPrivilegeTests;
import org.elasticsearch.xpack.core.security.authz.privilege.ClusterPrivilegeResolver;
import org.elasticsearch.xpack.core.security.authz.privilege.ConfigurableClusterPrivilege;
import org.elasticsearch.xpack.core.security.authz.privilege.IndexPrivilege;
import org.elasticsearch.xpack.core.security.authz.privilege.NamedClusterPrivilege;
import org.elasticsearch.xpack.core.security.authz.restriction.Workflow;
import org.elasticsearch.xpack.core.security.authz.restriction.WorkflowResolver;
import org.elasticsearch.xpack.core.security.authz.store.ReservedRolesStore;
import org.elasticsearch.xpack.core.security.authz.store.RoleReference;
import org.elasticsearch.xpack.core.security.authz.store.RoleReferenceIntersection;
import org.elasticsearch.xpack.core.security.authz.store.RoleRetrievalResult;
import org.elasticsearch.xpack.core.security.support.Automatons;
import org.elasticsearch.xpack.core.security.support.MetadataUtils;
import org.elasticsearch.xpack.core.security.test.TestRestrictedIndices;
import org.elasticsearch.xpack.core.security.user.AnonymousUser;
import org.elasticsearch.xpack.core.security.user.InternalUser;
import org.elasticsearch.xpack.core.security.user.InternalUsers;
import org.elasticsearch.xpack.core.security.user.SystemUser;
import org.elasticsearch.xpack.core.security.user.User;
import org.elasticsearch.xpack.core.watcher.transport.actions.get.GetWatchAction;
import org.elasticsearch.xpack.security.Security;
import org.elasticsearch.xpack.security.audit.AuditUtil;
import org.elasticsearch.xpack.security.authc.ApiKeyService;
import org.elasticsearch.xpack.security.authc.service.ServiceAccountService;
import org.elasticsearch.xpack.security.authz.restriction.WorkflowService;
import org.elasticsearch.xpack.security.authz.restriction.WorkflowServiceTests.TestBaseRestHandler;
import org.elasticsearch.xpack.security.support.CacheInvalidatorRegistry;
import org.elasticsearch.xpack.security.support.SecurityIndexManager;
import org.hamcrest.BaseMatcher;
import org.hamcrest.Description;
import org.hamcrest.Matcher;
import org.hamcrest.Matchers;
import org.junit.After;
import org.junit.Before;
import org.mockito.Mockito;

import java.io.IOException;
import java.time.Clock;
import java.time.Instant;
import java.util.ArrayList;
import java.util.Arrays;
import java.util.Collection;
import java.util.Collections;
import java.util.HashMap;
import java.util.HashSet;
import java.util.LinkedHashSet;
import java.util.List;
import java.util.Map;
import java.util.Set;
import java.util.concurrent.ExecutionException;
import java.util.concurrent.Executor;
import java.util.concurrent.atomic.AtomicInteger;
import java.util.concurrent.atomic.AtomicReference;
import java.util.function.BiConsumer;
import java.util.function.Consumer;
import java.util.function.Function;
import java.util.function.Predicate;
import java.util.function.Supplier;
import java.util.stream.Stream;

import static org.elasticsearch.test.ActionListenerUtils.anyActionListener;
import static org.elasticsearch.test.TestMatchers.throwableWithMessage;
import static org.elasticsearch.xpack.core.security.SecurityField.DOCUMENT_LEVEL_SECURITY_FEATURE;
import static org.elasticsearch.xpack.core.security.authc.AuthenticationField.API_KEY_ID_KEY;
import static org.elasticsearch.xpack.core.security.authc.AuthenticationField.API_KEY_LIMITED_ROLE_DESCRIPTORS_KEY;
import static org.elasticsearch.xpack.core.security.authc.AuthenticationField.API_KEY_ROLE_DESCRIPTORS_KEY;
import static org.elasticsearch.xpack.security.authc.ApiKeyServiceTests.Utils.createApiKeyAuthentication;
import static org.hamcrest.Matchers.aMapWithSize;
import static org.hamcrest.Matchers.anyOf;
import static org.hamcrest.Matchers.arrayContaining;
import static org.hamcrest.Matchers.arrayWithSize;
import static org.hamcrest.Matchers.containsInAnyOrder;
import static org.hamcrest.Matchers.containsString;
import static org.hamcrest.Matchers.empty;
import static org.hamcrest.Matchers.emptyArray;
import static org.hamcrest.Matchers.equalTo;
import static org.hamcrest.Matchers.greaterThan;
import static org.hamcrest.Matchers.hasEntry;
import static org.hamcrest.Matchers.hasItem;
import static org.hamcrest.Matchers.hasSize;
import static org.hamcrest.Matchers.is;
import static org.hamcrest.Matchers.not;
import static org.hamcrest.Matchers.notNullValue;
import static org.hamcrest.Matchers.nullValue;
import static org.hamcrest.Matchers.oneOf;
import static org.hamcrest.Matchers.sameInstance;
import static org.mockito.ArgumentMatchers.any;
import static org.mockito.ArgumentMatchers.anyCollection;
import static org.mockito.ArgumentMatchers.anyMap;
import static org.mockito.ArgumentMatchers.anySet;
import static org.mockito.ArgumentMatchers.anyString;
import static org.mockito.ArgumentMatchers.eq;
import static org.mockito.ArgumentMatchers.isA;
import static org.mockito.Mockito.clearInvocations;
import static org.mockito.Mockito.doAnswer;
import static org.mockito.Mockito.doCallRealMethod;
import static org.mockito.Mockito.mock;
import static org.mockito.Mockito.never;
import static org.mockito.Mockito.spy;
import static org.mockito.Mockito.times;
import static org.mockito.Mockito.verify;
import static org.mockito.Mockito.verifyNoMoreInteractions;
import static org.mockito.Mockito.when;

public class CompositeRolesStoreTests extends ESTestCase {

    private static final Settings SECURITY_ENABLED_SETTINGS = Settings.builder().put(XPackSettings.SECURITY_ENABLED.getKey(), true).build();

    private final FieldPermissionsCache cache = new FieldPermissionsCache(Settings.EMPTY);
    private final String concreteSecurityIndexName = randomFrom(
        TestRestrictedIndices.INTERNAL_SECURITY_MAIN_INDEX_6,
        TestRestrictedIndices.INTERNAL_SECURITY_MAIN_INDEX_7
    );

    private Executor mockRoleBuildingExecutor;

    @Before
    public void setup() {
        mockRoleBuildingExecutor = mock(Executor.class);
        Mockito.doAnswer(invocationOnMock -> {
            final AbstractRunnable actionRunnable = (AbstractRunnable) invocationOnMock.getArguments()[0];
            actionRunnable.run();
            return null;
        }).when(mockRoleBuildingExecutor).execute(any(Runnable.class));
    }

    @After
    public void clear() {
        clearInvocations(mockRoleBuildingExecutor);
    }

    public void testRolesWhenDlsFlsUnlicensed() throws IOException {
        MockLicenseState licenseState = mock(MockLicenseState.class);
        when(licenseState.isAllowed(DOCUMENT_LEVEL_SECURITY_FEATURE)).thenReturn(false);
        RoleDescriptor flsRole = new RoleDescriptor(
            "fls",
            null,
            new IndicesPrivileges[] {
                IndicesPrivileges.builder().grantedFields("*").deniedFields("foo").indices("*").privileges("read").build() },
            null
        );
        BytesReference matchAllBytes = XContentHelper.toXContent(QueryBuilders.matchAllQuery(), XContentType.JSON, false);
        RoleDescriptor dlsRole = new RoleDescriptor(
            "dls",
            null,
            new IndicesPrivileges[] { IndicesPrivileges.builder().indices("*").privileges("read").query(matchAllBytes).build() },
            null
        );
        RoleDescriptor flsDlsRole = new RoleDescriptor(
            "fls_dls",
            null,
            new IndicesPrivileges[] {
                IndicesPrivileges.builder()
                    .indices("*")
                    .privileges("read")
                    .grantedFields("*")
                    .deniedFields("foo")
                    .query(matchAllBytes)
                    .build() },
            null
        );
        RoleDescriptor noFlsDlsRole = new RoleDescriptor(
            "no_fls_dls",
            null,
            new IndicesPrivileges[] { IndicesPrivileges.builder().indices("*").privileges("read").build() },
            null
        );
        FileRolesStore fileRolesStore = mock(FileRolesStore.class);
        doCallRealMethod().when(fileRolesStore).accept(anySet(), anyActionListener());

        when(fileRolesStore.roleDescriptors(Collections.singleton("fls"))).thenReturn(Collections.singleton(flsRole));
        when(fileRolesStore.roleDescriptors(Collections.singleton("dls"))).thenReturn(Collections.singleton(dlsRole));
        when(fileRolesStore.roleDescriptors(Collections.singleton("fls_dls"))).thenReturn(Collections.singleton(flsDlsRole));
        when(fileRolesStore.roleDescriptors(Collections.singleton("no_fls_dls"))).thenReturn(Collections.singleton(noFlsDlsRole));
        final AtomicReference<Collection<RoleDescriptor>> effectiveRoleDescriptors = new AtomicReference<Collection<RoleDescriptor>>();
        CompositeRolesStore compositeRolesStore = buildCompositeRolesStore(
            Settings.EMPTY,
            fileRolesStore,
            null,
            null,
            null,
            licenseState,
            null,
            null,
            null,
            effectiveRoleDescriptors::set
        );

        PlainActionFuture<Role> roleFuture = new PlainActionFuture<>();
        getRoleForRoleNames(compositeRolesStore, Collections.singleton("fls"), roleFuture);
        assertEquals(Role.EMPTY, roleFuture.actionGet());
        assertThat(effectiveRoleDescriptors.get(), empty());
        effectiveRoleDescriptors.set(null);

        roleFuture = new PlainActionFuture<>();
        getRoleForRoleNames(compositeRolesStore, Collections.singleton("dls"), roleFuture);
        assertEquals(Role.EMPTY, roleFuture.actionGet());
        assertThat(effectiveRoleDescriptors.get(), empty());
        effectiveRoleDescriptors.set(null);

        roleFuture = new PlainActionFuture<>();
        getRoleForRoleNames(compositeRolesStore, Collections.singleton("fls_dls"), roleFuture);
        assertEquals(Role.EMPTY, roleFuture.actionGet());
        assertThat(effectiveRoleDescriptors.get(), empty());
        effectiveRoleDescriptors.set(null);

        roleFuture = new PlainActionFuture<>();
        getRoleForRoleNames(compositeRolesStore, Collections.singleton("no_fls_dls"), roleFuture);
        assertNotEquals(Role.EMPTY, roleFuture.actionGet());
        assertThat(effectiveRoleDescriptors.get(), containsInAnyOrder(noFlsDlsRole));
        effectiveRoleDescriptors.set(null);
    }

    public void testLoggingWarnWhenDlsUnlicensed() throws IOException, IllegalAccessException {
        MockLicenseState licenseState = mock(MockLicenseState.class);
        when(licenseState.isAllowed(DOCUMENT_LEVEL_SECURITY_FEATURE)).thenReturn(false);
        BytesReference matchAllBytes = XContentHelper.toXContent(QueryBuilders.matchAllQuery(), XContentType.JSON, false);
        RoleDescriptor dlsRole = new RoleDescriptor(
            "dls",
            null,
            new IndicesPrivileges[] { IndicesPrivileges.builder().indices("*").privileges("read").query(matchAllBytes).build() },
            null
        );

        FileRolesStore fileRolesStore = mock(FileRolesStore.class);
        doCallRealMethod().when(fileRolesStore).accept(anySet(), anyActionListener());

        when(fileRolesStore.roleDescriptors(Collections.singleton("dls"))).thenReturn(Collections.singleton(dlsRole));
        final AtomicReference<Collection<RoleDescriptor>> effectiveRoleDescriptors = new AtomicReference<>();
        CompositeRolesStore compositeRolesStore = buildCompositeRolesStore(
            Settings.EMPTY,
            fileRolesStore,
            null,
            null,
            null,
            licenseState,
            null,
            null,
            null,
            effectiveRoleDescriptors::set
        );

        try (var mockLog = MockLog.capture(RoleDescriptorStore.class)) {
            mockLog.addExpectation(
                new MockLog.SeenEventExpectation(
                    "disabled role warning",
                    RoleDescriptorStore.class.getName(),
                    Level.WARN,
                    "User roles [dls] are disabled because they require field or document level security. "
                        + "The current license is non-compliant for [field and document level security]."
                )
            );
            PlainActionFuture<Role> roleFuture = new PlainActionFuture<>();
            getRoleForRoleNames(compositeRolesStore, Collections.singleton("dls"), roleFuture);
            assertEquals(Role.EMPTY, roleFuture.actionGet());
            assertThat(effectiveRoleDescriptors.get(), empty());
            mockLog.assertAllExpectationsMatched();
        }
    }

    public void testRolesWhenDlsFlsLicensed() throws IOException {
        MockLicenseState licenseState = mock(MockLicenseState.class);
        when(licenseState.isAllowed(DOCUMENT_LEVEL_SECURITY_FEATURE)).thenReturn(true);
        RoleDescriptor flsRole = new RoleDescriptor(
            "fls",
            null,
            new IndicesPrivileges[] {
                IndicesPrivileges.builder().grantedFields("*").deniedFields("foo").indices("*").privileges("read").build() },
            null
        );
        BytesReference matchAllBytes = XContentHelper.toXContent(QueryBuilders.matchAllQuery(), XContentType.JSON, false);
        RoleDescriptor dlsRole = new RoleDescriptor(
            "dls",
            null,
            new IndicesPrivileges[] { IndicesPrivileges.builder().indices("*").privileges("read").query(matchAllBytes).build() },
            null
        );
        RoleDescriptor flsDlsRole = new RoleDescriptor(
            "fls_dls",
            null,
            new IndicesPrivileges[] {
                IndicesPrivileges.builder()
                    .indices("*")
                    .privileges("read")
                    .grantedFields("*")
                    .deniedFields("foo")
                    .query(matchAllBytes)
                    .build() },
            null
        );
        RoleDescriptor noFlsDlsRole = new RoleDescriptor(
            "no_fls_dls",
            null,
            new IndicesPrivileges[] { IndicesPrivileges.builder().indices("*").privileges("read").build() },
            null
        );
        FileRolesStore fileRolesStore = mock(FileRolesStore.class);
        doCallRealMethod().when(fileRolesStore).accept(anySet(), anyActionListener());
        when(fileRolesStore.roleDescriptors(Collections.singleton("fls"))).thenReturn(Collections.singleton(flsRole));
        when(fileRolesStore.roleDescriptors(Collections.singleton("dls"))).thenReturn(Collections.singleton(dlsRole));
        when(fileRolesStore.roleDescriptors(Collections.singleton("fls_dls"))).thenReturn(Collections.singleton(flsDlsRole));
        when(fileRolesStore.roleDescriptors(Collections.singleton("no_fls_dls"))).thenReturn(Collections.singleton(noFlsDlsRole));
        final AtomicReference<Collection<RoleDescriptor>> effectiveRoleDescriptors = new AtomicReference<Collection<RoleDescriptor>>();
        CompositeRolesStore compositeRolesStore = buildCompositeRolesStore(
            Settings.EMPTY,
            fileRolesStore,
            null,
            null,
            null,
            licenseState,
            null,
            null,
            null,
            rds -> effectiveRoleDescriptors.set(rds)
        );

        PlainActionFuture<Role> roleFuture = new PlainActionFuture<>();
        getRoleForRoleNames(compositeRolesStore, Collections.singleton("fls"), roleFuture);
        assertNotEquals(Role.EMPTY, roleFuture.actionGet());
        assertThat(effectiveRoleDescriptors.get(), containsInAnyOrder(flsRole));
        effectiveRoleDescriptors.set(null);

        roleFuture = new PlainActionFuture<>();
        getRoleForRoleNames(compositeRolesStore, Collections.singleton("dls"), roleFuture);
        assertNotEquals(Role.EMPTY, roleFuture.actionGet());
        assertThat(effectiveRoleDescriptors.get(), containsInAnyOrder(dlsRole));
        effectiveRoleDescriptors.set(null);

        roleFuture = new PlainActionFuture<>();
        getRoleForRoleNames(compositeRolesStore, Collections.singleton("fls_dls"), roleFuture);
        assertNotEquals(Role.EMPTY, roleFuture.actionGet());
        assertThat(effectiveRoleDescriptors.get(), containsInAnyOrder(flsDlsRole));
        effectiveRoleDescriptors.set(null);

        roleFuture = new PlainActionFuture<>();
        getRoleForRoleNames(compositeRolesStore, Collections.singleton("no_fls_dls"), roleFuture);
        assertNotEquals(Role.EMPTY, roleFuture.actionGet());
        assertThat(effectiveRoleDescriptors.get(), containsInAnyOrder(noFlsDlsRole));
        effectiveRoleDescriptors.set(null);
    }

    public void testSuperuserIsEffectiveWhenOtherRolesUnavailable() {
        final boolean criticalFailure = randomBoolean();
        final Consumer<ActionListener<RoleRetrievalResult>> rolesHandler = callback -> {
            final RuntimeException exception = new RuntimeException("Test(" + getTestName() + ") - native roles unavailable");
            if (criticalFailure) {
                callback.onFailure(exception);
            } else {
                callback.onResponse(RoleRetrievalResult.failure(exception));
            }
        };
        final Consumer<ActionListener<Collection<ApplicationPrivilegeDescriptor>>> privilegesHandler = callback -> callback.onResponse(
            Collections.emptyList()
        );

        final CompositeRolesStore compositeRolesStore = setupRolesStore(rolesHandler, privilegesHandler);
        trySuccessfullyLoadSuperuserRole(compositeRolesStore);
        if (criticalFailure) {
            // A failure RoleRetrievalResult doesn't block role building, only a throw exception does
            tryFailOnNonSuperuserRole(compositeRolesStore, throwableWithMessage(containsString("native roles unavailable")));
        }
    }

    public void testSuperuserIsEffectiveWhenApplicationPrivilegesAreUnavailable() {
        final RoleDescriptor role = new RoleDescriptor(
            "_mock_role",
            new String[0],
            new IndicesPrivileges[0],
            new RoleDescriptor.ApplicationResourcePrivileges[] {
                RoleDescriptor.ApplicationResourcePrivileges.builder()
                    .application(randomAlphaOfLengthBetween(5, 12))
                    .privileges("all")
                    .resources("*")
                    .build() },
            new ConfigurableClusterPrivilege[0],
            new String[0],
            Map.of(),
            Map.of()
        );
        final Consumer<ActionListener<RoleRetrievalResult>> rolesHandler = callback -> callback.onResponse(
            RoleRetrievalResult.success(Set.of(role))
        );
        final Consumer<ActionListener<Collection<ApplicationPrivilegeDescriptor>>> privilegesHandler = callback -> callback.onFailure(
            new RuntimeException("No privileges for you!")
        );

        final CompositeRolesStore compositeRolesStore = setupRolesStore(rolesHandler, privilegesHandler);
        trySuccessfullyLoadSuperuserRole(compositeRolesStore);
        tryFailOnNonSuperuserRole(compositeRolesStore, throwableWithMessage(containsString("No privileges for you!")));
    }

    public void testErrorForInvalidIndexNameRegex() {
        final RoleDescriptor roleDescriptor = new RoleDescriptor(
            "_mock_role",
            null,
            new IndicesPrivileges[] {
                // invalid regex missing closing bracket
                IndicesPrivileges.builder().indices("/~(([.]|ilm-history-).*/").privileges("read").build() },
            null
        );

        final Consumer<ActionListener<RoleRetrievalResult>> rolesHandler = callback -> callback.onResponse(
            RoleRetrievalResult.success(Set.of(roleDescriptor))
        );
        final Consumer<ActionListener<Collection<ApplicationPrivilegeDescriptor>>> privilegesHandler = callback -> callback.onResponse(
            List.of()
        );
        final CompositeRolesStore compositeRolesStore = setupRolesStore(rolesHandler, privilegesHandler);

        final PlainActionFuture<Role> future = new PlainActionFuture<>();
        getRoleForRoleNames(compositeRolesStore, Set.of("_mock_role"), future);

        final ElasticsearchSecurityException e = expectThrows(ElasticsearchSecurityException.class, future::actionGet);
        assertThat(e.getMessage(), containsString("The set of patterns [/~(([.]|ilm-history-).*/] is invalid"));
        assertThat(e.getCause().getClass(), is(IllegalArgumentException.class));
    }

    private CompositeRolesStore setupRolesStore(
        Consumer<ActionListener<RoleRetrievalResult>> rolesHandler,
        Consumer<ActionListener<Collection<ApplicationPrivilegeDescriptor>>> privilegesHandler
    ) {
        final FileRolesStore fileRolesStore = mock(FileRolesStore.class);
        doCallRealMethod().when(fileRolesStore).accept(anySet(), anyActionListener());
        when(fileRolesStore.roleDescriptors(anySet())).thenReturn(Collections.emptySet());

        final NativeRolesStore nativeRolesStore = mock(NativeRolesStore.class);
        doCallRealMethod().when(nativeRolesStore).accept(anySet(), anyActionListener());
        doAnswer((invocationOnMock) -> {
            @SuppressWarnings("unchecked")
            ActionListener<RoleRetrievalResult> callback = (ActionListener<RoleRetrievalResult>) invocationOnMock.getArguments()[1];
            rolesHandler.accept(callback);
            return null;
        }).when(nativeRolesStore).getRoleDescriptors(isASet(), anyActionListener());

        final ReservedRolesStore reservedRolesStore = spy(new ReservedRolesStore());
        final NativePrivilegeStore nativePrivilegeStore = mock(NativePrivilegeStore.class);
        doAnswer((invocationOnMock) -> {
            @SuppressWarnings("unchecked")
            ActionListener<Collection<ApplicationPrivilegeDescriptor>> callback = (ActionListener<
                Collection<ApplicationPrivilegeDescriptor>>) invocationOnMock.getArguments()[3];
            privilegesHandler.accept(callback);
            return null;
        }).when(nativePrivilegeStore).getPrivileges(anySet(), anySet(), eq(false), anyActionListener());

        final CompositeRolesStore compositeRolesStore = buildCompositeRolesStore(
            SECURITY_ENABLED_SETTINGS,
            fileRolesStore,
            nativeRolesStore,
            reservedRolesStore,
            nativePrivilegeStore,
            null,
            null,
            null,
            null,
            null
        );
        return compositeRolesStore;
    }

    private void trySuccessfullyLoadSuperuserRole(CompositeRolesStore compositeRolesStore) {
        final Set<String> roles = Set.of(randomAlphaOfLengthBetween(1, 6), "superuser", randomAlphaOfLengthBetween(7, 12));
        PlainActionFuture<Role> future = new PlainActionFuture<>();
        getRoleForRoleNames(compositeRolesStore, roles, future);

        final Role role = future.actionGet();
        assertThat(role.names(), arrayContaining("superuser"));
        assertThat(role.application().getApplicationNames(), containsInAnyOrder("*"));
        assertThat(
            role.application()
                .grants(
                    ApplicationPrivilegeTests.createPrivilege(
                        randomAlphaOfLengthBetween(2, 10),
                        randomAlphaOfLengthBetween(2, 10),
                        randomAlphaOfLengthBetween(2, 10)
                    ),
                    "*"
                ),
            is(true)
        );

        assertThat(role.cluster().privileges(), containsInAnyOrder(ClusterPrivilegeResolver.ALL));
        assertThat(role.indices().check(TransportSearchAction.TYPE.name()), Matchers.is(true));
        assertThat(role.indices().check(TransportIndexAction.NAME), Matchers.is(true));

        final Predicate<String> indexActionPredicate = Automatons.predicate(
            role.indices().allowedActionsMatcher("index-" + randomAlphaOfLengthBetween(1, 12))
        );
        assertThat(indexActionPredicate.test(TransportSearchAction.TYPE.name()), is(true));
        assertThat(indexActionPredicate.test(TransportIndexAction.NAME), is(true));

        final Predicate<String> securityActionPredicate = Automatons.predicate(role.indices().allowedActionsMatcher(".security"));
        assertThat(securityActionPredicate.test(TransportSearchAction.TYPE.name()), is(true));
        assertThat(securityActionPredicate.test(TransportIndexAction.NAME), is(false));
    }

    private void tryFailOnNonSuperuserRole(CompositeRolesStore compositeRolesStore, Matcher<? super Exception> exceptionMatcher) {
        final Set<String> roles = Set.of(randomAlphaOfLengthBetween(1, 6), randomAlphaOfLengthBetween(7, 12));
        PlainActionFuture<Role> future = new PlainActionFuture<>();
        getRoleForRoleNames(compositeRolesStore, roles, future);
        final Exception exception = expectThrows(Exception.class, future::actionGet);
        assertThat(exception, exceptionMatcher);
    }

    public void testNegativeLookupsAreCached() {
        final FileRolesStore fileRolesStore = mock(FileRolesStore.class);
        doCallRealMethod().when(fileRolesStore).accept(anySet(), anyActionListener());
        final NativeRolesStore nativeRolesStore = mock(NativeRolesStore.class);
        doCallRealMethod().when(nativeRolesStore).accept(anySet(), anyActionListener());
        when(fileRolesStore.roleDescriptors(anySet())).thenReturn(Collections.emptySet());

        doAnswer((invocationOnMock) -> {
            @SuppressWarnings("unchecked")
            ActionListener<RoleRetrievalResult> callback = (ActionListener<RoleRetrievalResult>) invocationOnMock.getArguments()[1];
            callback.onResponse(RoleRetrievalResult.success(Collections.emptySet()));
            return null;
        }).when(nativeRolesStore).getRoleDescriptors(isASet(), anyActionListener());
        final ReservedRolesStore reservedRolesStore = spy(new ReservedRolesStore());
        final NativePrivilegeStore nativePrivilegeStore = mock(NativePrivilegeStore.class);
        doAnswer((invocationOnMock) -> {
            @SuppressWarnings("unchecked")
            ActionListener<Collection<ApplicationPrivilegeDescriptor>> callback = (ActionListener<
                Collection<ApplicationPrivilegeDescriptor>>) invocationOnMock.getArguments()[3];
            callback.onResponse(Collections.emptyList());
            return null;
        }).when(nativePrivilegeStore).getPrivileges(anySet(), anySet(), eq(false), anyActionListener());

        final AtomicReference<Collection<RoleDescriptor>> effectiveRoleDescriptors = new AtomicReference<Collection<RoleDescriptor>>();
        final CompositeRolesStore compositeRolesStore = buildCompositeRolesStore(
            SECURITY_ENABLED_SETTINGS,
            fileRolesStore,
            nativeRolesStore,
            reservedRolesStore,
            nativePrivilegeStore,
            null,
            null,
            null,
            null,
            rds -> effectiveRoleDescriptors.set(rds)
        );
        verify(fileRolesStore).addListener(anyConsumer()); // adds a listener in ctor

        final String roleName = randomAlphaOfLengthBetween(1, 10);
        PlainActionFuture<Role> future = new PlainActionFuture<>();
        getRoleForRoleNames(compositeRolesStore, Collections.singleton(roleName), future);
        final Role role = future.actionGet();
        assertThat(effectiveRoleDescriptors.get(), empty());
        effectiveRoleDescriptors.set(null);
        assertEquals(Role.EMPTY, role);
        verify(reservedRolesStore).accept(eq(Set.of(roleName)), anyActionListener());
        verify(fileRolesStore).accept(eq(Set.of(roleName)), anyActionListener());
        verify(fileRolesStore).roleDescriptors(eq(Set.of(roleName)));
        verify(nativeRolesStore).accept(eq(Set.of(roleName)), anyActionListener());
        verify(nativeRolesStore).getRoleDescriptors(eq(Set.of(roleName)), anyActionListener());

        final int numberOfTimesToCall = scaledRandomIntBetween(0, 32);
        final boolean getSuperuserRole = randomBoolean()
            && roleName.equals(ReservedRolesStore.SUPERUSER_ROLE_DESCRIPTOR.getName()) == false;
        final Set<String> names = getSuperuserRole
            ? Sets.newHashSet(roleName, ReservedRolesStore.SUPERUSER_ROLE_DESCRIPTOR.getName())
            : Collections.singleton(roleName);
        for (int i = 0; i < numberOfTimesToCall; i++) {
            future = new PlainActionFuture<>();
            getRoleForRoleNames(compositeRolesStore, names, future);
            final Role role1 = future.actionGet();
            if (getSuperuserRole) {
                assertThat(role1.names(), arrayContaining("superuser"));
                final Collection<RoleDescriptor> descriptors = effectiveRoleDescriptors.get();
                assertThat(descriptors, hasSize(1));
                assertThat(descriptors.iterator().next().getName(), is("superuser"));
            } else {
                assertThat(effectiveRoleDescriptors.get(), is(nullValue()));
            }
        }
        if (numberOfTimesToCall > 0 && getSuperuserRole) {
            verify(nativePrivilegeStore).getPrivileges(eq(Set.of("*")), eq(Set.of("*")), eq(false), anyActionListener());
            // We can't verify the contents of the Set here because the set is mutated inside the method
            verify(reservedRolesStore, times(2)).accept(anySet(), anyActionListener());
        }
        verifyNoMoreInteractions(fileRolesStore, reservedRolesStore, nativeRolesStore, nativePrivilegeStore);
    }

    public void testNegativeLookupsCacheDisabled() {
        final FileRolesStore fileRolesStore = mock(FileRolesStore.class);
        doCallRealMethod().when(fileRolesStore).accept(anySet(), anyActionListener());
        final NativeRolesStore nativeRolesStore = mock(NativeRolesStore.class);
        doCallRealMethod().when(nativeRolesStore).accept(anySet(), anyActionListener());
        when(fileRolesStore.roleDescriptors(anySet())).thenReturn(Collections.emptySet());
        doAnswer((invocationOnMock) -> {
            @SuppressWarnings("unchecked")
            ActionListener<RoleRetrievalResult> callback = (ActionListener<RoleRetrievalResult>) invocationOnMock.getArguments()[1];
            callback.onResponse(RoleRetrievalResult.success(Collections.emptySet()));
            return null;
        }).when(nativeRolesStore).getRoleDescriptors(isASet(), anyActionListener());
        final ReservedRolesStore reservedRolesStore = spy(new ReservedRolesStore());

        final Settings settings = Settings.builder()
            .put(SECURITY_ENABLED_SETTINGS)
            .put("xpack.security.authz.store.roles.negative_lookup_cache.max_size", 0)
            .build();
        final AtomicReference<Collection<RoleDescriptor>> effectiveRoleDescriptors = new AtomicReference<Collection<RoleDescriptor>>();
        final CompositeRolesStore compositeRolesStore = buildCompositeRolesStore(
            settings,
            fileRolesStore,
            nativeRolesStore,
            reservedRolesStore,
            null,
            null,
            null,
            null,
            null,
            rds -> effectiveRoleDescriptors.set(rds)
        );
        verify(fileRolesStore).addListener(anyConsumer()); // adds a listener in ctor

        final String roleName = randomAlphaOfLengthBetween(1, 10);
        PlainActionFuture<Role> future = new PlainActionFuture<>();
        getRoleForRoleNames(compositeRolesStore, Collections.singleton(roleName), future);
        final Role role = future.actionGet();
        assertThat(effectiveRoleDescriptors.get(), empty());
        effectiveRoleDescriptors.set(null);
        assertEquals(Role.EMPTY, role);
        verify(reservedRolesStore).accept(anySet(), anyActionListener());
        verify(fileRolesStore).accept(anySet(), anyActionListener());
        verify(fileRolesStore).roleDescriptors(eq(Collections.singleton(roleName)));
        verify(nativeRolesStore).accept(anySet(), anyActionListener());
        verify(nativeRolesStore).getRoleDescriptors(isASet(), anyActionListener());

        assertFalse(compositeRolesStore.isValueInNegativeLookupCache(roleName, Metadata.DEFAULT_PROJECT_ID));
        verifyNoMoreInteractions(fileRolesStore, reservedRolesStore, nativeRolesStore);
    }

    public void testShouldForkRoleBuilding() {
        final CompositeRolesStore compositeRolesStore = new CompositeRolesStore(
            SECURITY_ENABLED_SETTINGS,
            mock(RoleProviders.class),
            mock(NativePrivilegeStore.class),
            new ThreadContext(SECURITY_ENABLED_SETTINGS),
            mock(),
            cache,
            mock(ApiKeyService.class),
            mock(ServiceAccountService.class),
            TestProjectResolvers.DEFAULT_PROJECT_ONLY,
            buildBitsetCache(),
            TestRestrictedIndices.RESTRICTED_INDICES,
            EsExecutors.DIRECT_EXECUTOR_SERVICE,
            mock()
        );

        assertFalse(compositeRolesStore.shouldForkRoleBuilding(Set.of()));
        assertFalse(
            compositeRolesStore.shouldForkRoleBuilding(
                Set.of(
                    randomValueOtherThanMany(
                        rd -> rd.isUsingDocumentOrFieldLevelSecurity() || rd.hasApplicationPrivileges(),
                        RoleDescriptorTestHelper::randomRoleDescriptor
                    )
                )
            )
        );

        assertTrue(compositeRolesStore.shouldForkRoleBuilding(generateRoleDescriptors(101))); // RD count above threshold
        assertTrue(
            compositeRolesStore.shouldForkRoleBuilding(
                Set.of(
                    randomValueOtherThanMany(
                        rd -> false == rd.isUsingDocumentOrFieldLevelSecurity(),
                        RoleDescriptorTestHelper::randomRoleDescriptor
                    )
                )
            )
        );
        assertTrue(
            compositeRolesStore.shouldForkRoleBuilding(
                Set.of(
                    randomValueOtherThanMany(rd -> false == rd.hasApplicationPrivileges(), RoleDescriptorTestHelper::randomRoleDescriptor)
                )
            )
        );
    }

    private static Set<RoleDescriptor> generateRoleDescriptors(int numRoleDescriptors) {
        Set<RoleDescriptor> roleDescriptors = new HashSet<>();
        for (int i = 0; i < numRoleDescriptors; i++) {
            roleDescriptors.add(RoleDescriptorTestHelper.randomRoleDescriptor());
        }
        return roleDescriptors;
    }

    public void testNegativeLookupsAreNotCachedWithFailures() {
        final var projectId = randomProjectIdOrDefault();
        final FileRolesStore fileRolesStore = mock(FileRolesStore.class);
        doCallRealMethod().when(fileRolesStore).accept(anySet(), anyActionListener());
        final NativeRolesStore nativeRolesStore = mock(NativeRolesStore.class);
        doCallRealMethod().when(nativeRolesStore).accept(anySet(), anyActionListener());
        when(fileRolesStore.roleDescriptors(anySet())).thenReturn(Collections.emptySet());
        doAnswer((invocationOnMock) -> {
            @SuppressWarnings("unchecked")
            ActionListener<RoleRetrievalResult> callback = (ActionListener<RoleRetrievalResult>) invocationOnMock.getArguments()[1];
            callback.onResponse(RoleRetrievalResult.failure(new RuntimeException("intentionally failed!")));
            return null;
        }).when(nativeRolesStore).getRoleDescriptors(isASet(), anyActionListener());
        final ReservedRolesStore reservedRolesStore = spy(new ReservedRolesStore());

        final AtomicReference<Collection<RoleDescriptor>> effectiveRoleDescriptors = new AtomicReference<Collection<RoleDescriptor>>();
        final XPackLicenseState licenseState = new XPackLicenseState(() -> 0);
        final RoleProviders roleProviders = buildRolesProvider(fileRolesStore, nativeRolesStore, reservedRolesStore, null, licenseState);
        final DocumentSubsetBitsetCache documentSubsetBitsetCache = buildBitsetCache();
        final CompositeRolesStore compositeRolesStore = new CompositeRolesStore(
            SECURITY_ENABLED_SETTINGS,
            roleProviders,
            mock(NativePrivilegeStore.class),
            new ThreadContext(SECURITY_ENABLED_SETTINGS),
            licenseState,
            cache,
            mock(ApiKeyService.class),
            mock(ServiceAccountService.class),
            TestProjectResolvers.singleProject(projectId),
            documentSubsetBitsetCache,
            TestRestrictedIndices.RESTRICTED_INDICES,
            EsExecutors.DIRECT_EXECUTOR_SERVICE,
            effectiveRoleDescriptors::set
        );
        verify(fileRolesStore).addListener(anyConsumer()); // adds a listener in ctor

        final String roleName = randomAlphaOfLengthBetween(1, 10);
        PlainActionFuture<Role> future = new PlainActionFuture<>();
        getRoleForRoleNames(compositeRolesStore, Collections.singleton(roleName), future);
        final Role role = future.actionGet();
        assertThat(effectiveRoleDescriptors.get(), empty());
        effectiveRoleDescriptors.set(null);
        assertEquals(Role.EMPTY, role);
        verify(reservedRolesStore).accept(anySet(), anyActionListener());
        verify(fileRolesStore).accept(anySet(), anyActionListener());
        verify(fileRolesStore).roleDescriptors(eq(Collections.singleton(roleName)));
        verify(nativeRolesStore).accept(anySet(), anyActionListener());
        verify(nativeRolesStore).getRoleDescriptors(isASet(), anyActionListener());

        final int numberOfTimesToCall = scaledRandomIntBetween(0, 32);
        final Set<String> names = Collections.singleton(roleName);
        for (int i = 0; i < numberOfTimesToCall; i++) {
            future = new PlainActionFuture<>();
            getRoleForRoleNames(compositeRolesStore, names, future);
            future.actionGet();
            assertThat(effectiveRoleDescriptors.get(), empty());
            effectiveRoleDescriptors.set(null);
        }

        assertFalse(compositeRolesStore.isValueInNegativeLookupCache(roleName, projectId));
        assertFalse(compositeRolesStore.isValueInNegativeLookupCache(roleName, Metadata.DEFAULT_PROJECT_ID));
        verify(reservedRolesStore, times(numberOfTimesToCall + 1)).accept(anySet(), anyActionListener());
        verify(fileRolesStore, times(numberOfTimesToCall + 1)).accept(anySet(), anyActionListener());
        verify(fileRolesStore, times(numberOfTimesToCall + 1)).roleDescriptors(eq(Collections.singleton(roleName)));
        verify(nativeRolesStore, times(numberOfTimesToCall + 1)).accept(anySet(), anyActionListener());
        verify(nativeRolesStore, times(numberOfTimesToCall + 1)).getRoleDescriptors(isASet(), anyActionListener());
        verifyNoMoreInteractions(fileRolesStore, reservedRolesStore, nativeRolesStore);
    }

    public void testCustomRolesProviders() {
        final FileRolesStore fileRolesStore = mock(FileRolesStore.class);
        doCallRealMethod().when(fileRolesStore).accept(anySet(), anyActionListener());
        when(fileRolesStore.roleDescriptors(anySet())).thenReturn(Collections.emptySet());
        final NativeRolesStore nativeRolesStore = mock(NativeRolesStore.class);
        doCallRealMethod().when(nativeRolesStore).accept(anySet(), anyActionListener());
        doAnswer((invocationOnMock) -> {
            @SuppressWarnings("unchecked")
            ActionListener<RoleRetrievalResult> callback = (ActionListener<RoleRetrievalResult>) invocationOnMock.getArguments()[1];
            callback.onResponse(RoleRetrievalResult.success(Collections.emptySet()));
            return null;
        }).when(nativeRolesStore).getRoleDescriptors(isASet(), anyActionListener());
        final ReservedRolesStore reservedRolesStore = spy(new ReservedRolesStore());

        final RoleDescriptor roleAProvider1 = new RoleDescriptor(
            "roleA",
            null,
            new IndicesPrivileges[] { IndicesPrivileges.builder().privileges("READ").indices("foo").grantedFields("*").build() },
            null
        );
        final InMemoryRolesProvider inMemoryProvider1 = spy(new InMemoryRolesProvider((roles) -> {
            Set<RoleDescriptor> descriptors = new HashSet<>();
            if (roles.contains("roleA")) {
                descriptors.add(roleAProvider1);
            }
            return RoleRetrievalResult.success(descriptors);
        }));

        final RoleDescriptor roleBProvider2 = new RoleDescriptor(
            "roleB",
            null,
            new IndicesPrivileges[] { IndicesPrivileges.builder().privileges("READ").indices("bar").grantedFields("*").build() },
            null
        );
        final InMemoryRolesProvider inMemoryProvider2 = spy(new InMemoryRolesProvider((roles) -> {
            Set<RoleDescriptor> descriptors = new HashSet<>();
            if (roles.contains("roleA")) {
                // both role providers can resolve role A, this makes sure that if the first
                // role provider in order resolves a role, the second provider does not override it
                descriptors.add(
                    new RoleDescriptor(
                        "roleA",
                        null,
                        new IndicesPrivileges[] { IndicesPrivileges.builder().privileges("WRITE").indices("*").grantedFields("*").build() },
                        null
                    )
                );
            }
            if (roles.contains("roleB")) {
                descriptors.add(roleBProvider2);
            }
            return RoleRetrievalResult.success(descriptors);
        }));

        final AtomicReference<Collection<RoleDescriptor>> effectiveRoleDescriptors = new AtomicReference<Collection<RoleDescriptor>>();
        final Map<String, List<BiConsumer<Set<String>, ActionListener<RoleRetrievalResult>>>> customRoleProviders = Map.of(
            "custom",
            List.of(inMemoryProvider1, inMemoryProvider2)
        );
        final CompositeRolesStore compositeRolesStore = buildCompositeRolesStore(
            SECURITY_ENABLED_SETTINGS,
            fileRolesStore,
            nativeRolesStore,
            reservedRolesStore,
            customRoleProviders,
            null,
            null,
            null,
            null,
            null,
            rds -> effectiveRoleDescriptors.set(rds),
            null,
            null,
            null
        );

        final Set<String> roleNames = Sets.newHashSet("roleA", "roleB", "unknown");
        PlainActionFuture<Role> future = new PlainActionFuture<>();
        getRoleForRoleNames(compositeRolesStore, roleNames, future);
        final Role role = future.actionGet();
        assertThat(effectiveRoleDescriptors.get(), containsInAnyOrder(roleAProvider1, roleBProvider2));
        effectiveRoleDescriptors.set(null);

        // make sure custom roles providers populate roles correctly
        assertEquals(2, role.indices().groups().length);
        assertEquals(IndexPrivilege.READ, role.indices().groups()[0].privilege());
        assertThat(role.indices().groups()[0].indices()[0], anyOf(equalTo("foo"), equalTo("bar")));
        assertEquals(IndexPrivilege.READ, role.indices().groups()[1].privilege());
        assertThat(role.indices().groups()[1].indices()[0], anyOf(equalTo("foo"), equalTo("bar")));

        // make sure negative lookups are cached
        verify(inMemoryProvider1).accept(anySet(), anyActionListener());
        verify(inMemoryProvider2).accept(anySet(), anyActionListener());

        final int numberOfTimesToCall = scaledRandomIntBetween(1, 8);
        for (int i = 0; i < numberOfTimesToCall; i++) {
            future = new PlainActionFuture<>();
            getRoleForRoleNames(compositeRolesStore, Collections.singleton("unknown"), future);
            future.actionGet();
            if (i == 0) {
                assertThat(effectiveRoleDescriptors.get(), empty());
            } else {
                assertThat(effectiveRoleDescriptors.get(), is(nullValue()));
            }
            effectiveRoleDescriptors.set(null);
        }

        verifyNoMoreInteractions(inMemoryProvider1, inMemoryProvider2);
    }

    /**
     * This test is a direct result of a issue where field level security permissions were not
     * being merged correctly. The improper merging resulted in an allow all result when merging
     * permissions from different roles instead of properly creating a union of their languages
     */
    public void testMergingRolesWithFls() {
        RoleDescriptor flsRole = new RoleDescriptor(
            "fls",
            null,
            new IndicesPrivileges[] {
                IndicesPrivileges.builder()
                    .grantedFields("*")
                    .deniedFields("L1.*", "L2.*")
                    .indices("*")
                    .privileges("read")
                    .query("{ \"match\": {\"eventType.typeCode\": \"foo\"} }")
                    .build() },
            null
        );
        RoleDescriptor addsL1Fields = new RoleDescriptor(
            "dls",
            null,
            new IndicesPrivileges[] {
                IndicesPrivileges.builder()
                    .indices("*")
                    .grantedFields("L1.*")
                    .privileges("read")
                    .query("{ \"match\": {\"eventType.typeCode\": \"foo\"} }")
                    .build() },
            null
        );
        FieldPermissionsCache cache = new FieldPermissionsCache(Settings.EMPTY);
        PlainActionFuture<Role> future = new PlainActionFuture<>();
        CompositeRolesStore.buildRoleFromDescriptors(
            Sets.newHashSet(flsRole, addsL1Fields),
            cache,
            null,
            TestRestrictedIndices.RESTRICTED_INDICES,
            future
        );
        Role role = future.actionGet();

        Metadata metadata = Metadata.builder()
            .put(
                new IndexMetadata.Builder("test").settings(
                    Settings.builder().put(IndexMetadata.SETTING_VERSION_CREATED, IndexVersion.current()).build()
                ).numberOfShards(1).numberOfReplicas(0).build(),
                true
            )
            .build();
<<<<<<< HEAD
        IndicesAccessControl iac = role.indices()
            .authorize("indices:data/read/search", Collections.singleton("test"), metadata.getProject().getIndicesLookup(), cache);
=======
        IndicesAccessControl iac = role.indices().authorize("indices:data/read/search", Collections.singleton("test"), metadata, cache);
>>>>>>> 1ba5d259
        assertTrue(iac.getIndexPermissions("test").getFieldPermissions().grantsAccessTo("L1.foo"));
        assertFalse(iac.getIndexPermissions("test").getFieldPermissions().grantsAccessTo("L2.foo"));
        assertTrue(iac.getIndexPermissions("test").getFieldPermissions().grantsAccessTo("L3.foo"));
    }

    public void testMergingBasicRoles() {
        final TransportRequest request1 = mock(TransportRequest.class);
        final TransportRequest request2 = mock(TransportRequest.class);
        final TransportRequest request3 = mock(TransportRequest.class);
        final Authentication authentication = AuthenticationTestHelper.builder().build();

        ConfigurableClusterPrivilege ccp1 = new MockConfigurableClusterPrivilege() {
            @Override
            public ClusterPermission.Builder buildPermission(ClusterPermission.Builder builder) {
                builder.add(
                    this,
                    ((ActionClusterPrivilege) ClusterPrivilegeResolver.MANAGE_SECURITY).getAllowedActionPatterns(),
                    req -> req == request1
                );
                return builder;
            }
        };
        RoleDescriptor role1 = new RoleDescriptor(
            "r1",
            new String[] { "monitor" },
            new IndicesPrivileges[] {
                IndicesPrivileges.builder().indices("abc-*", "xyz-*").privileges("read").build(),
                IndicesPrivileges.builder().indices("ind-1-*").privileges("all").build(), },
            new RoleDescriptor.ApplicationResourcePrivileges[] {
                RoleDescriptor.ApplicationResourcePrivileges.builder()
                    .application("app1")
                    .resources("user/*")
                    .privileges("read", "write")
                    .build(),
                RoleDescriptor.ApplicationResourcePrivileges.builder()
                    .application("app1")
                    .resources("settings/*")
                    .privileges("read")
                    .build() },
            new ConfigurableClusterPrivilege[] { ccp1 },
            new String[] { "app-user-1" },
            null,
            null,
            new RoleDescriptor.RemoteIndicesPrivileges[] {
                RoleDescriptor.RemoteIndicesPrivileges.builder("remote-*", "remote").indices("abc-*", "xyz-*").privileges("read").build(),
                RoleDescriptor.RemoteIndicesPrivileges.builder("remote-*").indices("remote-idx-1-*").privileges("read").build(), },
            getValidRemoteClusterPermissions(new String[] { "remote-*" }),
            null,
            randomAlphaOfLengthBetween(0, 20)
        );

        ConfigurableClusterPrivilege ccp2 = new MockConfigurableClusterPrivilege() {
            @Override
            public ClusterPermission.Builder buildPermission(ClusterPermission.Builder builder) {
                builder.add(
                    this,
                    ((ActionClusterPrivilege) ClusterPrivilegeResolver.MANAGE_SECURITY).getAllowedActionPatterns(),
                    req -> req == request2
                );
                return builder;
            }
        };
        RoleDescriptor role2 = new RoleDescriptor(
            "r2",
            new String[] { "manage_saml" },
            new IndicesPrivileges[] { IndicesPrivileges.builder().indices("abc-*", "ind-2-*").privileges("all").build() },
            new RoleDescriptor.ApplicationResourcePrivileges[] {
                RoleDescriptor.ApplicationResourcePrivileges.builder().application("app2a").resources("*").privileges("all").build(),
                RoleDescriptor.ApplicationResourcePrivileges.builder().application("app2b").resources("*").privileges("read").build() },
            new ConfigurableClusterPrivilege[] { ccp2 },
            new String[] { "app-user-2" },
            null,
            null,
            new RoleDescriptor.RemoteIndicesPrivileges[] {
                RoleDescriptor.RemoteIndicesPrivileges.builder("*").indices("remote-idx-2-*").privileges("read").build(),
                RoleDescriptor.RemoteIndicesPrivileges.builder("remote-*").indices("remote-idx-3-*").privileges("read").build() },
            null,
            null,
            randomAlphaOfLengthBetween(0, 20)
        );

        FieldPermissionsCache cache = new FieldPermissionsCache(Settings.EMPTY);
        PlainActionFuture<Role> future = new PlainActionFuture<>();
        final NativePrivilegeStore privilegeStore = mock(NativePrivilegeStore.class);
        doAnswer(inv -> {
            assertEquals(4, inv.getArguments().length);
            @SuppressWarnings("unchecked")
            ActionListener<Collection<ApplicationPrivilegeDescriptor>> listener = (ActionListener<
                Collection<ApplicationPrivilegeDescriptor>>) inv.getArguments()[3];
            Set<ApplicationPrivilegeDescriptor> set = new HashSet<>();
            Arrays.asList("app1", "app2a", "app2b")
                .forEach(
                    app -> Arrays.asList("read", "write", "all")
                        .forEach(
                            perm -> set.add(new ApplicationPrivilegeDescriptor(app, perm, Collections.emptySet(), Collections.emptyMap()))
                        )
                );
            listener.onResponse(set);
            return null;
        }).when(privilegeStore).getPrivileges(anyCollection(), anyCollection(), eq(false), anyActionListener());
        CompositeRolesStore.buildRoleFromDescriptors(
            Sets.newHashSet(role1, role2),
            cache,
            privilegeStore,
            TestRestrictedIndices.RESTRICTED_INDICES,
            future
        );
        Role role = future.actionGet();

        assertThat(role.cluster().check(ClusterStateAction.NAME, randomFrom(request1, request2, request3), authentication), equalTo(true));
        assertThat(
            role.cluster().check(SamlAuthenticateAction.NAME, randomFrom(request1, request2, request3), authentication),
            equalTo(true)
        );
        assertThat(
            role.cluster().check(ClusterUpdateSettingsAction.NAME, randomFrom(request1, request2, request3), authentication),
            equalTo(false)
        );

        assertThat(role.cluster().check(PutUserAction.NAME, randomFrom(request1, request2), authentication), equalTo(true));
        assertThat(role.cluster().check(PutUserAction.NAME, request3, authentication), equalTo(false));

        final IsResourceAuthorizedPredicate allowedRead = role.indices().allowedIndicesMatcher(TransportGetAction.TYPE.name());
        assertThat(allowedRead.test(mockIndexAbstraction("abc-123")), equalTo(true));
        assertThat(allowedRead.test(mockIndexAbstraction("xyz-000")), equalTo(true));
        assertThat(allowedRead.test(mockIndexAbstraction("ind-1-a")), equalTo(true));
        assertThat(allowedRead.test(mockIndexAbstraction("ind-2-a")), equalTo(true));
        assertThat(allowedRead.test(mockIndexAbstraction("foo")), equalTo(false));
        assertThat(allowedRead.test(mockIndexAbstraction("abc")), equalTo(false));
        assertThat(allowedRead.test(mockIndexAbstraction("xyz")), equalTo(false));
        assertThat(allowedRead.test(mockIndexAbstraction("ind-3-a")), equalTo(false));
        assertThat(allowedRead.test(mockIndexAbstraction("remote-idx-1-1")), equalTo(false));
        assertThat(allowedRead.test(mockIndexAbstraction("remote-idx-2-1")), equalTo(false));
        assertThat(allowedRead.test(mockIndexAbstraction("remote-idx-3-1")), equalTo(false));

        final IsResourceAuthorizedPredicate allowedWrite = role.indices().allowedIndicesMatcher(TransportIndexAction.NAME);
        assertThat(allowedWrite.test(mockIndexAbstraction("abc-123")), equalTo(true));
        assertThat(allowedWrite.test(mockIndexAbstraction("xyz-000")), equalTo(false));
        assertThat(allowedWrite.test(mockIndexAbstraction("ind-1-a")), equalTo(true));
        assertThat(allowedWrite.test(mockIndexAbstraction("ind-2-a")), equalTo(true));
        assertThat(allowedWrite.test(mockIndexAbstraction("foo")), equalTo(false));
        assertThat(allowedWrite.test(mockIndexAbstraction("abc")), equalTo(false));
        assertThat(allowedWrite.test(mockIndexAbstraction("xyz")), equalTo(false));
        assertThat(allowedWrite.test(mockIndexAbstraction("ind-3-a")), equalTo(false));

        role.application().grants(ApplicationPrivilegeTests.createPrivilege("app1", "app1-read", "write"), "user/joe");
        role.application().grants(ApplicationPrivilegeTests.createPrivilege("app1", "app1-read", "read"), "settings/hostname");
        role.application().grants(ApplicationPrivilegeTests.createPrivilege("app2a", "app2a-all", "all"), "user/joe");
        role.application().grants(ApplicationPrivilegeTests.createPrivilege("app2b", "app2b-read", "read"), "settings/hostname");

        assertHasRemoteIndicesGroupsForClusters(role.remoteIndices(), Set.of("remote-*", "remote"), Set.of("*"), Set.of("remote-*"));
        assertHasRemoteIndexGroupsForClusters(
            role.remoteIndices(),
            Set.of("remote-*"),
            indexGroup("remote-idx-1-*"),
            indexGroup("remote-idx-3-*")
        );
        assertHasRemoteIndexGroupsForClusters(role.remoteIndices(), Set.of("remote-*", "remote"), indexGroup("xyz-*", "abc-*"));
        assertHasRemoteIndexGroupsForClusters(role.remoteIndices(), Set.of("*"), indexGroup("remote-idx-2-*"));

        final RemoteIndicesPermission forRemote = role.remoteIndices().forCluster("remote");
        assertHasRemoteIndexGroupsForClusters(forRemote, Set.of("remote-*", "remote"), indexGroup("xyz-*", "abc-*"));
        assertHasRemoteIndexGroupsForClusters(forRemote, Set.of("*"), indexGroup("remote-idx-2-*"));
        assertValidRemoteClusterPermissions(role.remoteCluster(), new String[] { "remote-*" });
        assertThat(
            role.remoteCluster().collapseAndRemoveUnsupportedPrivileges("remote-foobar", TransportVersion.current()),
            equalTo(RemoteClusterPermissions.getSupportedRemoteClusterPermissions().toArray(new String[0]))
        );
    }

    public void testBuildRoleWithSingleRemoteIndicesDefinition() {
        final String clusterAlias = randomFrom("remote-1", "*");
        final Role role = buildRole(
            roleDescriptorWithRemoteIndicesPrivileges(
                "r1",
                new RoleDescriptor.RemoteIndicesPrivileges[] {
                    RoleDescriptor.RemoteIndicesPrivileges.builder(clusterAlias).indices("index-1").privileges("read").build() }
            )
        );
        assertHasRemoteIndicesGroupsForClusters(role.remoteIndices(), Set.of(clusterAlias));
        assertHasRemoteIndexGroupsForClusters(role.remoteIndices(), Set.of(clusterAlias), indexGroup("index-1"));
    }

    public void testBuildRoleWithSingleRemoteClusterDefinition() {
        final String[] clusterAliases = randomArray(1, 5, String[]::new, () -> randomAlphaOfLengthBetween(3, 8));
        final Role role = buildRole(roleDescriptorWithRemoteClusterPrivileges("r1", getValidRemoteClusterPermissions(clusterAliases)));
        assertValidRemoteClusterPermissions(role.remoteCluster(), clusterAliases);
    }

    public void testBuildRoleFromDescriptorsWithSingleRestriction() {
        Role role = buildRole(
            RoleDescriptorTestHelper.builder()
                .allowReservedMetadata(randomBoolean())
                .allowRemoteIndices(randomBoolean())
                .allowRestriction(true)
                .allowDescription(randomBoolean())
                .allowRemoteClusters(randomBoolean())
                .build()
        );
        assertThat(role.hasWorkflowsRestriction(), equalTo(true));
    }

    public void testBuildRoleFromDescriptorsWithViolationOfRestrictionValidation() {
        var e = expectThrows(
            IllegalArgumentException.class,
            () -> buildRole(
                RoleDescriptorTestHelper.builder()
                    .allowReservedMetadata(randomBoolean())
                    .allowRemoteIndices(randomBoolean())
                    .allowRestriction(true)
                    .allowDescription(randomBoolean())
                    .allowRemoteClusters(randomBoolean())
                    .build(),
                RoleDescriptorTestHelper.builder()
                    .allowReservedMetadata(randomBoolean())
                    .allowRemoteIndices(randomBoolean())
                    .allowRestriction(true)
                    .allowDescription(randomBoolean())
                    .allowRemoteClusters(randomBoolean())
                    .build()
            )
        );
        assertThat(e.getMessage(), containsString("more than one role descriptor with restriction is not allowed"));

        e = expectThrows(
            IllegalArgumentException.class,
            () -> buildRole(
                RoleDescriptorTestHelper.builder()
                    .allowReservedMetadata(randomBoolean())
                    .allowRemoteIndices(randomBoolean())
                    .allowRestriction(true)
                    .allowDescription(randomBoolean())
                    .allowRemoteClusters(randomBoolean())
                    .build(),
                RoleDescriptorTestHelper.builder()
                    .allowReservedMetadata(randomBoolean())
                    .allowRemoteIndices(randomBoolean())
                    .allowRestriction(false)
                    .allowDescription(randomBoolean())
                    .allowRemoteClusters(randomBoolean())
                    .build(),
                RoleDescriptorTestHelper.builder()
                    .allowReservedMetadata(randomBoolean())
                    .allowRemoteIndices(randomBoolean())
                    .allowRestriction(false)
                    .allowDescription(randomBoolean())
                    .allowRemoteClusters(randomBoolean())
                    .build()
            )
        );
        assertThat(e.getMessage(), containsString("combining role descriptors with and without restriction is not allowed"));
    }

    public void testBuildRoleWithFlsAndDlsInRemoteIndicesDefinition() {
        String clusterAlias = randomFrom("remote-1", "*");
        Role role = buildRole(
            roleDescriptorWithRemoteIndicesPrivileges(
                "r1",
                new RoleDescriptor.RemoteIndicesPrivileges[] {
                    RoleDescriptor.RemoteIndicesPrivileges.builder(clusterAlias)
                        .indices("index-1")
                        .privileges("read")
                        .query("{\"match\":{\"field\":\"a\"}}")
                        .grantedFields("field")
                        .build() }
            )
        );
        assertHasRemoteIndicesGroupsForClusters(role.remoteIndices(), Set.of(clusterAlias));
        assertHasRemoteIndexGroupsForClusters(
            role.remoteIndices(),
            Set.of(clusterAlias),
            indexGroup(
                IndexPrivilege.READ,
                false,
                "{\"match\":{\"field\":\"a\"}}",
                new FieldPermissionsDefinition.FieldGrantExcludeGroup(new String[] { "field" }, null),
                "index-1"
            )
        );

        role = buildRole(
            roleDescriptorWithRemoteIndicesPrivileges(
                "r1",
                new RoleDescriptor.RemoteIndicesPrivileges[] {
                    RoleDescriptor.RemoteIndicesPrivileges.builder(clusterAlias)
                        .indices("index-1")
                        .privileges("read")
                        .query("{\"match\":{\"field\":\"a\"}}")
                        .grantedFields("field")
                        .build() }
            ),
            roleDescriptorWithRemoteIndicesPrivileges(
                "r1",
                new RoleDescriptor.RemoteIndicesPrivileges[] {
                    RoleDescriptor.RemoteIndicesPrivileges.builder(clusterAlias)
                        .indices("index-1")
                        .privileges("read")
                        .query("{\"match\":{\"field\":\"b\"}}")
                        .grantedFields("other")
                        .build() }
            )
        );
        assertHasRemoteIndicesGroupsForClusters(role.remoteIndices(), Set.of(clusterAlias));
        assertHasRemoteIndexGroupsForClusters(
            role.remoteIndices(),
            Set.of(clusterAlias),
            indexGroup(
                IndexPrivilege.READ,
                false,
                "{\"match\":{\"field\":\"a\"}}",
                new FieldPermissionsDefinition.FieldGrantExcludeGroup(new String[] { "field" }, null),
                "index-1"
            ),
            indexGroup(
                IndexPrivilege.READ,
                false,
                "{\"match\":{\"field\":\"b\"}}",
                new FieldPermissionsDefinition.FieldGrantExcludeGroup(new String[] { "other" }, null),
                "index-1"
            )
        );
    }

    public void testBuildRoleWithEmptyOrNoneRemoteIndices() {
        Role role = buildRole(
            roleDescriptorWithRemoteIndicesPrivileges(
                "r1",
                new RoleDescriptor.RemoteIndicesPrivileges[] {
                    RoleDescriptor.RemoteIndicesPrivileges.builder("remote-1").indices("index-1").privileges("none").build() }
            )
        );
        assertThat(role.remoteIndices().remoteIndicesGroups(), empty());

        role = buildRole(roleDescriptorWithRemoteIndicesPrivileges("r1", new RoleDescriptor.RemoteIndicesPrivileges[] {}));
        assertThat(role.remoteIndices().remoteIndicesGroups(), empty());
    }

    public void testBuildRoleWithoutRemoteCluster() {
        final Role role = buildRole(roleDescriptorWithRemoteClusterPrivileges("r1", null));
        assertThat(role.remoteCluster(), equalTo(RemoteClusterPermissions.NONE));
    }

    public void testBuildRoleWithSingleRemoteIndicesDefinitionWithAllowRestricted() {
        final String clusterAlias = randomFrom("remote-1", "*");
        final Role role = buildRole(
            roleDescriptorWithRemoteIndicesPrivileges(
                "r1",
                new RoleDescriptor.RemoteIndicesPrivileges[] {
                    RoleDescriptor.RemoteIndicesPrivileges.builder(clusterAlias)
                        .indices("index-1")
                        .allowRestrictedIndices(true)
                        .privileges("read")
                        .build() }
            )
        );
        assertHasRemoteIndicesGroupsForClusters(role.remoteIndices(), Set.of(clusterAlias));
        assertHasRemoteIndexGroupsForClusters(role.remoteIndices(), Set.of(clusterAlias), indexGroup(IndexPrivilege.READ, true, "index-1"));
    }

    public void testBuildRoleWithRemoteIndicesDoesNotMergeWhenNothingToMerge() {
        Role role = buildRole(
            roleDescriptorWithIndicesPrivileges(
                "r1",
                new RoleDescriptor.RemoteIndicesPrivileges[] {
                    RoleDescriptor.RemoteIndicesPrivileges.builder("*").indices("index-1").privileges("read").build(),
                    RoleDescriptor.RemoteIndicesPrivileges.builder("remote-1").indices("index-1").privileges("read").build(), },
                new IndicesPrivileges[] { RoleDescriptor.IndicesPrivileges.builder().indices("index-1").privileges("all").build() }
            )
        );
        assertHasRemoteIndicesGroupsForClusters(role.remoteIndices(), Set.of("remote-1"), Set.of("*"));
        assertHasRemoteIndexGroupsForClusters(role.remoteIndices(), Set.of("*"), indexGroup("index-1"));
        assertHasRemoteIndexGroupsForClusters(role.remoteIndices(), Set.of("remote-1"), indexGroup("index-1"));
        final IsResourceAuthorizedPredicate allowedRead = role.indices().allowedIndicesMatcher(TransportGetAction.TYPE.name());
        assertThat(allowedRead.test(mockIndexAbstraction("index-1")), equalTo(true));
        assertThat(allowedRead.test(mockIndexAbstraction("foo")), equalTo(false));
    }

    public void testBuildRoleWithRemoteIndicesDoesNotCombineRemotesAndLocals() {
        Role role = buildRole(
            roleDescriptorWithIndicesPrivileges(
                "r1",
                new RoleDescriptor.RemoteIndicesPrivileges[] {
                    RoleDescriptor.RemoteIndicesPrivileges.builder("*").indices("index-1").privileges("read").build(),
                    RoleDescriptor.RemoteIndicesPrivileges.builder("*").indices("index-1").privileges("read").build(), },
                new IndicesPrivileges[] {
                    RoleDescriptor.IndicesPrivileges.builder().indices("index-1").privileges("write").build(),
                    RoleDescriptor.IndicesPrivileges.builder().indices("index-1").privileges("read").build(), }
            )
        );
        assertHasRemoteIndicesGroupsForClusters(role.remoteIndices(), Set.of("*"));
        assertHasRemoteIndexGroupsForClusters(role.remoteIndices(), Set.of("*"), indexGroup("index-1"));
        final IsResourceAuthorizedPredicate allowedRead = role.indices().allowedIndicesMatcher(TransportGetAction.TYPE.name());
        assertThat(allowedRead.test(mockIndexAbstraction("index-1")), equalTo(true));
        final IsResourceAuthorizedPredicate allowedWrite = role.indices().allowedIndicesMatcher(TransportIndexAction.NAME);
        assertThat(allowedWrite.test(mockIndexAbstraction("index-1")), equalTo(true));
    }

    public void testBuildRoleWithRemoteIndicesDoesNotMergeRestrictedAndNonRestricted() {
        final Role role = buildRole(
            roleDescriptorWithRemoteIndicesPrivileges(
                "r1",
                new RoleDescriptor.RemoteIndicesPrivileges[] {
                    RoleDescriptor.RemoteIndicesPrivileges.builder("remote-1")
                        .indices("index-1")
                        .privileges("read")
                        .allowRestrictedIndices(false)
                        .build() }
            ),
            roleDescriptorWithRemoteIndicesPrivileges(
                "r2",
                new RoleDescriptor.RemoteIndicesPrivileges[] {
                    RoleDescriptor.RemoteIndicesPrivileges.builder("remote-1")
                        .indices("index-1")
                        .privileges("read")
                        .allowRestrictedIndices(true)
                        .build() }
            )
        );
        assertHasRemoteIndicesGroupsForClusters(role.remoteIndices(), Set.of("remote-1"));
        assertHasRemoteIndexGroupsForClusters(
            role.remoteIndices(),
            Set.of("remote-1"),
            indexGroup(IndexPrivilege.READ, true, "index-1"),
            indexGroup("index-1")
        );
    }

    public void testBuildRoleWithMultipleRemoteMergedAcrossPrivilegesAndDescriptors() {
        Role role = buildRole(
            roleDescriptorWithRemoteIndicesPrivileges(
                "r1",
                new RoleDescriptor.RemoteIndicesPrivileges[] {
                    RoleDescriptor.RemoteIndicesPrivileges.builder("remote-1").indices("index-1", "index-2").privileges("read").build(),
                    RoleDescriptor.RemoteIndicesPrivileges.builder("remote-1", "remote-2")
                        .indices("index-1", "index-2")
                        .privileges("read")
                        .build(), }
            ),
            roleDescriptorWithRemoteIndicesPrivileges(
                "r2",
                new RoleDescriptor.RemoteIndicesPrivileges[] {
                    RoleDescriptor.RemoteIndicesPrivileges.builder("remote-1").indices("index-1").privileges("read").build() }
            )
        );
        assertHasRemoteIndicesGroupsForClusters(role.remoteIndices(), Set.of("remote-1"), Set.of("remote-1", "remote-2"));
        assertHasRemoteIndexGroupsForClusters(
            role.remoteIndices(),
            Set.of("remote-1"),
            indexGroup("index-1", "index-2"),
            indexGroup("index-1")
        );
        assertHasRemoteIndexGroupsForClusters(role.remoteIndices(), Set.of("remote-1", "remote-2"), indexGroup("index-1", "index-2"));

        role = buildRole(
            roleDescriptorWithRemoteIndicesPrivileges(
                "r1",
                new RoleDescriptor.RemoteIndicesPrivileges[] {
                    RoleDescriptor.RemoteIndicesPrivileges.builder("remote-1").indices("index-1").privileges("read").build(),
                    RoleDescriptor.RemoteIndicesPrivileges.builder("remote-1").indices("index-1").privileges("read").build(),
                    RoleDescriptor.RemoteIndicesPrivileges.builder("*").indices("*").privileges("read").build(), }
            ),
            roleDescriptorWithRemoteIndicesPrivileges(
                "r2",
                new RoleDescriptor.RemoteIndicesPrivileges[] {
                    RoleDescriptor.RemoteIndicesPrivileges.builder("remote-1").indices("index-1").privileges("read").build(),
                    RoleDescriptor.RemoteIndicesPrivileges.builder("*").indices("*").privileges("read").build(), }
            )
        );
        assertHasRemoteIndicesGroupsForClusters(role.remoteIndices(), Set.of("remote-1"), Set.of("*"));
        assertHasRemoteIndexGroupsForClusters(role.remoteIndices(), Set.of("remote-1"), indexGroup("index-1"));
        assertHasRemoteIndexGroupsForClusters(role.remoteIndices(), Set.of("*"), indexGroup("*"));

        role = buildRole(
            roleDescriptorWithRemoteIndicesPrivileges(
                "r1",
                new RoleDescriptor.RemoteIndicesPrivileges[] {
                    RoleDescriptor.RemoteIndicesPrivileges.builder("remote-1").indices("index-1").privileges("read").build(), }
            ),
            roleDescriptorWithRemoteIndicesPrivileges(
                "r2",
                new RoleDescriptor.RemoteIndicesPrivileges[] {
                    RoleDescriptor.RemoteIndicesPrivileges.builder("remote-1").indices("index-1").privileges("none").build(), }
            )
        );
        assertHasRemoteIndicesGroupsForClusters(role.remoteIndices(), Set.of("remote-1"));
        assertHasRemoteIndexGroupsForClusters(role.remoteIndices(), Set.of("remote-1"), indexGroup("index-1"));

        role = buildRole(
            roleDescriptorWithRemoteIndicesPrivileges(
                "r1",
                new RoleDescriptor.RemoteIndicesPrivileges[] {
                    RoleDescriptor.RemoteIndicesPrivileges.builder("remote-1").indices("index-1").privileges("none").build(),
                    RoleDescriptor.RemoteIndicesPrivileges.builder("remote-1").indices("index-1").privileges("read").build(), }
            )
        );
        assertHasRemoteIndicesGroupsForClusters(role.remoteIndices(), Set.of("remote-1"));
        assertHasRemoteIndexGroupsForClusters(
            role.remoteIndices(),
            Set.of("remote-1"),
            indexGroup(IndexPrivilege.get(Set.of("read")), false, "index-1"),
            indexGroup(IndexPrivilege.get(Set.of("none")), false, "index-1")
        );
    }

    public void testBuildRoleWithMultipleRemoteClusterMerged() {
        final String[] clusterAliases1 = randomArray(1, 5, String[]::new, () -> randomAlphaOfLengthBetween(3, 8));
        final String[] clusterAliases2 = randomArray(1, 5, String[]::new, () -> randomAlphaOfLengthBetween(3, 8));
        final String[] clusterAliases3 = randomArray(1, 5, String[]::new, () -> randomAlphaOfLengthBetween(3, 8));
        final Role role = buildRole(
            roleDescriptorWithRemoteClusterPrivileges("r1", getValidRemoteClusterPermissions(clusterAliases1)),
            roleDescriptorWithRemoteClusterPrivileges("r2", getValidRemoteClusterPermissions(clusterAliases2)),
            roleDescriptorWithRemoteClusterPrivileges("r3", getValidRemoteClusterPermissions(clusterAliases3))
        );
        assertValidRemoteClusterPermissionsParent(role.remoteCluster(), clusterAliases1);
        assertValidRemoteClusterPermissionsParent(role.remoteCluster(), clusterAliases2);
        assertValidRemoteClusterPermissionsParent(role.remoteCluster(), clusterAliases3);
        assertValidRemoteClusterPermissionsParent(role.remoteCluster(), clusterAliases3);
        assertValidRemoteClusterPermissionsParent(
            role.remoteCluster(),
            Stream.of(clusterAliases1, clusterAliases2, clusterAliases3).flatMap(Arrays::stream).toArray(String[]::new)
        );

        assertThat(role.remoteCluster().groups().size(), equalTo(3));
        for (RemoteClusterPermissionGroup group : role.remoteCluster().groups()) {
            // order here is not guaranteed, so try them all
            if (Arrays.equals(group.remoteClusterAliases(), clusterAliases1)) {
                assertValidRemoteClusterPermissionsGroups(List.of(group), clusterAliases1);
            } else if (Arrays.equals(group.remoteClusterAliases(), clusterAliases2)) {
                assertValidRemoteClusterPermissionsGroups(List.of(group), clusterAliases2);
            } else if (Arrays.equals(group.remoteClusterAliases(), clusterAliases3)) {
                assertValidRemoteClusterPermissionsGroups(List.of(group), clusterAliases3);
            } else {
                fail("unexpected remote cluster group: " + Arrays.toString(group.remoteClusterAliases()));
            }
        }
    }

    public void testCustomRolesProviderFailures() throws Exception {
        final FileRolesStore fileRolesStore = mock(FileRolesStore.class);
        doCallRealMethod().when(fileRolesStore).accept(anySet(), anyActionListener());
        when(fileRolesStore.roleDescriptors(anySet())).thenReturn(Collections.emptySet());
        final NativeRolesStore nativeRolesStore = mock(NativeRolesStore.class);
        doCallRealMethod().when(nativeRolesStore).accept(anySet(), anyActionListener());
        doAnswer((invocationOnMock) -> {
            @SuppressWarnings("unchecked")
            ActionListener<RoleRetrievalResult> callback = (ActionListener<RoleRetrievalResult>) invocationOnMock.getArguments()[1];
            callback.onResponse(RoleRetrievalResult.success(Collections.emptySet()));
            return null;
        }).when(nativeRolesStore).getRoleDescriptors(isASet(), anyActionListener());
        final ReservedRolesStore reservedRolesStore = new ReservedRolesStore();

        final InMemoryRolesProvider inMemoryProvider1 = new InMemoryRolesProvider((roles) -> {
            Set<RoleDescriptor> descriptors = new HashSet<>();
            if (roles.contains("roleA")) {
                descriptors.add(
                    new RoleDescriptor(
                        "roleA",
                        null,
                        new IndicesPrivileges[] {
                            IndicesPrivileges.builder().privileges("READ").indices("foo").grantedFields("*").build() },
                        null
                    )
                );
            }
            return RoleRetrievalResult.success(descriptors);
        });

        final BiConsumer<Set<String>, ActionListener<RoleRetrievalResult>> failingProvider = (roles, listener) -> listener.onFailure(
            new Exception("fake failure")
        );

        final AtomicReference<Collection<RoleDescriptor>> effectiveRoleDescriptors = new AtomicReference<Collection<RoleDescriptor>>();
        final Map<String, List<BiConsumer<Set<String>, ActionListener<RoleRetrievalResult>>>> customRoleProviders = randomBoolean()
            ? Map.of("custom", List.of(inMemoryProvider1, failingProvider))
            : Map.of("custom", List.of(inMemoryProvider1), "failing", List.of(failingProvider));
        final CompositeRolesStore compositeRolesStore = buildCompositeRolesStore(
            SECURITY_ENABLED_SETTINGS,
            fileRolesStore,
            nativeRolesStore,
            reservedRolesStore,
            customRoleProviders,
            null,
            null,
            null,
            null,
            null,
            rds -> effectiveRoleDescriptors.set(rds),
            null,
            null,
            null
        );

        final Set<String> roleNames = Sets.newHashSet("roleA", "roleB", "unknown");
        PlainActionFuture<Role> future = new PlainActionFuture<>();
        getRoleForRoleNames(compositeRolesStore, roleNames, future);
        try {
            future.get();
            fail("provider should have thrown a failure");
        } catch (ExecutionException e) {
            assertEquals("fake failure", e.getCause().getMessage());
            assertThat(effectiveRoleDescriptors.get(), is(nullValue()));
        }
    }

    public void testCustomRolesProvidersLicensing() {
        final FileRolesStore fileRolesStore = mock(FileRolesStore.class);
        doCallRealMethod().when(fileRolesStore).accept(anySet(), anyActionListener());
        when(fileRolesStore.roleDescriptors(anySet())).thenReturn(Collections.emptySet());
        final NativeRolesStore nativeRolesStore = mock(NativeRolesStore.class);
        doCallRealMethod().when(nativeRolesStore).accept(anySet(), anyActionListener());
        doAnswer((invocationOnMock) -> {
            @SuppressWarnings("unchecked")
            ActionListener<RoleRetrievalResult> callback = (ActionListener<RoleRetrievalResult>) invocationOnMock.getArguments()[1];
            callback.onResponse(RoleRetrievalResult.success(Collections.emptySet()));
            return null;
        }).when(nativeRolesStore).getRoleDescriptors(isASet(), anyActionListener());
        final ReservedRolesStore reservedRolesStore = new ReservedRolesStore();

        final RoleDescriptor roleA = new RoleDescriptor(
            "roleA",
            null,
            new IndicesPrivileges[] { IndicesPrivileges.builder().privileges("READ").indices("foo").grantedFields("*").build() },
            null
        );
        final InMemoryRolesProvider inMemoryProvider = new InMemoryRolesProvider((roles) -> {
            Set<RoleDescriptor> descriptors = new HashSet<>();
            if (roles.contains("roleA")) {
                descriptors.add(roleA);
            }
            return RoleRetrievalResult.success(descriptors);
        });

        final MockLicenseState xPackLicenseState = MockLicenseState.createMock();
        when(xPackLicenseState.isAllowed(Security.CUSTOM_ROLE_PROVIDERS_FEATURE)).thenReturn(false);
        final AtomicReference<LicenseStateListener> licenseListener = new AtomicReference<>(null);
        MockLicenseState.acceptListeners(xPackLicenseState, licenseListener::set);

        final AtomicReference<Collection<RoleDescriptor>> effectiveRoleDescriptors = new AtomicReference<Collection<RoleDescriptor>>();
        final Map<String, List<BiConsumer<Set<String>, ActionListener<RoleRetrievalResult>>>> customRoleProviders = Map.of(
            "custom",
            List.of(inMemoryProvider)
        );
        CompositeRolesStore compositeRolesStore = buildCompositeRolesStore(
            Settings.EMPTY,
            fileRolesStore,
            nativeRolesStore,
            reservedRolesStore,
            customRoleProviders,
            null,
            xPackLicenseState,
            null,
            null,
            null,
            rds -> effectiveRoleDescriptors.set(rds),
            null,
            null,
            null
        );

        Set<String> roleNames = Sets.newHashSet("roleA");
        PlainActionFuture<Role> future = new PlainActionFuture<>();
        getRoleForRoleNames(compositeRolesStore, roleNames, future);
        Role role = future.actionGet();
        assertThat(effectiveRoleDescriptors.get(), hasSize(0));
        effectiveRoleDescriptors.set(null);
        verify(xPackLicenseState).disableUsageTracking(Security.CUSTOM_ROLE_PROVIDERS_FEATURE, "custom");

        // no roles should've been populated, as the license doesn't permit custom role providers
        assertEquals(0, role.indices().groups().length);

        when(xPackLicenseState.isAllowed(Security.CUSTOM_ROLE_PROVIDERS_FEATURE)).thenReturn(true);
        licenseListener.get().licenseStateChanged();

        roleNames = Sets.newHashSet("roleA");
        future = new PlainActionFuture<>();
        getRoleForRoleNames(compositeRolesStore, roleNames, future);
        role = future.actionGet();
        assertThat(effectiveRoleDescriptors.get(), containsInAnyOrder(roleA));
        effectiveRoleDescriptors.set(null);
        verify(xPackLicenseState).enableUsageTracking(Security.CUSTOM_ROLE_PROVIDERS_FEATURE, "custom");

        // roleA should've been populated by the custom role provider, because the license allows it
        assertEquals(1, role.indices().groups().length);

        when(xPackLicenseState.isAllowed(Security.CUSTOM_ROLE_PROVIDERS_FEATURE)).thenReturn(false);
        licenseListener.get().licenseStateChanged();

        roleNames = Sets.newHashSet("roleA");
        future = new PlainActionFuture<>();
        getRoleForRoleNames(compositeRolesStore, roleNames, future);
        role = future.actionGet();
        assertEquals(0, role.indices().groups().length);
        assertThat(effectiveRoleDescriptors.get(), hasSize(0));
        verify(xPackLicenseState, times(2)).disableUsageTracking(Security.CUSTOM_ROLE_PROVIDERS_FEATURE, "custom");
    }

    private SecurityIndexManager.IndexState dummyState(ClusterHealthStatus indexStatus) {
        return dummyIndexState(true, indexStatus);
    }

    public SecurityIndexManager.IndexState dummyIndexState(boolean isIndexUpToDate, ClusterHealthStatus healthStatus) {
        var mgr = mock(SecurityIndexManager.class);
        return mgr.new IndexState(
            Metadata.DEFAULT_PROJECT_ID, SecurityIndexManager.ProjectStatus.PROJECT_AVAILABLE, Instant.now(), isIndexUpToDate, true, true,
            true, true, null, null, null, null, concreteSecurityIndexName, healthStatus, IndexMetadata.State.OPEN, "my_uuid", Set.of()
        );
    }

    public void testCacheClearOnIndexHealthChange() {
        final AtomicInteger numInvalidation = new AtomicInteger(0);

        FileRolesStore fileRolesStore = mock(FileRolesStore.class);
        doCallRealMethod().when(fileRolesStore).accept(anySet(), anyActionListener());
        ReservedRolesStore reservedRolesStore = mock(ReservedRolesStore.class);
        doCallRealMethod().when(reservedRolesStore).accept(anySet(), anyActionListener());
        NativeRolesStore nativeRolesStore = mock(NativeRolesStore.class);
        doCallRealMethod().when(nativeRolesStore).accept(anySet(), anyActionListener());

        CompositeRolesStore compositeRolesStore = buildCompositeRolesStore(
            Settings.EMPTY,
            fileRolesStore,
            nativeRolesStore,
            reservedRolesStore,
            null,
            null,
            null,
            null,
            null,
            null,
            null,
            (store, project) -> numInvalidation.incrementAndGet(),
            null,
            null
        );

        int expectedInvalidation = 0;
        // existing to no longer present
        SecurityIndexManager.IndexState previousState = dummyState(randomFrom(ClusterHealthStatus.GREEN, ClusterHealthStatus.YELLOW));
        SecurityIndexManager.IndexState currentState = dummyState(null);
        compositeRolesStore.onSecurityIndexStateChange(Metadata.DEFAULT_PROJECT_ID, previousState, currentState);
        assertEquals(++expectedInvalidation, numInvalidation.get());

        // doesn't exist to exists
        previousState = dummyState(null);
        currentState = dummyState(randomFrom(ClusterHealthStatus.GREEN, ClusterHealthStatus.YELLOW));
        compositeRolesStore.onSecurityIndexStateChange(Metadata.DEFAULT_PROJECT_ID, previousState, currentState);
        assertEquals(++expectedInvalidation, numInvalidation.get());

        // green or yellow to red
        previousState = dummyState(randomFrom(ClusterHealthStatus.GREEN, ClusterHealthStatus.YELLOW));
        currentState = dummyState(ClusterHealthStatus.RED);
        compositeRolesStore.onSecurityIndexStateChange(Metadata.DEFAULT_PROJECT_ID, previousState, currentState);
        assertEquals(expectedInvalidation, numInvalidation.get());

        // red to non red
        previousState = dummyState(ClusterHealthStatus.RED);
        currentState = dummyState(randomFrom(ClusterHealthStatus.GREEN, ClusterHealthStatus.YELLOW));
        compositeRolesStore.onSecurityIndexStateChange(Metadata.DEFAULT_PROJECT_ID, previousState, currentState);
        assertEquals(++expectedInvalidation, numInvalidation.get());

        // green to yellow or yellow to green
        previousState = dummyState(randomFrom(ClusterHealthStatus.GREEN, ClusterHealthStatus.YELLOW));
        currentState = dummyState(
            previousState.indexHealth == ClusterHealthStatus.GREEN ? ClusterHealthStatus.YELLOW : ClusterHealthStatus.GREEN
        );
        compositeRolesStore.onSecurityIndexStateChange(Metadata.DEFAULT_PROJECT_ID, previousState, currentState);
        assertEquals(expectedInvalidation, numInvalidation.get());
    }

    public void testCacheClearOnIndexOutOfDateChange() {
        final AtomicInteger numInvalidation = new AtomicInteger(0);

        FileRolesStore fileRolesStore = mock(FileRolesStore.class);
        doCallRealMethod().when(fileRolesStore).accept(anySet(), anyActionListener());
        ReservedRolesStore reservedRolesStore = mock(ReservedRolesStore.class);
        doCallRealMethod().when(reservedRolesStore).accept(anySet(), anyActionListener());
        NativeRolesStore nativeRolesStore = mock(NativeRolesStore.class);
        doCallRealMethod().when(nativeRolesStore).accept(anySet(), anyActionListener());
        final CompositeRolesStore compositeRolesStore = buildCompositeRolesStore(
            SECURITY_ENABLED_SETTINGS,
            fileRolesStore,
            nativeRolesStore,
            reservedRolesStore,
            null,
            null,
            null,
            null,
            null,
            null,
            null,
            (store, project) -> numInvalidation.incrementAndGet(),
            null,
            null
        );

        compositeRolesStore.onSecurityIndexStateChange(
            Metadata.DEFAULT_PROJECT_ID,
            dummyIndexState(false, null),
            dummyIndexState(true, null)
        );
        assertEquals(1, numInvalidation.get());

        compositeRolesStore.onSecurityIndexStateChange(
            Metadata.DEFAULT_PROJECT_ID,
            dummyIndexState(true, null),
            dummyIndexState(false, null)
        );
        assertEquals(2, numInvalidation.get());
    }

    public void testDefaultRoleUserWithoutRoles() {
        final FileRolesStore fileRolesStore = mock(FileRolesStore.class);
        doCallRealMethod().when(fileRolesStore).accept(anySet(), anyActionListener());
        final NativeRolesStore nativeRolesStore = mock(NativeRolesStore.class);
        doCallRealMethod().when(nativeRolesStore).accept(anySet(), anyActionListener());
        when(fileRolesStore.roleDescriptors(anySet())).thenReturn(Collections.emptySet());
        doAnswer((invocationOnMock) -> {
            @SuppressWarnings("unchecked")
            ActionListener<RoleRetrievalResult> callback = (ActionListener<RoleRetrievalResult>) invocationOnMock.getArguments()[1];
            callback.onResponse(RoleRetrievalResult.failure(new RuntimeException("intentionally failed!")));
            return null;
        }).when(nativeRolesStore).getRoleDescriptors(isASet(), anyActionListener());
        final ReservedRolesStore reservedRolesStore = spy(new ReservedRolesStore());

        final CompositeRolesStore compositeRolesStore = buildCompositeRolesStore(
            SECURITY_ENABLED_SETTINGS,
            fileRolesStore,
            nativeRolesStore,
            reservedRolesStore,
            mock(NativePrivilegeStore.class),
            null,
            mock(ApiKeyService.class),
            mock(ServiceAccountService.class),
            null,
            null
        );
        verify(fileRolesStore).addListener(anyConsumer()); // adds a listener in ctor

        PlainActionFuture<Role> rolesFuture = new PlainActionFuture<>();
        final User user = new User("no role user");
        compositeRolesStore.getRole(new Subject(user, new RealmRef("name", "type", "node")), rolesFuture);
        final Role roles = rolesFuture.actionGet();
        assertEquals(Role.EMPTY, roles);
    }

    public void testAnonymousUserEnabledRoleAdded() {
        Settings settings = Settings.builder()
            .put(SECURITY_ENABLED_SETTINGS)
            .put(AnonymousUser.ROLES_SETTING.getKey(), "anonymous_user_role")
            .build();
        final FileRolesStore fileRolesStore = mock(FileRolesStore.class);
        doCallRealMethod().when(fileRolesStore).accept(anySet(), anyActionListener());
        final NativeRolesStore nativeRolesStore = mock(NativeRolesStore.class);
        doCallRealMethod().when(nativeRolesStore).accept(anySet(), anyActionListener());
        doAnswer(invocationOnMock -> {
            @SuppressWarnings("unchecked")
            Set<String> names = (Set<String>) invocationOnMock.getArguments()[0];
            if (names.size() == 1 && names.contains("anonymous_user_role")) {
                RoleDescriptor rd = new RoleDescriptor("anonymous_user_role", null, null, null);
                return Collections.singleton(rd);
            }
            return Collections.emptySet();
        }).when(fileRolesStore).roleDescriptors(anySet());
        doAnswer((invocationOnMock) -> {
            @SuppressWarnings("unchecked")
            ActionListener<RoleRetrievalResult> callback = (ActionListener<RoleRetrievalResult>) invocationOnMock.getArguments()[1];
            callback.onResponse(RoleRetrievalResult.failure(new RuntimeException("intentionally failed!")));
            return null;
        }).when(nativeRolesStore).getRoleDescriptors(isASet(), anyActionListener());
        final ReservedRolesStore reservedRolesStore = spy(new ReservedRolesStore());

        final CompositeRolesStore compositeRolesStore = buildCompositeRolesStore(
            settings,
            fileRolesStore,
            nativeRolesStore,
            reservedRolesStore,
            mock(NativePrivilegeStore.class),
            null,
            mock(ApiKeyService.class),
            mock(ServiceAccountService.class),
            null,
            null
        );
        verify(fileRolesStore).addListener(anyConsumer()); // adds a listener in ctor

        PlainActionFuture<Role> rolesFuture = new PlainActionFuture<>();
        final User user = new User("no role user");
        Subject subject = new Subject(user, new RealmRef("name", "type", "node"));
        compositeRolesStore.getRole(subject, rolesFuture);
        final Role roles = rolesFuture.actionGet();
        assertThat(Arrays.asList(roles.names()), hasItem("anonymous_user_role"));
    }

    public void testDoesNotUseRolesStoreForInternalUsers() {
        final FileRolesStore fileRolesStore = mock(FileRolesStore.class);
        doCallRealMethod().when(fileRolesStore).accept(anySet(), anyActionListener());
        final NativeRolesStore nativeRolesStore = mock(NativeRolesStore.class);
        doCallRealMethod().when(nativeRolesStore).accept(anySet(), anyActionListener());
        when(fileRolesStore.roleDescriptors(anySet())).thenReturn(Collections.emptySet());
        doAnswer((invocationOnMock) -> {
            @SuppressWarnings("unchecked")
            ActionListener<RoleRetrievalResult> callback = (ActionListener<RoleRetrievalResult>) invocationOnMock.getArguments()[1];
            callback.onResponse(RoleRetrievalResult.failure(new RuntimeException("intentionally failed!")));
            return null;
        }).when(nativeRolesStore).getRoleDescriptors(isASet(), anyActionListener());
        final ReservedRolesStore reservedRolesStore = spy(new ReservedRolesStore());

        final AtomicReference<Collection<RoleDescriptor>> effectiveRoleDescriptors = new AtomicReference<Collection<RoleDescriptor>>();
        final CompositeRolesStore compositeRolesStore = buildCompositeRolesStore(
            SECURITY_ENABLED_SETTINGS,
            fileRolesStore,
            nativeRolesStore,
            reservedRolesStore,
            null,
            null,
            null,
            null,
            null,
            effectiveRoleDescriptors::set
        );
        verify(fileRolesStore).addListener(anyConsumer()); // adds a listener in ctor

        for (var internalUser : AuthenticationTestHelper.internalUsersWithLocalRoleDescriptor()) {
            Role expectedRole = compositeRolesStore.getInternalUserRole(internalUser);
            Subject subject = new Subject(internalUser, new RealmRef("name", "type", "node"));
            PlainActionFuture<Role> rolesFuture = new PlainActionFuture<>();
            compositeRolesStore.getRole(subject, rolesFuture);
            Role roles = rolesFuture.actionGet();

            assertThat(roles, equalTo(expectedRole));
            assertThat(effectiveRoleDescriptors.get(), is(nullValue()));
            verifyNoMoreInteractions(fileRolesStore, nativeRolesStore, reservedRolesStore);
        }
    }

    public void testRoleWithInternalRoleNameResolvesToRoleDefinedInRoleStore() {
        String roleName = AuthenticationTestHelper.randomInternalRoleName();
        RoleDescriptor expected = new RoleDescriptor(roleName, null, null, null);
        final Consumer<ActionListener<RoleRetrievalResult>> rolesHandler = callback -> {
            callback.onResponse(RoleRetrievalResult.success(Set.of(expected)));
        };
        final Consumer<ActionListener<Collection<ApplicationPrivilegeDescriptor>>> privilegesHandler = callback -> callback.onResponse(
            Collections.emptyList()
        );

        final CompositeRolesStore compositeRolesStore = setupRolesStore(rolesHandler, privilegesHandler);
        final Set<String> roles = Set.of(roleName);
        PlainActionFuture<Role> future = new PlainActionFuture<>();
        getRoleForRoleNames(compositeRolesStore, roles, future);

        final Role role = future.actionGet();
        assertThat(role.names(), arrayContaining(roleName));
        assertThat(role.application().getApplicationNames(), empty());
        assertThat(role.cluster().privileges(), empty());
        assertThat(role.indices(), is(IndicesPermission.NONE));

        final InternalUser internalUser = InternalUsers.getUser(roleName);
        assertThat(internalUser, notNullValue());
        if (internalUser.getLocalClusterRoleDescriptor().isPresent()) {
            Role internalRole = compositeRolesStore.getInternalUserRole(internalUser);
            assertThat(internalRole, notNullValue());
            assertThat(role, not(internalRole));
        }

        final Role[] internalRoles = InternalUsers.get()
            .stream()
            .filter(u -> u.getLocalClusterRoleDescriptor().isPresent())
            .map(compositeRolesStore::getInternalUserRole)
            .toArray(Role[]::new);
        // Check that we're actually testing something here...
        assertThat(internalRoles, arrayWithSize(greaterThan(1)));
        assertThat(role, not(is(oneOf(internalRoles))));
    }

    public void testGetRolesForSystemUserThrowsException() {
        final FileRolesStore fileRolesStore = mock(FileRolesStore.class);
        doCallRealMethod().when(fileRolesStore).accept(anySet(), anyActionListener());
        final NativeRolesStore nativeRolesStore = mock(NativeRolesStore.class);
        doCallRealMethod().when(nativeRolesStore).accept(anySet(), anyActionListener());
        when(fileRolesStore.roleDescriptors(anySet())).thenReturn(Collections.emptySet());
        doAnswer((invocationOnMock) -> {
            @SuppressWarnings("unchecked")
            ActionListener<RoleRetrievalResult> callback = (ActionListener<RoleRetrievalResult>) invocationOnMock.getArguments()[1];
            callback.onResponse(RoleRetrievalResult.failure(new RuntimeException("intentionally failed!")));
            return null;
        }).when(nativeRolesStore).getRoleDescriptors(isASet(), anyActionListener());
        final ReservedRolesStore reservedRolesStore = spy(new ReservedRolesStore());

        final AtomicReference<Collection<RoleDescriptor>> effectiveRoleDescriptors = new AtomicReference<Collection<RoleDescriptor>>();
        final CompositeRolesStore compositeRolesStore = buildCompositeRolesStore(
            SECURITY_ENABLED_SETTINGS,
            fileRolesStore,
            nativeRolesStore,
            reservedRolesStore,
            null,
            null,
            null,
            null,
            null,
            rds -> effectiveRoleDescriptors.set(rds)
        );
        verify(fileRolesStore).addListener(anyConsumer()); // adds a listener in ctor
        IllegalArgumentException iae = expectThrows(
            IllegalArgumentException.class,
            () -> compositeRolesStore.getRole(
                new Subject(InternalUsers.SYSTEM_USER, new RealmRef("__attach", "__attach", randomAlphaOfLengthBetween(3, 8))),
                null
            )
        );
        assertThat(effectiveRoleDescriptors.get(), is(nullValue()));
        assertEquals("the internal user [_system] should never have its roles resolved", iae.getMessage());
    }

    public void testApiKeyAuthUsesApiKeyService() throws Exception {
        final FileRolesStore fileRolesStore = mock(FileRolesStore.class);
        doCallRealMethod().when(fileRolesStore).accept(anySet(), anyActionListener());
        final NativeRolesStore nativeRolesStore = mock(NativeRolesStore.class);
        doCallRealMethod().when(nativeRolesStore).accept(anySet(), anyActionListener());
        when(fileRolesStore.roleDescriptors(anySet())).thenReturn(Collections.emptySet());
        doAnswer((invocationOnMock) -> {
            @SuppressWarnings("unchecked")
            ActionListener<RoleRetrievalResult> callback = (ActionListener<RoleRetrievalResult>) invocationOnMock.getArguments()[1];
            callback.onResponse(RoleRetrievalResult.failure(new RuntimeException("intentionally failed!")));
            return null;
        }).when(nativeRolesStore).getRoleDescriptors(isASet(), anyActionListener());
        final ReservedRolesStore reservedRolesStore = spy(new ReservedRolesStore());
        ThreadContext threadContext = new ThreadContext(SECURITY_ENABLED_SETTINGS);
        final ClusterService clusterService = mock(ClusterService.class);
        when(clusterService.getClusterSettings()).thenReturn(
            new ClusterSettings(SECURITY_ENABLED_SETTINGS, Set.of(ApiKeyService.DELETE_RETENTION_PERIOD, ApiKeyService.DELETE_INTERVAL))
        );
        ApiKeyService apiKeyService = spy(
            new ApiKeyService(
                SECURITY_ENABLED_SETTINGS,
                Clock.systemUTC(),
                mock(Client.class),
                mock(SecurityIndexManager.class),
                clusterService,
                mock(CacheInvalidatorRegistry.class),
                mock(ThreadPool.class),
                MeterRegistry.NOOP
            )
        );
        NativePrivilegeStore nativePrivStore = mock(NativePrivilegeStore.class);
        doAnswer(invocationOnMock -> {
            @SuppressWarnings("unchecked")
            ActionListener<Collection<ApplicationPrivilegeDescriptor>> listener = (ActionListener<
                Collection<ApplicationPrivilegeDescriptor>>) invocationOnMock.getArguments()[3];
            listener.onResponse(Collections.emptyList());
            return Void.TYPE;
        }).when(nativePrivStore).getPrivileges(anyCollection(), anyCollection(), eq(false), anyActionListener());

        final AtomicReference<Collection<RoleDescriptor>> effectiveRoleDescriptors = new AtomicReference<Collection<RoleDescriptor>>();
        final CompositeRolesStore compositeRolesStore = buildCompositeRolesStore(
            SECURITY_ENABLED_SETTINGS,
            fileRolesStore,
            nativeRolesStore,
            reservedRolesStore,
            nativePrivStore,
            null,
            apiKeyService,
            null,
            null,
            rds -> effectiveRoleDescriptors.set(rds)
        );
        AuditUtil.getOrGenerateRequestId(threadContext);
        final TransportVersion version = randomFrom(
            TransportVersion.current(),
            TransportVersionUtils.randomVersionBetween(random(), TransportVersions.V_7_0_0, TransportVersions.V_7_8_1)
        );
        final Authentication authentication = createApiKeyAuthentication(
            apiKeyService,
            randomValueOtherThanMany(
                authc -> authc.getAuthenticationType() == AuthenticationType.API_KEY,
                () -> AuthenticationTestHelper.builder().build()
            ),
            Collections.singleton(new RoleDescriptor("user_role_" + randomAlphaOfLength(4), new String[] { "manage" }, null, null)),
            null,
            version
        );

        PlainActionFuture<Role> roleFuture = new PlainActionFuture<>();
        compositeRolesStore.getRole(authentication.getEffectiveSubject(), roleFuture);
        Role role = roleFuture.actionGet();
        assertThat(effectiveRoleDescriptors.get(), is(nullValue()));

        if (version == TransportVersion.current()) {
            verify(apiKeyService, times(1)).parseRoleDescriptorsBytes(anyString(), any(BytesReference.class), any());
        } else {
            verify(apiKeyService, times(1)).parseRoleDescriptors(anyString(), anyMap(), any());
        }
        assertThat(role.names().length, is(1));
        assertThat(role.names()[0], containsString("user_role_"));
    }

    @SuppressWarnings("unchecked")
    public void testApiKeyAuthUsesApiKeyServiceWithScopedRole() throws Exception {
        final FileRolesStore fileRolesStore = mock(FileRolesStore.class);
        doCallRealMethod().when(fileRolesStore).accept(anySet(), anyActionListener());
        final NativeRolesStore nativeRolesStore = mock(NativeRolesStore.class);
        doCallRealMethod().when(nativeRolesStore).accept(anySet(), anyActionListener());
        when(fileRolesStore.roleDescriptors(anySet())).thenReturn(Collections.emptySet());
        doAnswer((invocationOnMock) -> {
            @SuppressWarnings("unchecked")
            ActionListener<RoleRetrievalResult> callback = (ActionListener<RoleRetrievalResult>) invocationOnMock.getArguments()[1];
            callback.onResponse(RoleRetrievalResult.failure(new RuntimeException("intentionally failed!")));
            return null;
        }).when(nativeRolesStore).getRoleDescriptors(isASet(), anyActionListener());
        final ReservedRolesStore reservedRolesStore = spy(new ReservedRolesStore());
        ThreadContext threadContext = new ThreadContext(SECURITY_ENABLED_SETTINGS);

        final ClusterService clusterService = mock(ClusterService.class);
        when(clusterService.getClusterSettings()).thenReturn(
            new ClusterSettings(SECURITY_ENABLED_SETTINGS, Set.of(ApiKeyService.DELETE_RETENTION_PERIOD, ApiKeyService.DELETE_INTERVAL))
        );
        ApiKeyService apiKeyService = spy(
            new ApiKeyService(
                SECURITY_ENABLED_SETTINGS,
                Clock.systemUTC(),
                mock(Client.class),
                mock(SecurityIndexManager.class),
                clusterService,
                mock(CacheInvalidatorRegistry.class),
                mock(ThreadPool.class),
                MeterRegistry.NOOP
            )
        );
        NativePrivilegeStore nativePrivStore = mock(NativePrivilegeStore.class);
        doAnswer(invocationOnMock -> {
            @SuppressWarnings("unchecked")
            ActionListener<Collection<ApplicationPrivilegeDescriptor>> listener = (ActionListener<
                Collection<ApplicationPrivilegeDescriptor>>) invocationOnMock.getArguments()[3];
            listener.onResponse(Collections.emptyList());
            return Void.TYPE;
        }).when(nativePrivStore).getPrivileges(anyCollection(), anyCollection(), eq(false), anyActionListener());

        final AtomicReference<Collection<RoleDescriptor>> effectiveRoleDescriptors = new AtomicReference<Collection<RoleDescriptor>>();
        final CompositeRolesStore compositeRolesStore = buildCompositeRolesStore(
            SECURITY_ENABLED_SETTINGS,
            fileRolesStore,
            nativeRolesStore,
            reservedRolesStore,
            nativePrivStore,
            null,
            apiKeyService,
            null,
            null,
            rds -> effectiveRoleDescriptors.set(rds)
        );
        AuditUtil.getOrGenerateRequestId(threadContext);
        final TransportVersion version = randomFrom(
            TransportVersion.current(),
            TransportVersionUtils.randomVersionBetween(random(), TransportVersions.V_7_0_0, TransportVersions.V_7_8_1)
        );
        final Authentication authentication = createApiKeyAuthentication(
            apiKeyService,
            randomValueOtherThanMany(
                authc -> authc.getAuthenticationType() == AuthenticationType.API_KEY,
                () -> AuthenticationTestHelper.builder().build()
            ),
            Collections.singleton(new RoleDescriptor("user_role_" + randomAlphaOfLength(4), new String[] { "manage" }, null, null)),
            Collections.singletonList(new RoleDescriptor("key_role_" + randomAlphaOfLength(8), new String[] { "monitor" }, null, null)),
            version
        );
        final String apiKeyId = (String) authentication.getAuthenticatingSubject().getMetadata().get(API_KEY_ID_KEY);

        PlainActionFuture<Role> roleFuture = new PlainActionFuture<>();
        compositeRolesStore.getRole(authentication.getEffectiveSubject(), roleFuture);
        Role role = roleFuture.actionGet();
        assertThat(role.checkClusterAction("cluster:admin/foo", new EmptyRequest(), AuthenticationTestHelper.builder().build()), is(false));
        assertThat(effectiveRoleDescriptors.get(), is(nullValue()));
        if (version == TransportVersion.current()) {
            verify(apiKeyService).parseRoleDescriptorsBytes(
                apiKeyId,
                (BytesReference) authentication.getAuthenticatingSubject().getMetadata().get(API_KEY_ROLE_DESCRIPTORS_KEY),
                RoleReference.ApiKeyRoleType.ASSIGNED
            );
            verify(apiKeyService).parseRoleDescriptorsBytes(
                apiKeyId,
                (BytesReference) authentication.getAuthenticatingSubject().getMetadata().get(API_KEY_LIMITED_ROLE_DESCRIPTORS_KEY),
                RoleReference.ApiKeyRoleType.LIMITED_BY
            );
        } else {
            verify(apiKeyService).parseRoleDescriptors(
                apiKeyId,
                (Map<String, Object>) authentication.getAuthenticatingSubject().getMetadata().get(API_KEY_ROLE_DESCRIPTORS_KEY),
                RoleReference.ApiKeyRoleType.ASSIGNED
            );
            verify(apiKeyService).parseRoleDescriptors(
                apiKeyId,
                (Map<String, Object>) authentication.getAuthenticatingSubject().getMetadata().get(API_KEY_LIMITED_ROLE_DESCRIPTORS_KEY),
                RoleReference.ApiKeyRoleType.LIMITED_BY
            );
        }
        assertThat(role.names().length, is(1));
        assertThat(role.names()[0], containsString("user_role_"));
    }

    public void testGetRoleForCrossClusterAccessAuthentication() throws Exception {
        final FileRolesStore fileRolesStore = mock(FileRolesStore.class);
        doCallRealMethod().when(fileRolesStore).accept(anySet(), anyActionListener());
        final NativeRolesStore nativeRolesStore = mock(NativeRolesStore.class);
        doCallRealMethod().when(nativeRolesStore).accept(anySet(), anyActionListener());
        when(fileRolesStore.roleDescriptors(anySet())).thenReturn(Collections.emptySet());
        doAnswer((invocationOnMock) -> {
            @SuppressWarnings("unchecked")
            ActionListener<RoleRetrievalResult> callback = (ActionListener<RoleRetrievalResult>) invocationOnMock.getArguments()[1];
            callback.onResponse(RoleRetrievalResult.failure(new RuntimeException("intentionally failed!")));
            return null;
        }).when(nativeRolesStore).getRoleDescriptors(isASet(), anyActionListener());
        final ReservedRolesStore reservedRolesStore = spy(new ReservedRolesStore());
        ThreadContext threadContext = new ThreadContext(SECURITY_ENABLED_SETTINGS);
        final ClusterService clusterService = mock(ClusterService.class);
        when(clusterService.getClusterSettings()).thenReturn(
            new ClusterSettings(SECURITY_ENABLED_SETTINGS, Set.of(ApiKeyService.DELETE_RETENTION_PERIOD, ApiKeyService.DELETE_INTERVAL))
        );
        final ApiKeyService apiKeyService = spy(
            new ApiKeyService(
                SECURITY_ENABLED_SETTINGS,
                Clock.systemUTC(),
                mock(Client.class),
                mock(SecurityIndexManager.class),
                clusterService,
                mock(CacheInvalidatorRegistry.class),
                mock(ThreadPool.class),
                MeterRegistry.NOOP
            )
        );
        final NativePrivilegeStore nativePrivStore = mock(NativePrivilegeStore.class);
        doAnswer(invocationOnMock -> {
            @SuppressWarnings("unchecked")
            ActionListener<Collection<ApplicationPrivilegeDescriptor>> listener = (ActionListener<
                Collection<ApplicationPrivilegeDescriptor>>) invocationOnMock.getArguments()[3];
            listener.onResponse(Collections.emptyList());
            return Void.TYPE;
        }).when(nativePrivStore).getPrivileges(anyCollection(), anyCollection(), eq(false), anyActionListener());

        final AtomicReference<Collection<RoleDescriptor>> effectiveRoleDescriptors = new AtomicReference<Collection<RoleDescriptor>>();
        final CompositeRolesStore compositeRolesStore = buildCompositeRolesStore(
            SECURITY_ENABLED_SETTINGS,
            fileRolesStore,
            nativeRolesStore,
            reservedRolesStore,
            nativePrivStore,
            null,
            apiKeyService,
            null,
            null,
            effectiveRoleDescriptors::set
        );
        AuditUtil.getOrGenerateRequestId(threadContext);
        final Authentication apiKeyAuthentication = AuthenticationTestHelper.builder()
            .crossClusterApiKey(randomAlphaOfLength(20))
            .metadata(Map.of(API_KEY_ROLE_DESCRIPTORS_KEY, new BytesArray("""
                {
                  "cross_cluster": {
                    "cluster": ["cross_cluster_search"],
                    "indices": [
                      { "names":["index*"], "privileges":["read","read_cross_cluster","view_index_metadata"] }
                    ]
                  }
                }""")))
            .build(false);
        final boolean emptyRemoteRole = randomBoolean();
        Authentication authentication = apiKeyAuthentication.toCrossClusterAccess(
            AuthenticationTestHelper.randomCrossClusterAccessSubjectInfo(
                emptyRemoteRole
                    ? RoleDescriptorsIntersection.EMPTY
                    : new RoleDescriptorsIntersection(
                        new RoleDescriptor(
                            Role.REMOTE_USER_ROLE_NAME,
                            null,
                            new RoleDescriptor.IndicesPrivileges[] {
                                RoleDescriptor.IndicesPrivileges.builder().indices("index1").privileges("read").build() },
                            null,
                            null,
                            null,
                            null,
                            null,
                            null,
                            null,
                            null,
                            null
                        )
                    )
            )
        );

        // Randomly serialize and deserialize the authentication object to simulate authentication getting sent across nodes
        if (randomBoolean()) {
            try (BytesStreamOutput out = new BytesStreamOutput()) {
                authentication.writeTo(out);
                final StreamInput in = out.bytes().streamInput();
                authentication = new Authentication(in);
            }
        }

        final PlainActionFuture<Role> roleFuture = new PlainActionFuture<>();
        compositeRolesStore.getRole(authentication.getEffectiveSubject(), roleFuture);
        final Role role = roleFuture.actionGet();
        assertThat(effectiveRoleDescriptors.get(), is(nullValue()));

        verify(apiKeyService, times(1)).parseRoleDescriptorsBytes(anyString(), any(BytesReference.class), any());
        assertThat(role.names().length, is(1));
        assertThat(role.names()[0], equalTo("cross_cluster"));

        // Smoke-test for authorization
        final Metadata indexMetadata = Metadata.builder()
            .put(IndexMetadata.builder("index1").settings(indexSettings(IndexVersion.current(), 1, 1)))
            .put(IndexMetadata.builder("index2").settings(indexSettings(IndexVersion.current(), 1, 1)))
            .build();
        final var emptyCache = new FieldPermissionsCache(Settings.EMPTY);
        assertThat(
<<<<<<< HEAD
            role.authorize(
                TransportSearchAction.TYPE.name(),
                Sets.newHashSet("index1"),
                indexMetadata.getProject().getIndicesLookup(),
                emptyCache
            ).isGranted(),
            is(false == emptyRemoteRole)
        );
        assertThat(
            role.authorize(
                TransportCreateIndexAction.TYPE.name(),
                Sets.newHashSet("index1"),
                indexMetadata.getProject().getIndicesLookup(),
                emptyCache
            ).isGranted(),
            is(false)
        );
        assertThat(
            role.authorize(
                TransportSearchAction.TYPE.name(),
                Sets.newHashSet("index2"),
                indexMetadata.getProject().getIndicesLookup(),
                emptyCache
            ).isGranted(),
=======
            role.authorize(TransportSearchAction.TYPE.name(), Sets.newHashSet("index1"), indexMetadata, emptyCache).isGranted(),
            is(false == emptyRemoteRole)
        );
        assertThat(
            role.authorize(TransportCreateIndexAction.TYPE.name(), Sets.newHashSet("index1"), indexMetadata, emptyCache).isGranted(),
            is(false)
        );
        assertThat(
            role.authorize(TransportSearchAction.TYPE.name(), Sets.newHashSet("index2"), indexMetadata, emptyCache).isGranted(),
>>>>>>> 1ba5d259
            is(false)
        );
    }

    public void testGetRolesForRunAs() {
        final ApiKeyService apiKeyService = mock(ApiKeyService.class);
        final ServiceAccountService serviceAccountService = mock(ServiceAccountService.class);
        final CompositeRolesStore compositeRolesStore = buildCompositeRolesStore(
            Settings.EMPTY,
            null,
            null,
            null,
            null,
            null,
            apiKeyService,
            serviceAccountService,
            null,
            null
        );

        // API key run as
        final String apiKeyId = randomAlphaOfLength(20);
        final BytesReference roleDescriptorBytes = new BytesArray("{}");
        final BytesReference limitedByRoleDescriptorBytes = new BytesArray("{\"a\":{\"cluster\":[\"all\"]}}");

        final User authenticatedUser1 = new User("authenticated_user");
        final Authentication authentication1 = AuthenticationTestHelper.builder()
            .apiKey(apiKeyId)
            .metadata(
                Map.of(
                    API_KEY_ROLE_DESCRIPTORS_KEY,
                    roleDescriptorBytes,
                    API_KEY_LIMITED_ROLE_DESCRIPTORS_KEY,
                    limitedByRoleDescriptorBytes
                )
            )
            .runAs()
            .build();

        final PlainActionFuture<Role> future1 = new PlainActionFuture<>();
        compositeRolesStore.getRole(authentication1.getAuthenticatingSubject(), future1);
        future1.actionGet();
        verify(apiKeyService).parseRoleDescriptorsBytes(apiKeyId, limitedByRoleDescriptorBytes, RoleReference.ApiKeyRoleType.LIMITED_BY);
    }

    public void testGetRoleForWorkflowWithRestriction() {
        final Settings settings = Settings.EMPTY;
        final ClusterService clusterService = mock(ClusterService.class);
        when(clusterService.getClusterSettings()).thenReturn(
            new ClusterSettings(settings, Set.of(ApiKeyService.DELETE_RETENTION_PERIOD, ApiKeyService.DELETE_INTERVAL))
        );
        final ApiKeyService apiKeyService = new ApiKeyService(
            settings,
            Clock.systemUTC(),
            mock(Client.class),
            mock(SecurityIndexManager.class),
            clusterService,
            mock(CacheInvalidatorRegistry.class),
            mock(ThreadPool.class),
            MeterRegistry.NOOP
        );
        final NativePrivilegeStore privilegeStore = mock(NativePrivilegeStore.class);
        doAnswer((invocationOnMock) -> {
            @SuppressWarnings("unchecked")
            ActionListener<Collection<ApplicationPrivilegeDescriptor>> callback = (ActionListener<
                Collection<ApplicationPrivilegeDescriptor>>) invocationOnMock.getArguments()[3];
            callback.onResponse(Collections.emptyList());
            return null;
        }).when(privilegeStore).getPrivileges(isASet(), isASet(), eq(false), anyActionListener());
        final ThreadContext threadContext = new ThreadContext(settings);
        final XPackLicenseState licenseState = new XPackLicenseState(() -> 0);
        final CompositeRolesStore compositeRolesStore = new CompositeRolesStore(
            settings,
            buildRolesProvider(null, null, null, null, licenseState),
            privilegeStore,
            threadContext,
            licenseState,
            cache,
            apiKeyService,
            mock(ServiceAccountService.class),
            TestProjectResolvers.singleProject(randomProjectIdOrDefault()),
            buildBitsetCache(),
            TestRestrictedIndices.RESTRICTED_INDICES,
            EsExecutors.DIRECT_EXECUTOR_SERVICE,
            rds -> {}
        );

        final Workflow workflow = randomFrom(WorkflowResolver.allWorkflows());
        final String apiKeyId = randomAlphaOfLength(20);
        final BytesReference roleDescriptorBytes = new BytesArray(Strings.format("""
            {
                "base-role": {
                    "indices": [
                      {
                        "names": ["index-a"],
                        "privileges": ["read"]
                      }
                    ],
                    "restriction": {
                        "workflows": ["%s"]
                    }
                }
            }
            """, workflow.name()));
        final BytesReference limitedByRoleDescriptorBytes = new BytesArray("""
            {
                "limited-role": {
                    "indices": [
                      {
                        "names": ["index-a"],
                        "privileges": ["read"]
                      }
                    ]
                }
            }
            """);

        final User authenticatedUser1 = new User("authenticated_user");
        final Authentication authentication1 = AuthenticationTestHelper.builder()
            .apiKey(apiKeyId)
            .metadata(
                Map.of(
                    API_KEY_ROLE_DESCRIPTORS_KEY,
                    roleDescriptorBytes,
                    API_KEY_LIMITED_ROLE_DESCRIPTORS_KEY,
                    limitedByRoleDescriptorBytes
                )
            )
            .user(authenticatedUser1)
            .build();

        // Tests that for a role with restriction, getRole returns:
        // 1. a usable role when originating workflow matches
        try (var ignored = threadContext.stashContext()) {
            WorkflowService.resolveWorkflowAndStoreInThreadContext(
                new TestBaseRestHandler(randomFrom(workflow.allowedRestHandlers())),
                threadContext
            );

            final PlainActionFuture<Role> future1 = new PlainActionFuture<>();
            compositeRolesStore.getRole(authentication1.getEffectiveSubject(), future1);
            Role role = future1.actionGet();
            assertThat(role.hasWorkflowsRestriction(), equalTo(true));
            assertThat(role, not(sameInstance(Role.EMPTY_RESTRICTED_BY_WORKFLOW)));
            assertThat(role.checkIndicesAction(TransportSearchAction.TYPE.name()), is(true));
        }

        // 2. an "empty-restricted" role if originating workflow does not match (or is null)
        try (var ignored = threadContext.stashContext()) {
            WorkflowService.resolveWorkflowAndStoreInThreadContext(new TestBaseRestHandler(randomAlphaOfLength(10)), threadContext);

            final PlainActionFuture<Role> future1 = new PlainActionFuture<>();
            compositeRolesStore.getRole(authentication1.getEffectiveSubject(), future1);
            Role role = future1.actionGet();
            assertThat(role.hasWorkflowsRestriction(), equalTo(true));
            assertThat(role, sameInstance(Role.EMPTY_RESTRICTED_BY_WORKFLOW));

        }
    }

    public void testGetRoleForWorkflowWithoutRestriction() {
        final Settings settings = Settings.EMPTY;
        final ClusterService clusterService = mock(ClusterService.class);
        when(clusterService.getClusterSettings()).thenReturn(
            new ClusterSettings(settings, Set.of(ApiKeyService.DELETE_RETENTION_PERIOD, ApiKeyService.DELETE_INTERVAL))
        );
        final ApiKeyService apiKeyService = new ApiKeyService(
            settings,
            Clock.systemUTC(),
            mock(Client.class),
            mock(SecurityIndexManager.class),
            clusterService,
            mock(CacheInvalidatorRegistry.class),
            mock(ThreadPool.class),
            MeterRegistry.NOOP
        );
        final NativePrivilegeStore privilegeStore = mock(NativePrivilegeStore.class);
        doAnswer((invocationOnMock) -> {
            @SuppressWarnings("unchecked")
            ActionListener<Collection<ApplicationPrivilegeDescriptor>> callback = (ActionListener<
                Collection<ApplicationPrivilegeDescriptor>>) invocationOnMock.getArguments()[3];
            callback.onResponse(Collections.emptyList());
            return null;
        }).when(privilegeStore).getPrivileges(isASet(), isASet(), eq(false), anyActionListener());
        final ThreadContext threadContext = new ThreadContext(settings);
        final XPackLicenseState licenseState = new XPackLicenseState(() -> 0);
        final CompositeRolesStore compositeRolesStore = new CompositeRolesStore(
            settings,
            buildRolesProvider(null, null, null, null, licenseState),
            privilegeStore,
            threadContext,
            licenseState,
            cache,
            apiKeyService,
            mock(ServiceAccountService.class),
            TestProjectResolvers.singleProject(randomProjectIdOrDefault()),
            buildBitsetCache(),
            TestRestrictedIndices.RESTRICTED_INDICES,
            EsExecutors.DIRECT_EXECUTOR_SERVICE,
            rds -> {}
        );

        final String apiKeyId = randomAlphaOfLength(20);
        final BytesReference roleDescriptorBytes = new BytesArray(randomBoolean() ? """
            {
                "base-role": {
                    "indices": [
                      {
                        "names": ["index-a"],
                        "privileges": ["read"]
                      }
                    ]
                }
            }
            """ : "{}");
        final BytesReference limitedByRoleDescriptorBytes = new BytesArray("""
            {
                "limited-role": {
                    "cluster": ["all"],
                    "indices": [
                      {
                        "names": ["index-a", "index-b"],
                        "privileges": ["read"]
                      }
                    ]
                }
            }
            """);

        final User authenticatedUser1 = new User("authenticated_user");
        final Authentication authentication1 = AuthenticationTestHelper.builder()
            .apiKey(apiKeyId)
            .metadata(
                Map.of(
                    API_KEY_ROLE_DESCRIPTORS_KEY,
                    roleDescriptorBytes,
                    API_KEY_LIMITED_ROLE_DESCRIPTORS_KEY,
                    limitedByRoleDescriptorBytes
                )
            )
            .user(authenticatedUser1)
            .build();

        // Tests that for a role without restriction, getRole returns the same role regardless of the originating workflow.
        try (var ignored = threadContext.stashContext()) {
            boolean useExistingWorkflowAsOriginating = randomBoolean();
            Workflow existingWorkflow = randomFrom(WorkflowResolver.allWorkflows());
            WorkflowService.resolveWorkflowAndStoreInThreadContext(
                new TestBaseRestHandler(
                    useExistingWorkflowAsOriginating ? randomFrom(existingWorkflow.allowedRestHandlers()) : randomAlphaOfLengthBetween(4, 8)
                ),
                threadContext
            );

            final PlainActionFuture<Role> future1 = new PlainActionFuture<>();
            compositeRolesStore.getRole(authentication1.getEffectiveSubject(), future1);
            Role role = future1.actionGet();
            assertThat(role.hasWorkflowsRestriction(), equalTo(false));
            assertThat(role, not(sameInstance(Role.EMPTY_RESTRICTED_BY_WORKFLOW)));
            assertThat(role.checkIndicesAction(TransportSearchAction.TYPE.name()), is(true));
        }
    }

    public void testUsageStats() {
        final FileRolesStore fileRolesStore = mock(FileRolesStore.class);
        final Map<String, Object> fileRolesStoreUsageStats = Map.of("size", "1", "fls", Boolean.FALSE, "dls", Boolean.TRUE);
        when(fileRolesStore.usageStats()).thenReturn(fileRolesStoreUsageStats);

        final NativeRolesStore nativeRolesStore = mock(NativeRolesStore.class);
        final Map<String, Object> nativeRolesStoreUsageStats = Map.of();
        doAnswer((invocationOnMock) -> {
            @SuppressWarnings("unchecked")
            ActionListener<Map<String, Object>> usageStats = (ActionListener<Map<String, Object>>) invocationOnMock.getArguments()[0];
            usageStats.onResponse(nativeRolesStoreUsageStats);
            return Void.TYPE;
        }).when(nativeRolesStore).usageStats(anyActionListener());
        final ReservedRolesStore reservedRolesStore = spy(new ReservedRolesStore());

        final DocumentSubsetBitsetCache documentSubsetBitsetCache = buildBitsetCache();

        final CompositeRolesStore compositeRolesStore = buildCompositeRolesStore(
            SECURITY_ENABLED_SETTINGS,
            fileRolesStore,
            nativeRolesStore,
            reservedRolesStore,
            null,
            null,
            mock(ApiKeyService.class),
            mock(ServiceAccountService.class),
            documentSubsetBitsetCache,
            null
        );

        PlainActionFuture<Map<String, Object>> usageStatsListener = new PlainActionFuture<>();
        compositeRolesStore.usageStats(usageStatsListener);
        Map<String, Object> usageStats = usageStatsListener.actionGet();
        assertThat(usageStats.get("file"), is(fileRolesStoreUsageStats));
        assertThat(usageStats.get("native"), is(nativeRolesStoreUsageStats));
        assertThat(usageStats.get("dls"), is(Map.of("bit_set_cache", documentSubsetBitsetCache.usageStats())));
    }

    public void testLoggingOfDeprecatedRoles() {
        List<RoleDescriptor> descriptors = new ArrayList<>();
        Function<Map<String, Object>, RoleDescriptor> newRole = metadata -> new RoleDescriptor(
            randomAlphaOfLengthBetween(4, 9),
            generateRandomStringArray(5, 5, false, true),
            null,
            null,
            null,
            null,
            metadata,
            null
        );

        RoleDescriptor deprecated1 = newRole.apply(MetadataUtils.getDeprecatedReservedMetadata("some reason"));
        RoleDescriptor deprecated2 = newRole.apply(MetadataUtils.getDeprecatedReservedMetadata("a different reason"));

        // Can't use getDeprecatedReservedMetadata because `Map.of` doesn't accept null values,
        // so we clone metadata with a real value and then remove that key
        final Map<String, Object> nullReasonMetadata = new HashMap<>(deprecated2.getMetadata());
        nullReasonMetadata.remove(MetadataUtils.DEPRECATED_REASON_METADATA_KEY);
        assertThat(nullReasonMetadata.keySet(), hasSize(deprecated2.getMetadata().size() - 1));
        RoleDescriptor deprecated3 = newRole.apply(nullReasonMetadata);

        descriptors.add(deprecated1);
        descriptors.add(deprecated2);
        descriptors.add(deprecated3);

        for (int i = randomIntBetween(2, 10); i > 0; i--) {
            // the non-deprecated metadata is randomly one of:
            // {}, {_deprecated:null}, {_deprecated:false},
            // {_reserved:true}, {_reserved:true,_deprecated:null}, {_reserved:true,_deprecated:false}
            Map<String, Object> metadata = randomBoolean() ? Map.of() : MetadataUtils.DEFAULT_RESERVED_METADATA;
            if (randomBoolean()) {
                metadata = new HashMap<>(metadata);
                metadata.put(MetadataUtils.DEPRECATED_METADATA_KEY, randomBoolean() ? null : false);
            }
            descriptors.add(newRole.apply(metadata));
        }
        Collections.shuffle(descriptors, random());

        final CompositeRolesStore compositeRolesStore = buildCompositeRolesStore(
            SECURITY_ENABLED_SETTINGS,
            null,
            null,
            null,
            null,
            null,
            null,
            mock(ServiceAccountService.class),
            null,
            null
        );

        // Use a LHS so that the random-shufle-order of the list is preserved
        compositeRolesStore.getRoleReferenceResolver().logDeprecatedRoles(new LinkedHashSet<>(descriptors));

        assertWarnings(
            "The role ["
                + deprecated1.getName()
                + "] is deprecated and will be removed in a future version of Elasticsearch."
                + " some reason",
            "The role ["
                + deprecated2.getName()
                + "] is deprecated and will be removed in a future version of Elasticsearch."
                + " a different reason",
            "The role ["
                + deprecated3.getName()
                + "] is deprecated and will be removed in a future version of Elasticsearch."
                + " Please check the documentation"
        );
    }

    public void testRoleResolutionIsProjectAware() {
        final AtomicReference<ProjectId> activeProject = new AtomicReference<>();
        final ProjectResolver projectResolver = new ProjectResolver() {
            @Override
            public <E extends Exception> void executeOnProject(ProjectId projectId, CheckedRunnable<E> body) throws E {
                throw new UnsupportedOperationException();
            }

            @Override
            public ProjectId getProjectId() {
                return activeProject.get();
            }
        };

        final String roleName = randomAlphaOfLengthBetween(4, 12);
        final Supplier<RoleDescriptor> descriptor = () -> new RoleDescriptor(
            roleName,
            randomSubsetOf(
                Set.of(
                    ClusterPrivilegeResolver.ALL,
                    ClusterPrivilegeResolver.MANAGE_SECURITY,
                    ClusterPrivilegeResolver.MANAGE,
                    ClusterPrivilegeResolver.MONITOR
                )
            ).stream().map(NamedClusterPrivilege::name).toArray(String[]::new),
            null,
            null,
            null,
            new String[] { activeProject.get().id() },
            Map.of("project.id", activeProject.get().id()),
            Map.of()
        );

        final NativeRolesStore nativeRolesStore = mock(NativeRolesStore.class);
        doCallRealMethod().when(nativeRolesStore).accept(anySet(), anyActionListener());

        final Map<ProjectId, Integer> roleRetrievalCount = new HashMap<>();
        doAnswer((invocationOnMock) -> {
            Set<String> names = invocationOnMock.getArgument(0);
            @SuppressWarnings("unchecked")
            ActionListener<RoleRetrievalResult> listener = (ActionListener<RoleRetrievalResult>) invocationOnMock.getArguments()[1];
            if (names.contains(roleName)) {
                listener.onResponse(RoleRetrievalResult.success(Set.of(descriptor.get())));
            } else {
                listener.onResponse(RoleRetrievalResult.success(Set.of()));
            }
            roleRetrievalCount.compute(activeProject.get(), (k, v) -> v == null ? 1 : v + 1);
            return null;
        }).when(nativeRolesStore).getRoleDescriptors(anySet(), anyActionListener());

        CompositeRolesStore compositeRolesStore = buildCompositeRolesStore(
            Settings.EMPTY,
            null,
            nativeRolesStore,
            null,
            null,
            null,
            null,
            null,
            null,
            null,
            null,
            null,
            null,
            projectResolver
        );

        final var project1 = randomUniqueProjectId();
        final var project2 = randomUniqueProjectId();
        final var project3 = randomUniqueProjectId();

        activeProject.set(project1);
        final Role role1a = getRoleForRoleNames(compositeRolesStore, roleName);
        assertThat(role1a.checkRunAs(project1.id()), is(true));
        assertThat(role1a.checkRunAs(project2.id()), is(false));
        assertThat(role1a.checkRunAs(project3.id()), is(false));
        assertThat(roleRetrievalCount, hasEntry(project1, 1));
        assertThat(roleRetrievalCount, aMapWithSize(1));

        activeProject.set(project2);
        final Role role2a = getRoleForRoleNames(compositeRolesStore, roleName);
        assertThat(role2a.checkRunAs(project1.id()), is(false));
        assertThat(role2a.checkRunAs(project2.id()), is(true));
        assertThat(role2a.checkRunAs(project3.id()), is(false));
        assertThat(roleRetrievalCount, hasEntry(project1, 1));
        assertThat(roleRetrievalCount, hasEntry(project2, 1));
        assertThat(roleRetrievalCount, aMapWithSize(2));

        activeProject.set(project1);
        final Role role1b = getRoleForRoleNames(compositeRolesStore, roleName);
        assertThat(role1b, sameInstance(role1a));
        assertThat(roleRetrievalCount, hasEntry(project1, 1));
        assertThat(roleRetrievalCount, hasEntry(project2, 1));
        assertThat(roleRetrievalCount, aMapWithSize(2));

        activeProject.set(project3);
        final Role role3a = getRoleForRoleNames(compositeRolesStore, roleName);
        assertThat(role3a.checkRunAs(project1.id()), is(false));
        assertThat(role3a.checkRunAs(project2.id()), is(false));
        assertThat(role3a.checkRunAs(project3.id()), is(true));
        assertThat(roleRetrievalCount, hasEntry(project1, 1));
        assertThat(roleRetrievalCount, hasEntry(project2, 1));
        assertThat(roleRetrievalCount, hasEntry(project3, 1));
        assertThat(roleRetrievalCount, aMapWithSize(3));

        final Role role3b = getRoleForRoleNames(compositeRolesStore, roleName);
        assertThat(role3b, sameInstance(role3a));
        assertThat(roleRetrievalCount, hasEntry(project1, 1));
        assertThat(roleRetrievalCount, hasEntry(project2, 1));
        assertThat(roleRetrievalCount, hasEntry(project3, 1));

        activeProject.set(project2);
        final Role role2b = getRoleForRoleNames(compositeRolesStore, roleName);
        assertThat(role2b, sameInstance(role2a));
        assertThat(roleRetrievalCount, hasEntry(project1, 1));
        assertThat(roleRetrievalCount, hasEntry(project2, 1));
        assertThat(roleRetrievalCount, hasEntry(project3, 1));
    }

    public void testCacheEntryIsReusedForIdenticalApiKeyRoles() {
        final FileRolesStore fileRolesStore = mock(FileRolesStore.class);
        doCallRealMethod().when(fileRolesStore).accept(anySet(), anyActionListener());
        final NativeRolesStore nativeRolesStore = mock(NativeRolesStore.class);
        doCallRealMethod().when(nativeRolesStore).accept(anySet(), anyActionListener());
        when(fileRolesStore.roleDescriptors(anySet())).thenReturn(Collections.emptySet());
        doAnswer((invocationOnMock) -> {
            @SuppressWarnings("unchecked")
            ActionListener<RoleRetrievalResult> callback = (ActionListener<RoleRetrievalResult>) invocationOnMock.getArguments()[1];
            callback.onResponse(RoleRetrievalResult.failure(new RuntimeException("intentionally failed!")));
            return null;
        }).when(nativeRolesStore).getRoleDescriptors(anySet(), anyActionListener());
        final ReservedRolesStore reservedRolesStore = spy(new ReservedRolesStore());
        ThreadContext threadContext = new ThreadContext(SECURITY_ENABLED_SETTINGS);
        ApiKeyService apiKeyService = mock(ApiKeyService.class);
        NativePrivilegeStore nativePrivStore = mock(NativePrivilegeStore.class);
        doAnswer(invocationOnMock -> {
            @SuppressWarnings("unchecked")
            ActionListener<Collection<ApplicationPrivilegeDescriptor>> listener = (ActionListener<
                Collection<ApplicationPrivilegeDescriptor>>) invocationOnMock.getArguments()[3];
            listener.onResponse(Collections.emptyList());
            return Void.TYPE;
        }).when(nativePrivStore).getPrivileges(anyCollection(), anyCollection(), eq(false), anyActionListener());

        final AtomicReference<Collection<RoleDescriptor>> effectiveRoleDescriptors = new AtomicReference<Collection<RoleDescriptor>>();
        final CompositeRolesStore compositeRolesStore = buildCompositeRolesStore(
            SECURITY_ENABLED_SETTINGS,
            fileRolesStore,
            nativeRolesStore,
            reservedRolesStore,
            nativePrivStore,
            null,
            apiKeyService,
            null,
            null,
            rds -> effectiveRoleDescriptors.set(rds)
        );
        AuditUtil.getOrGenerateRequestId(threadContext);
        final BytesArray roleBytes = new BytesArray("{\"a role\": {\"cluster\": [\"all\"]}}");
        final BytesArray limitedByRoleBytes = new BytesArray("{\"limitedBy role\": {\"cluster\": [\"all\"]}}");
        final Map<String, Object> metadata = new HashMap<>();
        metadata.put(API_KEY_ID_KEY, "key-id-1");
        metadata.put(AuthenticationField.API_KEY_NAME_KEY, randomBoolean() ? null : randomAlphaOfLengthBetween(1, 16));
        metadata.put(AuthenticationField.API_KEY_ROLE_DESCRIPTORS_KEY, roleBytes);
        metadata.put(AuthenticationField.API_KEY_LIMITED_ROLE_DESCRIPTORS_KEY, limitedByRoleBytes);
        Authentication authentication = AuthenticationTestHelper.builder().apiKey().metadata(metadata).build();

        PlainActionFuture<Role> roleFuture = new PlainActionFuture<>();
        compositeRolesStore.getRole(authentication.getEffectiveSubject(), roleFuture);
        roleFuture.actionGet();
        assertThat(effectiveRoleDescriptors.get(), is(nullValue()));
        verify(apiKeyService).parseRoleDescriptorsBytes("key-id-1", roleBytes, RoleReference.ApiKeyRoleType.ASSIGNED);
        verify(apiKeyService).parseRoleDescriptorsBytes("key-id-1", limitedByRoleBytes, RoleReference.ApiKeyRoleType.LIMITED_BY);

        // Different API key with the same roles should read from cache
        final Map<String, Object> metadata2 = new HashMap<>();
        metadata2.put(API_KEY_ID_KEY, "key-id-2");
        metadata2.put(AuthenticationField.API_KEY_NAME_KEY, randomBoolean() ? null : randomAlphaOfLengthBetween(1, 16));
        metadata2.put(AuthenticationField.API_KEY_ROLE_DESCRIPTORS_KEY, roleBytes);
        metadata2.put(AuthenticationField.API_KEY_LIMITED_ROLE_DESCRIPTORS_KEY, limitedByRoleBytes);
        authentication = AuthenticationTestHelper.builder().apiKey().metadata(metadata2).build();
        roleFuture = new PlainActionFuture<>();
        compositeRolesStore.getRole(authentication.getEffectiveSubject(), roleFuture);
        roleFuture.actionGet();
        assertThat(effectiveRoleDescriptors.get(), is(nullValue()));
        verify(apiKeyService, never()).parseRoleDescriptorsBytes(eq("key-id-2"), any(BytesReference.class), any());

        // Different API key with the same limitedBy role should read from cache, new role should be built
        final BytesArray anotherRoleBytes = new BytesArray("{\"b role\": {\"cluster\": [\"manage_security\"]}}");
        final Map<String, Object> metadata3 = new HashMap<>();
        metadata3.put(API_KEY_ID_KEY, "key-id-3");
        metadata3.put(AuthenticationField.API_KEY_NAME_KEY, randomBoolean() ? null : randomAlphaOfLengthBetween(1, 16));
        metadata3.put(AuthenticationField.API_KEY_ROLE_DESCRIPTORS_KEY, anotherRoleBytes);
        metadata3.put(AuthenticationField.API_KEY_LIMITED_ROLE_DESCRIPTORS_KEY, limitedByRoleBytes);
        authentication = AuthenticationTestHelper.builder().apiKey().metadata(metadata3).build();
        roleFuture = new PlainActionFuture<>();
        compositeRolesStore.getRole(authentication.getEffectiveSubject(), roleFuture);
        roleFuture.actionGet();
        assertThat(effectiveRoleDescriptors.get(), is(nullValue()));
        verify(apiKeyService).parseRoleDescriptorsBytes("key-id-3", anotherRoleBytes, RoleReference.ApiKeyRoleType.ASSIGNED);
    }

    public void testXPackSecurityUserCanAccessAnyIndex() {
        for (String action : Arrays.asList(
            TransportGetAction.TYPE.name(),
            TransportDeleteAction.NAME,
            TransportSearchAction.TYPE.name(),
            TransportIndexAction.NAME
        )) {
            IsResourceAuthorizedPredicate predicate = getXPackSecurityRole().indices().allowedIndicesMatcher(action);

            IndexAbstraction index = mockIndexAbstraction(randomAlphaOfLengthBetween(3, 12));
            assertThat(predicate.test(index), Matchers.is(true));

            index = mockIndexAbstraction("." + randomAlphaOfLengthBetween(3, 12));
            assertThat(predicate.test(index), Matchers.is(true));

            index = mockIndexAbstraction(".security-" + randomIntBetween(1, 16));
            assertThat(predicate.test(index), Matchers.is(true));
        }
    }

    public void testSecurityProfileUserHasAccessForOnlyProfileIndex() {
        for (String action : Arrays.asList(
            TransportGetAction.TYPE.name(),
            TransportDeleteAction.NAME,
            TransportSearchAction.TYPE.name(),
            TransportIndexAction.NAME
        )) {
            IsResourceAuthorizedPredicate predicate = getSecurityProfileRole().indices().allowedIndicesMatcher(action);

            List.of(
                ".security-profile",
                ".security-profile-8",
                ".security-profile-" + randomIntBetween(0, 16) + randomAlphaOfLengthBetween(0, 10)
            ).forEach(name -> assertThat(predicate.test(mockIndexAbstraction(name)), is(true)));

            List.of(
                ".security-profile" + randomAlphaOfLengthBetween(1, 10),
                ".security-profile-" + randomAlphaOfLengthBetween(1, 10),
                ".security",
                ".security-" + randomIntBetween(0, 16) + randomAlphaOfLengthBetween(0, 10),
                "." + randomAlphaOfLengthBetween(1, 20)
            ).forEach(name -> assertThat(predicate.test(mockIndexAbstraction(name)), is(false)));
        }

        final Subject subject = mock(Subject.class);
        when(subject.getUser()).thenReturn(InternalUsers.SECURITY_PROFILE_USER);
        assertThat(CompositeRolesStore.tryGetRoleDescriptorForInternalUser(subject).get().getClusterPrivileges(), emptyArray());
    }

    public void testXPackUserCanAccessNonRestrictedIndices() {
        for (String action : Arrays.asList(
            TransportGetAction.TYPE.name(),
            TransportDeleteAction.NAME,
            TransportSearchAction.TYPE.name(),
            TransportIndexAction.NAME
        )) {
            IsResourceAuthorizedPredicate predicate = getXPackUserRole().indices().allowedIndicesMatcher(action);
            IndexAbstraction index = mockIndexAbstraction(randomAlphaOfLengthBetween(3, 12));
            if (false == TestRestrictedIndices.RESTRICTED_INDICES.isRestricted(index.getName())) {
                assertThat(predicate.test(index), Matchers.is(true));
            }
            index = mockIndexAbstraction("." + randomAlphaOfLengthBetween(3, 12));
            if (false == TestRestrictedIndices.RESTRICTED_INDICES.isRestricted(index.getName())) {
                assertThat(predicate.test(index), Matchers.is(true));
            }
        }
    }

    public void testXPackUserCannotAccessSecurityOrAsyncSearch() {
        for (String action : Arrays.asList(
            TransportGetAction.TYPE.name(),
            TransportDeleteAction.NAME,
            TransportSearchAction.TYPE.name(),
            TransportIndexAction.NAME
        )) {
            IsResourceAuthorizedPredicate predicate = getXPackUserRole().indices().allowedIndicesMatcher(action);
            for (String index : TestRestrictedIndices.SAMPLE_RESTRICTED_NAMES) {
                assertThat(predicate.test(mockIndexAbstraction(index)), Matchers.is(false));
            }
            assertThat(
                predicate.test(mockIndexAbstraction(XPackPlugin.ASYNC_RESULTS_INDEX + randomAlphaOfLengthBetween(0, 2))),
                Matchers.is(false)
            );
        }
    }

    public void testAsyncSearchUserCannotAccessNonRestrictedIndices() {
        for (String action : Arrays.asList(
            TransportGetAction.TYPE.name(),
            TransportDeleteAction.NAME,
            TransportSearchAction.TYPE.name(),
            TransportIndexAction.NAME
        )) {
            IsResourceAuthorizedPredicate predicate = getAsyncSearchUserRole().indices().allowedIndicesMatcher(action);
            IndexAbstraction index = mockIndexAbstraction(randomAlphaOfLengthBetween(3, 12));
            if (false == TestRestrictedIndices.RESTRICTED_INDICES.isRestricted(index.getName())) {
                assertThat(predicate.test(index), Matchers.is(false));
            }
            index = mockIndexAbstraction("." + randomAlphaOfLengthBetween(3, 12));
            if (false == TestRestrictedIndices.RESTRICTED_INDICES.isRestricted(index.getName())) {
                assertThat(predicate.test(index), Matchers.is(false));
            }
        }
    }

    public void testAsyncSearchUserCanAccessOnlyAsyncSearchRestrictedIndices() {
        for (String action : Arrays.asList(
            TransportGetAction.TYPE.name(),
            TransportDeleteAction.NAME,
            TransportSearchAction.TYPE.name(),
            TransportIndexAction.NAME
        )) {
            final IsResourceAuthorizedPredicate predicate = getAsyncSearchUserRole().indices().allowedIndicesMatcher(action);
            for (String index : TestRestrictedIndices.SAMPLE_RESTRICTED_NAMES) {
                assertThat(predicate.test(mockIndexAbstraction(index)), Matchers.is(false));
            }
            assertThat(
                predicate.test(mockIndexAbstraction(XPackPlugin.ASYNC_RESULTS_INDEX + randomAlphaOfLengthBetween(0, 3))),
                Matchers.is(true)
            );
        }
    }

    public void testAsyncSearchUserHasNoClusterPrivileges() {
        for (String action : Arrays.asList(
            ClusterStateAction.NAME,
            GetWatchAction.NAME,
            TransportClusterStatsAction.TYPE.name(),
            TransportNodesStatsAction.TYPE.name()
        )) {
            assertThat(
                getAsyncSearchUserRole().cluster().check(action, mock(TransportRequest.class), AuthenticationTestHelper.builder().build()),
                Matchers.is(false)
            );
        }
    }

    public void testXpackUserHasClusterPrivileges() {
        for (String action : Arrays.asList(
            ClusterStateAction.NAME,
            GetWatchAction.NAME,
            TransportClusterStatsAction.TYPE.name(),
            TransportNodesStatsAction.TYPE.name()
        )) {
            assertThat(
                getXPackUserRole().cluster().check(action, mock(TransportRequest.class), AuthenticationTestHelper.builder().build()),
                Matchers.is(true)
            );
        }
    }

    public void testGetRoleDescriptorsListForInternalUsers() {
        final CompositeRolesStore compositeRolesStore = buildCompositeRolesStore(
            SECURITY_ENABLED_SETTINGS,
            null,
            null,
            null,
            null,
            null,
            null,
            mock(ServiceAccountService.class),
            null,
            null
        );

        final Subject subject = mock(Subject.class);
        when(subject.getUser()).thenReturn(InternalUsers.SYSTEM_USER);
        final IllegalArgumentException e1 = expectThrows(
            IllegalArgumentException.class,
            () -> compositeRolesStore.getRoleDescriptors(subject, ActionListener.noop())
        );
        assertThat(e1.getMessage(), equalTo("should never try to get the roles for internal user [" + SystemUser.NAME + "]"));

        for (var internalUser : AuthenticationTestHelper.internalUsersWithLocalRoleDescriptor()) {
            when(subject.getUser()).thenReturn(internalUser);
            final PlainActionFuture<Set<RoleDescriptor>> future = new PlainActionFuture<>();
            compositeRolesStore.getRoleDescriptors(subject, future);
            assertThat(future.actionGet(), equalTo(Set.of(internalUser.getLocalClusterRoleDescriptor().get())));
        }
    }

    public void testForkOnExpensiveRole() {
        final RoleDescriptor expectedRoleDescriptor = randomValueOtherThanMany(
            rd -> false == rd.hasApplicationPrivileges(),
            // skip workflow restrictions since these can produce empty, nameless roles
            () -> RoleDescriptorTestHelper.builder().allowRestriction(false).build()
        );
        final Consumer<ActionListener<RoleRetrievalResult>> rolesHandler = callback -> {
            callback.onResponse(RoleRetrievalResult.success(Set.of(expectedRoleDescriptor)));
        };
        final Consumer<ActionListener<Collection<ApplicationPrivilegeDescriptor>>> privilegesHandler = callback -> callback.onResponse(
            Collections.emptyList()
        );
        final CompositeRolesStore compositeRolesStore = setupRolesStore(rolesHandler, privilegesHandler);

        final PlainActionFuture<Role> future = new PlainActionFuture<>();
        getRoleForRoleNames(compositeRolesStore, List.of(expectedRoleDescriptor.getName()), future);
        assertThat(future.actionGet().names(), equalTo(new String[] { expectedRoleDescriptor.getName() }));

        verify(mockRoleBuildingExecutor, times(1)).execute(any());
    }

    public void testDoNotForkOnInexpensiveRole() {
        final RoleDescriptor expectedRoleDescriptor = randomValueOtherThanMany(
            rd -> rd.isUsingDocumentOrFieldLevelSecurity() || rd.hasApplicationPrivileges(),
            // skip workflow restrictions since these can produce empty, nameless roles
            () -> RoleDescriptorTestHelper.builder().allowRestriction(false).build()
        );
        final Consumer<ActionListener<RoleRetrievalResult>> rolesHandler = callback -> {
            callback.onResponse(RoleRetrievalResult.success(Set.of(expectedRoleDescriptor)));
        };
        final Consumer<ActionListener<Collection<ApplicationPrivilegeDescriptor>>> privilegesHandler = callback -> callback.onResponse(
            Collections.emptyList()
        );
        final CompositeRolesStore compositeRolesStore = setupRolesStore(rolesHandler, privilegesHandler);

        final PlainActionFuture<Role> future = new PlainActionFuture<>();
        getRoleForRoleNames(compositeRolesStore, List.of(expectedRoleDescriptor.getName()), future);
        assertThat(future.actionGet().names(), equalTo(new String[] { expectedRoleDescriptor.getName() }));

        verify(mockRoleBuildingExecutor, never()).execute(any());
    }

    public void testGetRoleDescriptorsListUsesRoleStoreToResolveRoleWithInternalRoleName() {
        String roleName = AuthenticationTestHelper.randomInternalRoleName();
        RoleDescriptor expectedRoleDescriptor = new RoleDescriptor(roleName, null, null, null);
        final Consumer<ActionListener<RoleRetrievalResult>> rolesHandler = callback -> {
            callback.onResponse(RoleRetrievalResult.success(Set.of(expectedRoleDescriptor)));
        };
        final Consumer<ActionListener<Collection<ApplicationPrivilegeDescriptor>>> privilegesHandler = callback -> callback.onResponse(
            Collections.emptyList()
        );
        final CompositeRolesStore compositeRolesStore = setupRolesStore(rolesHandler, privilegesHandler);

        final Subject subject = buildSubjectWithRoles(new String[] { roleName });
        final PlainActionFuture<Set<RoleDescriptor>> future = new PlainActionFuture<>();
        compositeRolesStore.getRoleDescriptors(subject, future);
        assertThat(future.actionGet(), equalTo(Set.of(expectedRoleDescriptor)));
    }

    private Role getRoleForRoleNames(CompositeRolesStore store, String... roleNames) {
        final PlainActionFuture<Role> future = new PlainActionFuture<>();
        getRoleForRoleNames(store, Set.of(roleNames), future);
        return future.actionGet();
    }

    private void getRoleForRoleNames(CompositeRolesStore rolesStore, Collection<String> roleNames, ActionListener<Role> listener) {
        final Subject subject = buildSubjectWithRoles(roleNames.toArray(String[]::new));
        rolesStore.getRole(subject, listener);
    }

    private Subject buildSubjectWithRoles(String[] roleNames) {
        final Subject subject = mock(Subject.class);
        when(subject.getRoleReferenceIntersection(any())).thenReturn(
            new RoleReferenceIntersection(new RoleReference.NamedRoleReference(roleNames))
        );
        return subject;
    }

    private Role getXPackSecurityRole() {
        return getInternalUserRole(InternalUsers.XPACK_SECURITY_USER);
    }

    private Role getSecurityProfileRole() {
        return getInternalUserRole(InternalUsers.SECURITY_PROFILE_USER);
    }

    private Role getXPackUserRole() {
        return getInternalUserRole(InternalUsers.XPACK_USER);
    }

    private Role getAsyncSearchUserRole() {
        return getInternalUserRole(InternalUsers.ASYNC_SEARCH_USER);
    }

    private Role getInternalUserRole(User internalUser) {
        CompositeRolesStore compositeRolesStore = buildCompositeRolesStore(
            SECURITY_ENABLED_SETTINGS,
            null,
            null,
            null,
            null,
            null,
            null,
            null,
            null,
            null
        );
        final Subject subject = new Subject(internalUser, new RealmRef("__attach", "__attach", randomAlphaOfLength(8)));
        final Role role = compositeRolesStore.tryGetRoleForInternalUser(subject);
        assertThat("Role for " + subject, role, notNullValue());
        return role;
    }

    private CompositeRolesStore buildCompositeRolesStore(
        Settings settings,
        @Nullable FileRolesStore fileRolesStore,
        @Nullable NativeRolesStore nativeRolesStore,
        @Nullable ReservedRolesStore reservedRolesStore,
        @Nullable NativePrivilegeStore privilegeStore,
        @Nullable XPackLicenseState licenseState,
        @Nullable ApiKeyService apiKeyService,
        @Nullable ServiceAccountService serviceAccountService,
        @Nullable DocumentSubsetBitsetCache documentSubsetBitsetCache,
        @Nullable Consumer<Collection<RoleDescriptor>> roleConsumer
    ) {
        return buildCompositeRolesStore(
            settings,
            fileRolesStore,
            nativeRolesStore,
            reservedRolesStore,
            null,
            privilegeStore,
            licenseState,
            apiKeyService,
            serviceAccountService,
            documentSubsetBitsetCache,
            roleConsumer,
            null,
            null,
            null
        );
    }

    private CompositeRolesStore buildCompositeRolesStore(
        Settings settings,
        @Nullable FileRolesStore fileRolesStore,
        @Nullable NativeRolesStore nativeRolesStore,
        @Nullable ReservedRolesStore reservedRolesStore,
        @Nullable Map<String, List<BiConsumer<Set<String>, ActionListener<RoleRetrievalResult>>>> customRoleProviders,
        @Nullable NativePrivilegeStore privilegeStore,
        @Nullable XPackLicenseState licenseState,
        @Nullable ApiKeyService apiKeyService,
        @Nullable ServiceAccountService serviceAccountService,
        @Nullable DocumentSubsetBitsetCache documentSubsetBitsetCache,
        @Nullable Consumer<Collection<RoleDescriptor>> roleConsumer,
        @Nullable BiConsumer<CompositeRolesStore, ProjectId> onInvalidation,
        @Nullable WorkflowService workflowService,
        @Nullable ProjectResolver projectResolver
    ) {
        if (licenseState == null) {
            licenseState = new XPackLicenseState(() -> 0);
        }

        final RoleProviders roleProviders = buildRolesProvider(
            fileRolesStore,
            nativeRolesStore,
            reservedRolesStore,
            customRoleProviders,
            licenseState
        );

        if (privilegeStore == null) {
            privilegeStore = mock(NativePrivilegeStore.class);
            doAnswer((invocationOnMock) -> {
                @SuppressWarnings("unchecked")
                ActionListener<Collection<ApplicationPrivilegeDescriptor>> callback = (ActionListener<
                    Collection<ApplicationPrivilegeDescriptor>>) invocationOnMock.getArguments()[3];
                callback.onResponse(Collections.emptyList());
                return null;
            }).when(privilegeStore).getPrivileges(isASet(), isASet(), eq(false), anyActionListener());
        }
        if (apiKeyService == null) {
            apiKeyService = mock(ApiKeyService.class);
        }
        if (serviceAccountService == null) {
            serviceAccountService = mock(ServiceAccountService.class);
        }
        if (documentSubsetBitsetCache == null) {
            documentSubsetBitsetCache = buildBitsetCache();
        }
        if (roleConsumer == null) {
            roleConsumer = rds -> {};
        }
        if (workflowService == null) {
            workflowService = mock(WorkflowService.class);
        }
        if (projectResolver == null) {
            projectResolver = TestProjectResolvers.singleProject(randomProjectIdOrDefault());
        }

        return new CompositeRolesStore(
            settings,
            roleProviders,
            privilegeStore,
            new ThreadContext(settings),
            licenseState,
            cache,
            apiKeyService,
            serviceAccountService,
            projectResolver,
            documentSubsetBitsetCache,
            TestRestrictedIndices.RESTRICTED_INDICES,
            mockRoleBuildingExecutor,
            roleConsumer
        ) {
            @Override
            public void invalidateAll() {
                if (onInvalidation == null) {
                    super.invalidateAll();
                } else {
                    onInvalidation.accept(this, null);
                }
            }

            @Override
            public void invalidateProject(ProjectId projectId) {
                if (onInvalidation == null) {
                    super.invalidateProject(projectId);
                } else {
                    onInvalidation.accept(this, projectId);
                }
            }
        };
    }

    private RoleProviders buildRolesProvider(
        @Nullable FileRolesStore fileRolesStore,
        @Nullable NativeRolesStore nativeRolesStore,
        @Nullable ReservedRolesStore reservedRolesStore,
        @Nullable Map<String, List<BiConsumer<Set<String>, ActionListener<RoleRetrievalResult>>>> customRoleProviders,
        @Nullable XPackLicenseState licenseState
    ) {
        if (fileRolesStore == null) {
            fileRolesStore = mock(FileRolesStore.class);
            doCallRealMethod().when(fileRolesStore).accept(anySet(), anyActionListener());
            when(fileRolesStore.roleDescriptors(anySet())).thenReturn(Collections.emptySet());
        }
        if (nativeRolesStore == null) {
            nativeRolesStore = mock(NativeRolesStore.class);
            doCallRealMethod().when(nativeRolesStore).accept(anySet(), anyActionListener());
            doAnswer((invocationOnMock) -> {
                @SuppressWarnings("unchecked")
                ActionListener<RoleRetrievalResult> callback = (ActionListener<RoleRetrievalResult>) invocationOnMock.getArguments()[1];
                callback.onResponse(RoleRetrievalResult.failure(new RuntimeException("intentionally failed!")));
                return null;
            }).when(nativeRolesStore).getRoleDescriptors(isASet(), anyActionListener());
        }
        if (reservedRolesStore == null) {
            reservedRolesStore = new ReservedRolesStore();
        }
        if (licenseState == null) {
            licenseState = new XPackLicenseState(() -> 0);
        }
        if (customRoleProviders == null) {
            customRoleProviders = Map.of();
        }
        return new RoleProviders(reservedRolesStore, fileRolesStore, nativeRolesStore, customRoleProviders, licenseState);
    }

    private DocumentSubsetBitsetCache buildBitsetCache() {
        return new DocumentSubsetBitsetCache(Settings.EMPTY, mock(ThreadPool.class));
    }

    private static class InMemoryRolesProvider implements BiConsumer<Set<String>, ActionListener<RoleRetrievalResult>> {
        private final Function<Set<String>, RoleRetrievalResult> roleDescriptorsFunc;

        InMemoryRolesProvider(Function<Set<String>, RoleRetrievalResult> roleDescriptorsFunc) {
            this.roleDescriptorsFunc = roleDescriptorsFunc;
        }

        @Override
        public void accept(Set<String> roles, ActionListener<RoleRetrievalResult> listener) {
            listener.onResponse(roleDescriptorsFunc.apply(roles));
        }
    }

    private abstract static class MockConfigurableClusterPrivilege implements ConfigurableClusterPrivilege {
        @Override
        public Category getCategory() {
            return Category.APPLICATION;
        }

        @Override
        public XContentBuilder toXContent(XContentBuilder builder, Params params) throws IOException {
            return builder;
        }

        @Override
        public String getWriteableName() {
            return "mock";
        }

        @Override
        public void writeTo(StreamOutput out) throws IOException {}
    }

    private IndexAbstraction mockIndexAbstraction(String name) {
        IndexAbstraction mock = mock(IndexAbstraction.class);
        when(mock.getName()).thenReturn(name);
        when(mock.getType()).thenReturn(
            randomFrom(IndexAbstraction.Type.CONCRETE_INDEX, IndexAbstraction.Type.ALIAS, IndexAbstraction.Type.DATA_STREAM)
        );
        return mock;
    }

    @SuppressWarnings("unchecked")
    private static <T> Consumer<T> anyConsumer() {
        return any(Consumer.class);
    }

    @SuppressWarnings("unchecked")
    private static <T> Set<T> isASet() {
        return isA(Set.class);
    }

    private RoleDescriptor roleDescriptorWithRemoteIndicesPrivileges(
        final String name,
        final RoleDescriptor.RemoteIndicesPrivileges[] rips
    ) {
        return roleDescriptorWithIndicesPrivileges(name, rips, null);
    }

    private RoleDescriptor roleDescriptorWithIndicesPrivileges(
        final String name,
        final RoleDescriptor.RemoteIndicesPrivileges[] rips,
        final IndicesPrivileges[] ips
    ) {
        return new RoleDescriptor(name, null, ips, null, null, null, null, null, rips, null, null, null);
    }

    private RoleDescriptor roleDescriptorWithRemoteClusterPrivileges(final String name, RemoteClusterPermissions remoteClusterPermissions) {
        return new RoleDescriptor(name, null, null, null, null, null, null, null, null, remoteClusterPermissions, null, null);
    }

    private RemoteClusterPermissions getValidRemoteClusterPermissions(String[] aliases) {
        return new RemoteClusterPermissions().addGroup(
            new RemoteClusterPermissionGroup(
                RemoteClusterPermissions.getSupportedRemoteClusterPermissions().toArray(new String[0]),
                aliases
            )
        );
    }

    private Role buildRole(final RoleDescriptor... roleDescriptors) {
        final FieldPermissionsCache cache = new FieldPermissionsCache(Settings.EMPTY);
        final PlainActionFuture<Role> future = new PlainActionFuture<>();
        final NativePrivilegeStore privilegeStore = mock(NativePrivilegeStore.class);
        doAnswer((invocationOnMock) -> {
            @SuppressWarnings("unchecked")
            ActionListener<Collection<ApplicationPrivilegeDescriptor>> callback = (ActionListener<
                Collection<ApplicationPrivilegeDescriptor>>) invocationOnMock.getArguments()[3];
            callback.onResponse(Collections.emptyList());
            return null;
        }).when(privilegeStore).getPrivileges(isASet(), isASet(), eq(false), anyActionListener());
        CompositeRolesStore.buildRoleFromDescriptors(
            Sets.newHashSet(roleDescriptors),
            cache,
            privilegeStore,
            TestRestrictedIndices.RESTRICTED_INDICES,
            future
        );
        return future.actionGet();
    }

    @SafeVarargs
    @SuppressWarnings("varargs")
    private void assertHasRemoteIndicesGroupsForClusters(
        final RemoteIndicesPermission permission,
        final Set<String>... remoteClustersAliases
    ) {
        assertThat(
            permission.remoteIndicesGroups().stream().map(RemoteIndicesPermission.RemoteIndicesGroup::remoteClusterAliases).toList(),
            containsInAnyOrder(remoteClustersAliases)
        );
    }

    private void assertValidRemoteClusterPermissions(RemoteClusterPermissions permissions, String[] aliases) {
        assertValidRemoteClusterPermissionsParent(permissions, aliases);
        assertValidRemoteClusterPermissionsGroups(permissions.groups(), aliases);

    }

    private void assertValidRemoteClusterPermissionsParent(RemoteClusterPermissions permissions, String[] aliases) {
        assertTrue(permissions.hasAnyPrivileges());
        for (String alias : aliases) {
            assertTrue(permissions.hasAnyPrivileges(alias));
            assertFalse(permissions.hasAnyPrivileges(randomValueOtherThan(alias, () -> randomAlphaOfLength(5))));
            assertThat(
                permissions.collapseAndRemoveUnsupportedPrivileges(alias, TransportVersion.current()),
                arrayContaining(RemoteClusterPermissions.getSupportedRemoteClusterPermissions().toArray(new String[0]))
            );
        }
    }

    private void assertValidRemoteClusterPermissionsGroups(List<RemoteClusterPermissionGroup> groups, String[] aliases) {
        for (RemoteClusterPermissionGroup group : groups) {
            assertThat(group.remoteClusterAliases(), arrayContaining(aliases));
            assertThat(
                group.clusterPrivileges(),
                arrayContaining(RemoteClusterPermissions.getSupportedRemoteClusterPermissions().toArray(new String[0]))
            );
        }
    }

    @SafeVarargs
    @SuppressWarnings("varargs")
    private void assertHasRemoteIndexGroupsForClusters(
        final RemoteIndicesPermission permission,
        final Set<String> remoteClustersAliases,
        final Matcher<IndicesPermission.Group>... matchers
    ) {
        assertThat(
            permission.remoteIndicesGroups()
                .stream()
                .filter(it -> it.remoteClusterAliases().equals(remoteClustersAliases))
                .findFirst()
                .get()
                .indicesPermissionGroups(),
            containsInAnyOrder(matchers)
        );
    }

    private static Matcher<IndicesPermission.Group> indexGroup(final String... indices) {
        return indexGroup(IndexPrivilege.READ, false, indices);
    }

    private static Matcher<IndicesPermission.Group> indexGroup(
        final IndexPrivilege privilege,
        final boolean allowRestrictedIndices,
        final String... indices
    ) {
        return indexGroup(
            privilege,
            allowRestrictedIndices,
            null,
            new FieldPermissionsDefinition.FieldGrantExcludeGroup(null, null),
            indices
        );
    }

    private static Matcher<IndicesPermission.Group> indexGroup(
        final IndexPrivilege privilege,
        final boolean allowRestrictedIndices,
        @Nullable final String query,
        final FieldPermissionsDefinition.FieldGrantExcludeGroup flsGroup,
        final String... indices
    ) {
        return new BaseMatcher<>() {
            @Override
            public boolean matches(Object o) {
                if (false == o instanceof IndicesPermission.Group) {
                    return false;
                }
                final IndicesPermission.Group group = (IndicesPermission.Group) o;
                return equalTo(query == null ? null : Set.of(new BytesArray(query))).matches(group.getQuery())
                    && equalTo(privilege).matches(group.privilege())
                    && equalTo(allowRestrictedIndices).matches(group.allowRestrictedIndices())
                    && equalTo(new FieldPermissions(new FieldPermissionsDefinition(Set.of(flsGroup)))).matches(group.getFieldPermissions())
                    && arrayContaining(indices).matches(group.indices());
            }

            @Override
            public void describeTo(Description description) {
                description.appendText(
                    "IndicesPermission.Group with fields{"
                        + "privilege="
                        + privilege
                        + ", allowRestrictedIndices="
                        + allowRestrictedIndices
                        + ", indices="
                        + Strings.arrayToCommaDelimitedString(indices)
                        + ", query="
                        + query
                        + ", fieldGrantExcludeGroup="
                        + flsGroup
                        + '}'
                );
            }
        };
    }
}<|MERGE_RESOLUTION|>--- conflicted
+++ resolved
@@ -1004,12 +1004,8 @@
                 true
             )
             .build();
-<<<<<<< HEAD
         IndicesAccessControl iac = role.indices()
-            .authorize("indices:data/read/search", Collections.singleton("test"), metadata.getProject().getIndicesLookup(), cache);
-=======
-        IndicesAccessControl iac = role.indices().authorize("indices:data/read/search", Collections.singleton("test"), metadata, cache);
->>>>>>> 1ba5d259
+            .authorize("indices:data/read/search", Collections.singleton("test"), metadata.getProject(), cache);
         assertTrue(iac.getIndexPermissions("test").getFieldPermissions().grantsAccessTo("L1.foo"));
         assertFalse(iac.getIndexPermissions("test").getFieldPermissions().grantsAccessTo("L2.foo"));
         assertTrue(iac.getIndexPermissions("test").getFieldPermissions().grantsAccessTo("L3.foo"));
@@ -2323,42 +2319,18 @@
             .build();
         final var emptyCache = new FieldPermissionsCache(Settings.EMPTY);
         assertThat(
-<<<<<<< HEAD
-            role.authorize(
-                TransportSearchAction.TYPE.name(),
-                Sets.newHashSet("index1"),
-                indexMetadata.getProject().getIndicesLookup(),
-                emptyCache
-            ).isGranted(),
+            role.authorize(TransportSearchAction.TYPE.name(), Sets.newHashSet("index1"), indexMetadata.getProject(), emptyCache)
+                .isGranted(),
             is(false == emptyRemoteRole)
         );
         assertThat(
-            role.authorize(
-                TransportCreateIndexAction.TYPE.name(),
-                Sets.newHashSet("index1"),
-                indexMetadata.getProject().getIndicesLookup(),
-                emptyCache
-            ).isGranted(),
+            role.authorize(TransportCreateIndexAction.TYPE.name(), Sets.newHashSet("index1"), indexMetadata.getProject(), emptyCache)
+                .isGranted(),
             is(false)
         );
         assertThat(
-            role.authorize(
-                TransportSearchAction.TYPE.name(),
-                Sets.newHashSet("index2"),
-                indexMetadata.getProject().getIndicesLookup(),
-                emptyCache
-            ).isGranted(),
-=======
-            role.authorize(TransportSearchAction.TYPE.name(), Sets.newHashSet("index1"), indexMetadata, emptyCache).isGranted(),
-            is(false == emptyRemoteRole)
-        );
-        assertThat(
-            role.authorize(TransportCreateIndexAction.TYPE.name(), Sets.newHashSet("index1"), indexMetadata, emptyCache).isGranted(),
-            is(false)
-        );
-        assertThat(
-            role.authorize(TransportSearchAction.TYPE.name(), Sets.newHashSet("index2"), indexMetadata, emptyCache).isGranted(),
->>>>>>> 1ba5d259
+            role.authorize(TransportSearchAction.TYPE.name(), Sets.newHashSet("index2"), indexMetadata.getProject(), emptyCache)
+                .isGranted(),
             is(false)
         );
     }

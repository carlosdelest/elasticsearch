--- conflicted
+++ resolved
@@ -751,21 +751,17 @@
         /**
          * Support named argument for function in map format.
          */
-<<<<<<< HEAD
-        OPTIONAL_NAMED_ARGUMENT_MAP_FOR_FUNCTION,
+        OPTIONAL_NAMED_ARGUMENT_MAP_FOR_FUNCTION(Build.current().isSnapshot()),
+
+        /**
+         * Disabled support for index aliases in lookup joins
+         */
+        LOOKUP_JOIN_NO_ALIASES(JOIN_LOOKUP_V12.isEnabled()),
 
         /**
          * Support match options in match function
          */
         MATCH_FUNCTION_OPTIONS;
-=======
-        OPTIONAL_NAMED_ARGUMENT_MAP_FOR_FUNCTION(Build.current().isSnapshot()),
-
-        /**
-         * Disabled support for index aliases in lookup joins
-         */
-        LOOKUP_JOIN_NO_ALIASES(JOIN_LOOKUP_V12.isEnabled());
->>>>>>> 4783d1f9
 
         private final boolean enabled;
 

--- conflicted
+++ resolved
@@ -966,11 +966,6 @@
         FIX_REPLACE_MISSING_FIELD_WITH_NULL_DUPLICATE_NAME_ID_IN_LAYOUT,
 
         /**
-<<<<<<< HEAD
-         * Dense vector field type support
-         */
-        DENSE_VECTOR_FIELD_TYPE(EsqlCorePlugin.DENSE_VECTOR_FEATURE_FLAG);
-=======
          * Support for filter in converted null.
          * See <a href="https://github.com/elastic/elasticsearch/issues/125832"> ESQL: Fix `NULL` handling in `IN` clause #125832 </a>
          */
@@ -1027,8 +1022,12 @@
         /**
          * Support last_over_time aggregation that gets evaluated per time-series
          */
-        LAST_OVER_TIME(Build.current().isSnapshot());
->>>>>>> bc0e1d06
+        LAST_OVER_TIME(Build.current().isSnapshot()),
+
+        /**
+         * Dense vector field type support
+         */
+        DENSE_VECTOR_FIELD_TYPE(EsqlCorePlugin.DENSE_VECTOR_FEATURE_FLAG);
 
         private final boolean enabled;
 

/*
 * Copyright Elasticsearch B.V. and/or licensed to Elasticsearch B.V. under one
 * or more contributor license agreements. Licensed under the "Elastic License
 * 2.0", the "GNU Affero General Public License v3.0 only", and the "Server Side
 * Public License v 1"; you may not use this file except in compliance with, at
 * your election, the "Elastic License 2.0", the "GNU Affero General Public
 * License v3.0 only", or the "Server Side Public License, v 1".
 */

package org.elasticsearch.test.knn;

import org.apache.lucene.index.VectorEncoding;
import org.apache.lucene.index.VectorSimilarityFunction;
import org.elasticsearch.common.Strings;
import org.elasticsearch.core.PathUtils;
import org.elasticsearch.xcontent.ObjectParser;
import org.elasticsearch.xcontent.ParseField;
import org.elasticsearch.xcontent.ToXContentObject;
import org.elasticsearch.xcontent.XContentBuilder;
import org.elasticsearch.xcontent.XContentParser;

import java.io.IOException;
import java.nio.file.Path;
import java.util.List;
import java.util.Locale;

/**
 * Command line arguments for the KNN index tester.
 * This class encapsulates all the parameters required to run the KNN index tests.
 */
record CmdLineArgs(
    Path docVectors,
    Path queryVectors,
    int numDocs,
    int numQueries,
    KnnIndexTester.IndexType indexType,
    int numCandidates,
    int k,
    int[] nProbes,
    int ivfClusterSize,
    int overSamplingFactor,
    int hnswM,
    int hnswEfConstruction,
    int searchThreads,
    int indexThreads,
    boolean reindex,
    boolean forceMerge,
    VectorSimilarityFunction vectorSpace,
    int quantizeBits,
    VectorEncoding vectorEncoding,
    int dimensions,
<<<<<<< HEAD
    boolean useNewFlatVectorsFormat,
    int quantizeQueryBits
=======
    boolean earlyTermination
>>>>>>> 137eac55
) implements ToXContentObject {

    static final ParseField DOC_VECTORS_FIELD = new ParseField("doc_vectors");
    static final ParseField QUERY_VECTORS_FIELD = new ParseField("query_vectors");
    static final ParseField NUM_DOCS_FIELD = new ParseField("num_docs");
    static final ParseField NUM_QUERIES_FIELD = new ParseField("num_queries");
    static final ParseField INDEX_TYPE_FIELD = new ParseField("index_type");
    static final ParseField NUM_CANDIDATES_FIELD = new ParseField("num_candidates");
    static final ParseField K_FIELD = new ParseField("k");
    static final ParseField N_PROBE_FIELD = new ParseField("n_probe");
    static final ParseField IVF_CLUSTER_SIZE_FIELD = new ParseField("ivf_cluster_size");
    static final ParseField OVER_SAMPLING_FACTOR_FIELD = new ParseField("over_sampling_factor");
    static final ParseField HNSW_M_FIELD = new ParseField("hnsw_m");
    static final ParseField HNSW_EF_CONSTRUCTION_FIELD = new ParseField("hnsw_ef_construction");
    static final ParseField SEARCH_THREADS_FIELD = new ParseField("search_threads");
    static final ParseField INDEX_THREADS_FIELD = new ParseField("index_threads");
    static final ParseField REINDEX_FIELD = new ParseField("reindex");
    static final ParseField FORCE_MERGE_FIELD = new ParseField("force_merge");
    static final ParseField VECTOR_SPACE_FIELD = new ParseField("vector_space");
    static final ParseField QUANTIZE_BITS_FIELD = new ParseField("quantize_bits");
    static final ParseField VECTOR_ENCODING_FIELD = new ParseField("vector_encoding");
    static final ParseField DIMENSIONS_FIELD = new ParseField("dimensions");
<<<<<<< HEAD
    static final ParseField QUERY_BITS_FIELD = new ParseField("query_bits");
    static final ParseField USE_NEW_FLAT_VECTORS_FORMAT_FIELD = new ParseField("use_new_flat_vectors_format");
    static final ParseField QUANTIZE_QUERY_BITS_FIELD = new ParseField("quantize_query_bits");
=======
    static final ParseField EARLY_TERMINATION_FIELD = new ParseField("early_termination");
>>>>>>> 137eac55

    static CmdLineArgs fromXContent(XContentParser parser) throws IOException {
        Builder builder = PARSER.apply(parser, null);
        return builder.build();
    }

    static final ObjectParser<CmdLineArgs.Builder, Void> PARSER = new ObjectParser<>("cmd_line_args", true, Builder::new);

    static {
        PARSER.declareString(Builder::setDocVectors, DOC_VECTORS_FIELD);
        PARSER.declareString(Builder::setQueryVectors, QUERY_VECTORS_FIELD);
        PARSER.declareInt(Builder::setNumDocs, NUM_DOCS_FIELD);
        PARSER.declareInt(Builder::setNumQueries, NUM_QUERIES_FIELD);
        PARSER.declareString(Builder::setIndexType, INDEX_TYPE_FIELD);
        PARSER.declareInt(Builder::setNumCandidates, NUM_CANDIDATES_FIELD);
        PARSER.declareInt(Builder::setK, K_FIELD);
        PARSER.declareIntArray(Builder::setNProbe, N_PROBE_FIELD);
        PARSER.declareInt(Builder::setIvfClusterSize, IVF_CLUSTER_SIZE_FIELD);
        PARSER.declareInt(Builder::setOverSamplingFactor, OVER_SAMPLING_FACTOR_FIELD);
        PARSER.declareInt(Builder::setHnswM, HNSW_M_FIELD);
        PARSER.declareInt(Builder::setHnswEfConstruction, HNSW_EF_CONSTRUCTION_FIELD);
        PARSER.declareInt(Builder::setSearchThreads, SEARCH_THREADS_FIELD);
        PARSER.declareInt(Builder::setIndexThreads, INDEX_THREADS_FIELD);
        PARSER.declareBoolean(Builder::setReindex, REINDEX_FIELD);
        PARSER.declareBoolean(Builder::setForceMerge, FORCE_MERGE_FIELD);
        PARSER.declareString(Builder::setVectorSpace, VECTOR_SPACE_FIELD);
        PARSER.declareInt(Builder::setQuantizeBits, QUANTIZE_BITS_FIELD);
        PARSER.declareString(Builder::setVectorEncoding, VECTOR_ENCODING_FIELD);
        PARSER.declareInt(Builder::setDimensions, DIMENSIONS_FIELD);
<<<<<<< HEAD
        PARSER.declareBoolean(Builder::setUseNewFlatVectorsFormat, USE_NEW_FLAT_VECTORS_FORMAT_FIELD);
        PARSER.declareInt(Builder::setQuantizeQueryBits, QUANTIZE_QUERY_BITS_FIELD);
=======
        PARSER.declareBoolean(Builder::setEarlyTermination, EARLY_TERMINATION_FIELD);
>>>>>>> 137eac55
    }

    @Override
    public XContentBuilder toXContent(XContentBuilder builder, Params params) throws IOException {
        builder.startObject();
        if (docVectors != null) {
            builder.field(DOC_VECTORS_FIELD.getPreferredName(), docVectors.toString());
        }
        if (queryVectors != null) {
            builder.field(QUERY_VECTORS_FIELD.getPreferredName(), queryVectors.toString());
        }
        builder.field(NUM_DOCS_FIELD.getPreferredName(), numDocs);
        builder.field(NUM_QUERIES_FIELD.getPreferredName(), numQueries);
        builder.field(INDEX_TYPE_FIELD.getPreferredName(), indexType.name().toLowerCase(Locale.ROOT));
        builder.field(NUM_CANDIDATES_FIELD.getPreferredName(), numCandidates);
        builder.field(K_FIELD.getPreferredName(), k);
        builder.field(N_PROBE_FIELD.getPreferredName(), nProbes);
        builder.field(IVF_CLUSTER_SIZE_FIELD.getPreferredName(), ivfClusterSize);
        builder.field(OVER_SAMPLING_FACTOR_FIELD.getPreferredName(), overSamplingFactor);
        builder.field(HNSW_M_FIELD.getPreferredName(), hnswM);
        builder.field(HNSW_EF_CONSTRUCTION_FIELD.getPreferredName(), hnswEfConstruction);
        builder.field(SEARCH_THREADS_FIELD.getPreferredName(), searchThreads);
        builder.field(INDEX_THREADS_FIELD.getPreferredName(), indexThreads);
        builder.field(REINDEX_FIELD.getPreferredName(), reindex);
        builder.field(FORCE_MERGE_FIELD.getPreferredName(), forceMerge);
        builder.field(VECTOR_SPACE_FIELD.getPreferredName(), vectorSpace.name().toLowerCase(Locale.ROOT));
        builder.field(QUANTIZE_BITS_FIELD.getPreferredName(), quantizeBits);
        builder.field(VECTOR_ENCODING_FIELD.getPreferredName(), vectorEncoding.name().toLowerCase(Locale.ROOT));
        builder.field(DIMENSIONS_FIELD.getPreferredName(), dimensions);
        builder.field(USE_NEW_FLAT_VECTORS_FORMAT_FIELD.getPreferredName(), useNewFlatVectorsFormat);
        builder.field(QUANTIZE_QUERY_BITS_FIELD.getPreferredName(), quantizeQueryBits);
        return builder.endObject();
    }

    @Override
    public String toString() {
        return Strings.toString(this, false, false);
    }

    static class Builder {
        private Path docVectors;
        private Path queryVectors;
        private int numDocs = 1000;
        private int numQueries = 100;
        private KnnIndexTester.IndexType indexType = KnnIndexTester.IndexType.HNSW;
        private int numCandidates = 1000;
        private int k = 10;
        private int[] nProbes = new int[] { 10 };
        private int ivfClusterSize = 1000;
        private int overSamplingFactor = 1;
        private int hnswM = 16;
        private int hnswEfConstruction = 200;
        private int searchThreads = 1;
        private int indexThreads = 1;
        private boolean reindex = false;
        private boolean forceMerge = false;
        private VectorSimilarityFunction vectorSpace = VectorSimilarityFunction.EUCLIDEAN;
        private int quantizeBits = 8;
        private VectorEncoding vectorEncoding = VectorEncoding.FLOAT32;
        private int dimensions;
<<<<<<< HEAD
        private boolean useNewFlatVectorsFormat = false;
        private int quantizeQueryBits = 8;
=======
        private boolean earlyTermination;
>>>>>>> 137eac55

        public Builder setDocVectors(String docVectors) {
            this.docVectors = PathUtils.get(docVectors);
            return this;
        }

        public Builder setQueryVectors(String queryVectors) {
            this.queryVectors = PathUtils.get(queryVectors);
            return this;
        }

        public Builder setNumDocs(int numDocs) {
            this.numDocs = numDocs;
            return this;
        }

        public Builder setNumQueries(int numQueries) {
            this.numQueries = numQueries;
            return this;
        }

        public Builder setIndexType(String indexType) {
            this.indexType = KnnIndexTester.IndexType.valueOf(indexType.toUpperCase(Locale.ROOT));
            return this;
        }

        public Builder setNumCandidates(int numCandidates) {
            this.numCandidates = numCandidates;
            return this;
        }

        public Builder setK(int k) {
            this.k = k;
            return this;
        }

        public Builder setNProbe(List<Integer> nProbes) {
            this.nProbes = nProbes.stream().mapToInt(Integer::intValue).toArray();
            return this;
        }

        public Builder setIvfClusterSize(int ivfClusterSize) {
            this.ivfClusterSize = ivfClusterSize;
            return this;
        }

        public Builder setOverSamplingFactor(int overSamplingFactor) {
            this.overSamplingFactor = overSamplingFactor;
            return this;
        }

        public Builder setHnswM(int hnswM) {
            this.hnswM = hnswM;
            return this;
        }

        public Builder setHnswEfConstruction(int hnswEfConstruction) {
            this.hnswEfConstruction = hnswEfConstruction;
            return this;
        }

        public Builder setSearchThreads(int searchThreads) {
            this.searchThreads = searchThreads;
            return this;
        }

        public Builder setIndexThreads(int indexThreads) {
            this.indexThreads = indexThreads;
            return this;
        }

        public Builder setReindex(boolean reindex) {
            this.reindex = reindex;
            return this;
        }

        public Builder setForceMerge(boolean forceMerge) {
            this.forceMerge = forceMerge;
            return this;
        }

        public Builder setVectorSpace(String vectorSpace) {
            this.vectorSpace = VectorSimilarityFunction.valueOf(vectorSpace.toUpperCase(Locale.ROOT));
            return this;
        }

        public Builder setQuantizeBits(int quantizeBits) {
            this.quantizeBits = quantizeBits;
            return this;
        }

        public Builder setVectorEncoding(String vectorEncoding) {
            this.vectorEncoding = VectorEncoding.valueOf(vectorEncoding.toUpperCase(Locale.ROOT));
            return this;
        }

        public Builder setDimensions(int dimensions) {
            this.dimensions = dimensions;
            return this;
        }

<<<<<<< HEAD
        public Builder setUseNewFlatVectorsFormat(boolean useNewFlatVectorsFormat) {
            this.useNewFlatVectorsFormat = useNewFlatVectorsFormat;
            return this;
        }

        public Builder setQuantizeQueryBits(int quantizeQueryBits) {
            this.quantizeQueryBits = quantizeQueryBits;
=======
        public Builder setEarlyTermination(Boolean patience) {
            this.earlyTermination = patience;
>>>>>>> 137eac55
            return this;
        }

        public CmdLineArgs build() {
            if (docVectors == null) {
                throw new IllegalArgumentException("Document vectors path must be provided");
            }
            if (dimensions <= 0 && dimensions != -1) {
                throw new IllegalArgumentException(
                    "dimensions must be a positive integer or -1 for when dimension is available in the vector file"
                );
            }
            return new CmdLineArgs(
                docVectors,
                queryVectors,
                numDocs,
                numQueries,
                indexType,
                numCandidates,
                k,
                nProbes,
                ivfClusterSize,
                overSamplingFactor,
                hnswM,
                hnswEfConstruction,
                searchThreads,
                indexThreads,
                reindex,
                forceMerge,
                vectorSpace,
                quantizeBits,
                vectorEncoding,
                dimensions,
<<<<<<< HEAD
                useNewFlatVectorsFormat,
                quantizeQueryBits
=======
                earlyTermination
>>>>>>> 137eac55
            );
        }
    }
}<|MERGE_RESOLUTION|>--- conflicted
+++ resolved
@@ -49,12 +49,9 @@
     int quantizeBits,
     VectorEncoding vectorEncoding,
     int dimensions,
-<<<<<<< HEAD
+    boolean earlyTermination,
     boolean useNewFlatVectorsFormat,
     int quantizeQueryBits
-=======
-    boolean earlyTermination
->>>>>>> 137eac55
 ) implements ToXContentObject {
 
     static final ParseField DOC_VECTORS_FIELD = new ParseField("doc_vectors");
@@ -77,13 +74,9 @@
     static final ParseField QUANTIZE_BITS_FIELD = new ParseField("quantize_bits");
     static final ParseField VECTOR_ENCODING_FIELD = new ParseField("vector_encoding");
     static final ParseField DIMENSIONS_FIELD = new ParseField("dimensions");
-<<<<<<< HEAD
-    static final ParseField QUERY_BITS_FIELD = new ParseField("query_bits");
+    static final ParseField EARLY_TERMINATION_FIELD = new ParseField("early_termination");
     static final ParseField USE_NEW_FLAT_VECTORS_FORMAT_FIELD = new ParseField("use_new_flat_vectors_format");
     static final ParseField QUANTIZE_QUERY_BITS_FIELD = new ParseField("quantize_query_bits");
-=======
-    static final ParseField EARLY_TERMINATION_FIELD = new ParseField("early_termination");
->>>>>>> 137eac55
 
     static CmdLineArgs fromXContent(XContentParser parser) throws IOException {
         Builder builder = PARSER.apply(parser, null);
@@ -113,12 +106,9 @@
         PARSER.declareInt(Builder::setQuantizeBits, QUANTIZE_BITS_FIELD);
         PARSER.declareString(Builder::setVectorEncoding, VECTOR_ENCODING_FIELD);
         PARSER.declareInt(Builder::setDimensions, DIMENSIONS_FIELD);
-<<<<<<< HEAD
+        PARSER.declareBoolean(Builder::setEarlyTermination, EARLY_TERMINATION_FIELD);
         PARSER.declareBoolean(Builder::setUseNewFlatVectorsFormat, USE_NEW_FLAT_VECTORS_FORMAT_FIELD);
         PARSER.declareInt(Builder::setQuantizeQueryBits, QUANTIZE_QUERY_BITS_FIELD);
-=======
-        PARSER.declareBoolean(Builder::setEarlyTermination, EARLY_TERMINATION_FIELD);
->>>>>>> 137eac55
     }
 
     @Override
@@ -179,12 +169,9 @@
         private int quantizeBits = 8;
         private VectorEncoding vectorEncoding = VectorEncoding.FLOAT32;
         private int dimensions;
-<<<<<<< HEAD
+        private boolean earlyTermination;
         private boolean useNewFlatVectorsFormat = false;
         private int quantizeQueryBits = 8;
-=======
-        private boolean earlyTermination;
->>>>>>> 137eac55
 
         public Builder setDocVectors(String docVectors) {
             this.docVectors = PathUtils.get(docVectors);
@@ -286,7 +273,11 @@
             return this;
         }
 
-<<<<<<< HEAD
+        public Builder setEarlyTermination(Boolean patience) {
+            this.earlyTermination = patience;
+            return this;
+        }
+
         public Builder setUseNewFlatVectorsFormat(boolean useNewFlatVectorsFormat) {
             this.useNewFlatVectorsFormat = useNewFlatVectorsFormat;
             return this;
@@ -294,10 +285,6 @@
 
         public Builder setQuantizeQueryBits(int quantizeQueryBits) {
             this.quantizeQueryBits = quantizeQueryBits;
-=======
-        public Builder setEarlyTermination(Boolean patience) {
-            this.earlyTermination = patience;
->>>>>>> 137eac55
             return this;
         }
 
@@ -331,12 +318,9 @@
                 quantizeBits,
                 vectorEncoding,
                 dimensions,
-<<<<<<< HEAD
+                earlyTermination
                 useNewFlatVectorsFormat,
                 quantizeQueryBits
-=======
-                earlyTermination
->>>>>>> 137eac55
             );
         }
     }

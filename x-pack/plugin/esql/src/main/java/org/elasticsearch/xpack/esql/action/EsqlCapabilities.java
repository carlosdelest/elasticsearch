--- conflicted
+++ resolved
@@ -286,11 +286,7 @@
         /**
          * Support for match operator as a colon. Previous support for match operator as MATCH has been removed
          */
-<<<<<<< HEAD
         MATCH_OPERATOR_COLON(true),
-=======
-        MATCH_OPERATOR(Build.current().isSnapshot()),
->>>>>>> bbd887a6
 
         /**
          * Removing support for the {@code META} keyword.

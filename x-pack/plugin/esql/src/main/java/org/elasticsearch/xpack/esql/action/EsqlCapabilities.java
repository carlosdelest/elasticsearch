--- conflicted
+++ resolved
@@ -889,15 +889,14 @@
         TO_LOWER_MV,
 
         /**
-<<<<<<< HEAD
+         * Use double parameter markers to represent field or function names.
+         */
+        DOUBLE_PARAMETER_MARKERS_FOR_IDENTIFIERS(Build.current().isSnapshot()),
+
+        /**
          * Non full text functions do not contribute to score
          */
         NON_FULL_TEXT_FUNCTIONS_SCORING;
-=======
-         * Use double parameter markers to represent field or function names.
-         */
-        DOUBLE_PARAMETER_MARKERS_FOR_IDENTIFIERS(Build.current().isSnapshot());
->>>>>>> 8c737fb2
 
         private final boolean enabled;
 

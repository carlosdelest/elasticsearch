--- conflicted
+++ resolved
@@ -17,12 +17,9 @@
 import org.elasticsearch.core.Nullable;
 import org.elasticsearch.inference.ModelConfigurations;
 import org.elasticsearch.inference.ServiceSettings;
-<<<<<<< HEAD
-import org.elasticsearch.inference.SimilarityMeasure;
-=======
 import org.elasticsearch.xcontent.ToXContentObject;
->>>>>>> 16762be4
 import org.elasticsearch.xcontent.XContentBuilder;
+import org.elasticsearch.xpack.inference.common.SimilarityMeasure;
 
 import java.io.IOException;
 import java.net.URI;
@@ -116,11 +113,11 @@
         return uri;
     }
 
-    public SimilarityMeasure similarity() {
+    public SimilarityMeasure getSimilarity() {
         return similarity;
     }
 
-    public Integer dimensions() {
+    public Integer getDimensions() {
         return dimensions;
     }
 

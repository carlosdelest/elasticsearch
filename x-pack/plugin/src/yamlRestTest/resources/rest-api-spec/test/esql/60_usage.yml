--- conflicted
+++ resolved
@@ -92,11 +92,7 @@
   - gt: {esql.functions.to_long: $functions_to_long}
   - match: {esql.functions.coalesce: $functions_coalesce}
   # Testing for the entire function set isn't feasbile, so we just check that we return the correct count as an approximation.
-<<<<<<< HEAD
-  - length: {esql.functions: 131} # check the "sister" test below for a likely update to the same esql.functions length check
-=======
-  - length: {esql.functions: 133} # check the "sister" test below for a likely update to the same esql.functions length check
->>>>>>> cf11cc0c
+  - length: {esql.functions: 134} # check the "sister" test below for a likely update to the same esql.functions length check
 
 ---
 "Basic ESQL usage output (telemetry) non-snapshot version":

/*
 * ELASTICSEARCH CONFIDENTIAL
 * __________________
 *
 * Copyright Elasticsearch B.V. All rights reserved.
 *
 * NOTICE:  All information contained herein is, and remains
 * the property of Elasticsearch B.V. and its suppliers, if any.
 * The intellectual and technical concepts contained herein
 * are proprietary to Elasticsearch B.V. and its suppliers and
 * may be covered by U.S. and Foreign Patents, patents in
 * process, and are protected by trade secret or copyright
 * law.  Dissemination of this information or reproduction of
 * this material is strictly forbidden unless prior written
 * permission is obtained from Elasticsearch B.V.
 */

import org.elasticsearch.gradle.internal.test.RestIntegTestTask
import org.elasticsearch.gradle.internal.test.rest.InternalYamlRestTestPlugin

plugins {
    id("elasticsearch.internal-yaml-rest-test")
}

dependencies {
    yamlRestTestImplementation(testArtifact(xpackModule("plugin")))
}

restResources {
    restTests {
        includeCore("*")
    }
}

tasks {
    copyRestApiSpecsTask {
        // This project doesn't have any tests of its own. It's just running the core elasticsearch rest tests.
        isSkipHasRestTestCheck = true
    }
    val blacklist = listOf(

        // Those tests expect no relocations during execution and use 0 replicas for this,
        // they need adjustments (if possible) to work in Stateless
        "create/60_refresh/Refresh",
        "delete/50_refresh/Refresh",
        "index/60_refresh/Refresh",
        "update/60_refresh/Refresh",

        //this test is failing with security enabled
        //https://github.com/elastic/elasticsearch/issues/32238
        // and https://github.com/elastic/elasticsearch/issues/74540
        "indices.get_alias/10_basic/Get alias against closed indices",
        // Those tests compute stats from any shards and that don't play well with search shards
        "indices.stats/13_fields/Completion fields - multi",
        "indices.stats/13_fields/Completion fields - one",
        "indices.stats/13_fields/Completion fields - star",
        "indices.stats/13_fields/Completion - all metric",
        "indices.stats/13_fields/Completion - multi metric",
        "indices.stats/13_fields/Completion - one metric",
        "indices.stats/13_fields/Completion - pattern",
        "indices.stats/13_fields/Fielddata fields - all metric",
        "indices.stats/13_fields/Fielddata fields - multi",
        "indices.stats/13_fields/Fielddata fields - multi metric",
        "indices.stats/13_fields/Fielddata fields - one",
        "indices.stats/13_fields/Fielddata fields - one metric",
        "indices.stats/13_fields/Fielddata fields - pattern",
        "indices.stats/13_fields/Fielddata fields - star",
        "indices.stats/13_fields/Fields - blank",
        "indices.stats/13_fields/Fields - completion metric",
        "indices.stats/13_fields/Fields - fielddata metric",
        "indices.stats/13_fields/Fields - one",
        "indices.stats/13_fields/Fields - pattern",
        "indices.stats/13_fields/Fields - multi",
        "indices.stats/13_fields/Fields - multi metric",
        "indices.stats/13_fields/Fields - star",
        "indices.stats/13_fields/Fields - _all metric",
        // The following were added in https://github.com/elastic/elasticsearch/pull/94500
        // (and moved to 90_global_ordinals later)
        "indices.stats/90_global_ordinals/*",
        "indices.stats/60_field_usage/Field usage stats",

        // Temporarily Muted due to refresh_interval change
        "indices.put_settings/all_path_options/put settings in prefix* index",
        "indices.put_settings/all_path_options/put settings per index",
        "indices.get_settings/30_defaults/Test retrieval of default settings",

        // Those tests execute searches but expect a special number of shards,
        // they need adjustments (if possible) to work in Stateless
        "search/120_batch_reduce_size/batched_reduce_size 2 with 5 shards", // uses number_of_replicas: 0 and does not work with search shards
        "search/140_pre_filter_search_shards/pre_filter_shard_size with shards that have no hit", // require adjustments
        "search/160_exists_query/Test exists query *", // ? those tests failed more often
        "search.vectors/50_dense_vector_field_usage/*", // deprecated API
        "tsdb/30_snapshot/Create a snapshot and then restore it", // waits for green status on 0 replicas but later executes search

        // Require the Disk Usage API
        "mget/90_synthetic_source/keyword",
        "mget/90_synthetic_source/stored text",
        "update/100_synthetic_source/stored text",
        "update/100_synthetic_source/keyword",

        // Require Data Tiers
        "health/40_diagnosis/Diagnosis", // expects data tier data_content and returns 2 indicators.shards_availability.diagnosis
        "cluster.desired_balance/10_basic/Test cluster_balance_stats", // This test expects different data tiers as one provided by stateless

        // The following two tests make assertions on the number of nodes with the "data" role, which is
        // not a valid role in stateless.
        // TODO: We would probably require a similar test to assert node counts for "index" and "search" roles.
        "cluster.stats/10_basic/cluster stats test",
        "cluster.stats/10_basic/get cluster stats returns cluster_uuid at the top level",

        // Require the Node Stats API with index level metrics to correctly count mappings
        "nodes.stats/11_indices_metrics/indices mappings does not exist in shards level", // Failure at [nodes.stats/11_indices_metrics:540]: field [nodes.$node_id.indices.mappings.total_count] is not greater than or equal to [2]
        "nodes.stats/11_indices_metrics/indices mappings exact count test for indices level", // Failure at [nodes.stats/11_indices_metrics:502]: field [nodes.$node_id.indices.mappings.total_count] is not greater than or equal to [26]

        // Probably unsupported in stateless
        "indices.shrink/*/*",
        "indices.split/*/*",
        "tsdb/80_index_resize/clone",
        "tsdb/80_index_resize/clone no source index",
        "tsdb/80_index_resize/shrink",
        "tsdb/80_index_resize/split",

        // Relies on Alias routing
        "indices.update_aliases/20_routing/*",
        "indices.update_aliases/10_basic/Basic test for aliases",
        "indices.update_aliases/10_basic/Basic test for multiple aliases",
        "indices.delete_alias/10_basic/Basic test for delete alias",
        "indices.delete_alias/all_path_options/*",
        "cat.aliases/10_basic/Complex alias",
        "tsdb/90_unsupported_operations/alias with routing",
        "tsdb/90_unsupported_operations/alias with search_routing",


        // AssertionError: Failure at [indices.stats/50_disk_usage:50]: value of [testindex.store_size_in_bytes] is not comparable (got [null])
        // see https://gradle-enterprise.elastic.co/s/ezssvnid7qjnm/console-log?task=:qa:core-rest-test:yamlRestTest
        "tsdb/110_field_caps/field caps on time_series indices",
        "field_caps/40_time_series/Get simple time series field caps",
        "indices.validate_query/10_basic/Validate query api",
        "tsdb/110_field_caps/field caps on standard indices",
        "indices.stats/50_disk_usage/Dense vectors",
        "field_caps/40_time_series/Get time series field caps with conflicts",
        "indices.stats/50_disk_usage/Name the index",
        "tsdb/110_field_caps/field caps on mixed indices",
        "indices.stats/50_disk_usage/Star",

        // ignored untill we can recover a real primary shard
        "indices.stats/30_segments/Segment Stats",
        "indices.clone/10_basic/Clone index via API",

        // Adjusting the voting configuration is not possible in stateless
        "cluster.voting_config_exclusions/*/*",

        // Features not available on serverless (via API protections)
        // - Legacy Templates
        "indices.get_template/*/*",
        "indices.put_template/*/*",
        "indices.exists_template/*/*",
        "indices.put_index_template/15_composition/*",
        "indices.simulate_index_template/10_basic/Simulate index matches overlapping legacy and composable templates",
        "indices.simulate_template/*/*",
        "simulate.ingest/10_basic/Test index templates with pipelines",
        "simulate.ingest/10_basic/Test bad pipeline substitution",
        "simulate.ingest/10_basic/Test mapping validation from templates",
        // - Field Mappings
        "indices.get_field_mapping/*/*",
        // - Clone
        "indices.clone/*/*",
        // - Direct Shard Access
        "indices.shard_stores/*/*",
        "search_shards/*/*",
        "search_shards/10_basic/*/*", // One of the tests in this suite has a "/" in its name
        // - Allocation / Balance
        "cluster.desired_balance/*/*",
        // - Migration
        "migration/*/*",
        // - CCS / CCR
        "cluster.remote_info/*/*",
        // - Node Management
        "cluster.desired_nodes/*/*",
        "cluster.prevalidate_node_removal/*/*",
        // - Keystore
        "nodes.reload_secure_settings/*/*",
        // - Scripting
        "scripts/20_get_script_context/*",
        "scripts/25_get_script_languages/*",
        // - Retrievers - need to be updated to not have specific index settings
        "search.retrievers/*/*",
        // - Legacy _knn_search
        "search.vectors/40_knn_search/kNN search in _knn_search endpoint",
        "search.vectors/40_knn_search/kNN search with filter in _knn_search endpoint",
        // - Resolve/cluster
        "indices.resolve_cluster/*/*",
        "indices.resolve_cluster/*/*/*",

        // Tests that depend on unavailable features (if possible, we should fix test)
        "index/91_metrics_no_subobjects/*", // depends on a legacy template
        "index/92_metrics_auto_subobjects/*",  // depends on a legacy template
        "cat.templates/*/*", // depends on a legacy templates

        // Tests relying on version filters - need to be ported to feature filters (ES-7317)
        "indices.open/10_basic/?wait_for_active_shards=index-setting is deprecated",
        "indices.open/10_basic/Close index with wait_for_active_shards set to all",

        // Tests with lossy source params, not allowed in serverless
        "get_source/85_source_missing/Missing document source with ignore",
        "get_source/85_source_missing/Missing document source with catch",
        "search.inner_hits/10_basic/Inner hits with disabled _source",
        "search.inner_hits/20_highlighting/Unified highlighter",
        "search.inner_hits/20_highlighting/Unified highlighter with stored fields",
        "search.inner_hits/20_highlighting/Unified highlighter with stored fields and disabled source",
        "search/330_fetch_fields/Test disable source",
        "tsdb/20_mapping/disabled source is not supported",
        "tsdb/20_mapping/source include/exclude",
        "logsdb/20_source_mapping/disabled _source is not supported",
        "logsdb/20_source_mapping/include/exclude is supported with stored _source",
        "logsdb/20_source_mapping/include/exclude is not supported with synthetic _source",

        //Tests rely on updating replicas which is not supported in Serverless
        "indices.put_settings/10_basic/*",
        "indices.put_settings/20_update_non_dynamic_settings/*"

    )
    yamlRestTest {
        systemProperty(
<<<<<<< HEAD
            "tests.rest.blacklist", blacklist.joinToString(",")
=======
            "tests.rest.blacklist", listOf(

                // Those tests expect no relocations during execution and use 0 replicas for this,
                // they need adjustments (if possible) to work in Stateless
                "create/60_refresh/Refresh",
                "delete/50_refresh/Refresh",
                "index/60_refresh/Refresh",
                "update/60_refresh/Refresh",

                //this test is failing with security enabled
                //https://github.com/elastic/elasticsearch/issues/32238
                // and https://github.com/elastic/elasticsearch/issues/74540
                "indices.get_alias/10_basic/Get alias against closed indices",
                // Those tests compute stats from any shards and that don't play well with search shards
                "indices.stats/13_fields/Completion fields - multi",
                "indices.stats/13_fields/Completion fields - one",
                "indices.stats/13_fields/Completion fields - star",
                "indices.stats/13_fields/Completion - all metric",
                "indices.stats/13_fields/Completion - multi metric",
                "indices.stats/13_fields/Completion - one metric",
                "indices.stats/13_fields/Completion - pattern",
                "indices.stats/13_fields/Fielddata fields - all metric",
                "indices.stats/13_fields/Fielddata fields - multi",
                "indices.stats/13_fields/Fielddata fields - multi metric",
                "indices.stats/13_fields/Fielddata fields - one",
                "indices.stats/13_fields/Fielddata fields - one metric",
                "indices.stats/13_fields/Fielddata fields - pattern",
                "indices.stats/13_fields/Fielddata fields - star",
                "indices.stats/13_fields/Fields - blank",
                "indices.stats/13_fields/Fields - completion metric",
                "indices.stats/13_fields/Fields - fielddata metric",
                "indices.stats/13_fields/Fields - one",
                "indices.stats/13_fields/Fields - pattern",
                "indices.stats/13_fields/Fields - multi",
                "indices.stats/13_fields/Fields - multi metric",
                "indices.stats/13_fields/Fields - star",
                "indices.stats/13_fields/Fields - _all metric",
                // The following were added in https://github.com/elastic/elasticsearch/pull/94500
                // (and moved to 90_global_ordinals later)
                "indices.stats/90_global_ordinals/*",
                "indices.stats/60_field_usage/Field usage stats",

                // Temporarily Muted due to refresh_interval change
                "indices.put_settings/all_path_options/put settings in prefix* index",
                "indices.put_settings/all_path_options/put settings per index",
                "indices.get_settings/30_defaults/Test retrieval of default settings",

                // Those tests execute searches but expect a special number of shards,
                // they need adjustments (if possible) to work in Stateless
                "search/120_batch_reduce_size/batched_reduce_size 2 with 5 shards", // uses number_of_replicas: 0 and does not work with search shards
                "search/140_pre_filter_search_shards/pre_filter_shard_size with shards that have no hit", // require adjustments
                "search/160_exists_query/Test exists query *", // ? those tests failed more often
                "search.vectors/50_dense_vector_field_usage/*", // deprecated API
                "tsdb/30_snapshot/Create a snapshot and then restore it", // waits for green status on 0 replicas but later executes search

                // Require the Disk Usage API
                "mget/90_synthetic_source/keyword",
                "mget/90_synthetic_source/stored text",
                "update/100_synthetic_source/stored text",
                "update/100_synthetic_source/keyword",

                // Require Data Tiers
                "health/40_diagnosis/Diagnosis", // expects data tier data_content and returns 2 indicators.shards_availability.diagnosis
                "cluster.desired_balance/10_basic/Test cluster_balance_stats", // This test expects different data tiers as one provided by stateless

                // The following two tests make assertions on the number of nodes with the "data" role, which is
                // not a valid role in stateless.
                // TODO: We would probably require a similar test to assert node counts for "index" and "search" roles.
                "cluster.stats/10_basic/cluster stats test",
                "cluster.stats/10_basic/get cluster stats returns cluster_uuid at the top level",

                // Require the Node Stats API with index level metrics to correctly count mappings
                "nodes.stats/11_indices_metrics/indices mappings does not exist in shards level", // Failure at [nodes.stats/11_indices_metrics:540]: field [nodes.$node_id.indices.mappings.total_count] is not greater than or equal to [2]
                "nodes.stats/11_indices_metrics/indices mappings exact count test for indices level", // Failure at [nodes.stats/11_indices_metrics:502]: field [nodes.$node_id.indices.mappings.total_count] is not greater than or equal to [26]

                // Probably unsupported in stateless
                "indices.shrink/*/*",
                "indices.split/*/*",
                "tsdb/80_index_resize/clone",
                "tsdb/80_index_resize/clone no source index",
                "tsdb/80_index_resize/shrink",
                "tsdb/80_index_resize/split",

                // Relies on Alias routing
                "indices.update_aliases/20_routing/*",
                "indices.update_aliases/10_basic/Basic test for aliases",
                "indices.update_aliases/10_basic/Basic test for multiple aliases",
                "indices.delete_alias/10_basic/Basic test for delete alias",
                "indices.delete_alias/all_path_options/*",
                "cat.aliases/10_basic/Complex alias",
                "tsdb/90_unsupported_operations/alias with routing",
                "tsdb/90_unsupported_operations/alias with search_routing",


                // AssertionError: Failure at [indices.stats/50_disk_usage:50]: value of [testindex.store_size_in_bytes] is not comparable (got [null])
                // see https://gradle-enterprise.elastic.co/s/ezssvnid7qjnm/console-log?task=:qa:core-rest-test:yamlRestTest
                "tsdb/110_field_caps/field caps on time_series indices",
                "field_caps/40_time_series/Get simple time series field caps",
                "indices.validate_query/10_basic/Validate query api",
                "tsdb/110_field_caps/field caps on standard indices",
                "indices.stats/50_disk_usage/Dense vectors",
                "field_caps/40_time_series/Get time series field caps with conflicts",
                "indices.stats/50_disk_usage/Name the index",
                "tsdb/110_field_caps/field caps on mixed indices",
                "indices.stats/50_disk_usage/Star",

                // ignored untill we can recover a real primary shard
                "indices.stats/30_segments/Segment Stats",
                "indices.clone/10_basic/Clone index via API",

                // Adjusting the voting configuration is not possible in stateless
                "cluster.voting_config_exclusions/*/*",

                // Features not available on serverless (via API protections)
                // - Legacy Templates
                "indices.get_template/*/*",
                "indices.put_template/*/*",
                "indices.exists_template/*/*",
                "indices.put_index_template/15_composition/*",
                "indices.simulate_index_template/10_basic/Simulate index matches overlapping legacy and composable templates",
                "indices.simulate_template/*/*",
                "simulate.ingest/10_basic/Test index templates with pipelines",
                "simulate.ingest/10_basic/Test bad pipeline substitution",
                "simulate.ingest/10_basic/Test mapping validation from templates",
                // relies on index.recovery.use_synthetic_source setting:
                "indices.create/20_synthetic_source/create index with use_synthetic_source",
                // - Field Mappings
                "indices.get_field_mapping/*/*",
                // - Clone
                "indices.clone/*/*",
                // - Direct Shard Access
                "indices.shard_stores/*/*",
                // relies on index.recovery.use_synthetic_source and index.number_of_replicas setting:
                "indices.recovery/20_synthetic_source/test recovery empty index with use_synthetic_source",
                "search_shards/*/*",
                "search_shards/10_basic/*/*", // One of the tests in this suite has a "/" in its name
                // - Allocation / Balance
                "cluster.desired_balance/*/*",
                // - Migration
                "migration/*/*",
                // - CCS / CCR
                "cluster.remote_info/*/*",
                // - Node Management
                "cluster.desired_nodes/*/*",
                "cluster.prevalidate_node_removal/*/*",
                // - Keystore
                "nodes.reload_secure_settings/*/*",
                // - Scripting
                "scripts/20_get_script_context/*",
                "scripts/25_get_script_languages/*",
                // - Retrievers - need to be updated to not have specific index settings
                "search.retrievers/*/*",
                // - Legacy _knn_search
                "search.vectors/40_knn_search/kNN search in _knn_search endpoint",
                "search.vectors/40_knn_search/kNN search with filter in _knn_search endpoint",
                // - Resolve/cluster
                "indices.resolve_cluster/*/*",
                "indices.resolve_cluster/*/*/*",

                // Tests that depend on unavailable features (if possible, we should fix test)
                "index/91_metrics_no_subobjects/*", // depends on a legacy template
                "index/92_metrics_auto_subobjects/*",  // depends on a legacy template
                "cat.templates/*/*", // depends on a legacy templates

                // Tests relying on version filters - need to be ported to feature filters (ES-7317)
                "indices.open/10_basic/?wait_for_active_shards=index-setting is deprecated",
                "indices.open/10_basic/Close index with wait_for_active_shards set to all",

                // Tests with lossy source params, not allowed in serverless
                "get_source/85_source_missing/Missing document source with ignore",
                "get_source/85_source_missing/Missing document source with catch",
                "search.inner_hits/10_basic/Inner hits with disabled _source",
                "search.inner_hits/20_highlighting/Unified highlighter",
                "search.inner_hits/20_highlighting/Unified highlighter with stored fields",
                "search.inner_hits/20_highlighting/Unified highlighter with stored fields and disabled source",
                "search/330_fetch_fields/Test disable source",
                "tsdb/20_mapping/disabled source is not supported",
                "tsdb/20_mapping/source include/exclude",
                "logsdb/20_source_mapping/disabled _source is not supported",
                "logsdb/20_source_mapping/include/exclude is supported with stored _source",
                "logsdb/20_source_mapping/include/exclude is not supported with synthetic _source",

                //Tests rely on updating replicas which is not supported in Serverless
                "indices.put_settings/10_basic/*",
                "indices.put_settings/20_update_non_dynamic_settings/*"

            ).joinToString(",")
>>>>>>> bdb138a6
        )
    }

    val yamlRestTestWithMultiProject = register<RestIntegTestTask>("yamlRestTestWithMultiProject") {
        val sourceSet = sourceSets.getByName(InternalYamlRestTestPlugin.SOURCE_SET_NAME)
        setTestClassesDirs(sourceSet.getOutput().getClassesDirs())
        setClasspath(sourceSet.getRuntimeClasspath())

        val blacklistMultiProject = mutableListOf(
            // The following do not work in a multi-project setup with stateless
            "^bulk/10_basic/*",
            "^bulk/50_refresh/*",
            "^index/15_without_id/*",
            "^indices.create/20_synthetic_source/*",
            "^search/110_field_collapsing/*",

            // The following list is copied from the internal multi-project branch
            /* These tests don't work on multi-project yet - we need to go through each of them and make them work */
            "^cat.aliases/10_basic/*",
            "^cat.indices/*/*",
            "^cat.recovery/*/*",
            "^cat.segments/*/*",
            "^cat.snapshots/*/*",
            "^cluster.allocation_explain/10_basic/Cluster shard allocation explanation test with a closed index", // closed ind",
            "^cluster.desired_balance/10_basic/*",
            "^cluster.health/10_basic/cluster health with closed index", // closed ind",
            "^cluster.health/30_indices_options/cluster health with expand_wildcards", // closed ind",
            "^cluster.prevalidate_node_removal/*/*",
            "^cluster.state/20_filtering/*",
            "^cluster.state/30_expand_wildcards/*",
            "^cluster.stats/*/*",
            "^health/10_basic/*",
            "^health/40_diagnosis/*",
            "^indices.blocks/*/*",
            "^indices.clear_cache/*/*",
            "^indices.clone/*/*",
            "^indices.exists/20_read_only_index/*",
            "^indices.forcemerge/*/*",
            "^indices.get/*/*",
            "^indices.get_alias/10_basic/Get alias against closed indices",
            "^indices.get_mapping/50_wildcard_expansion/*", // index close does not wo",
            "^indices.open/*/*",
            "^indices.open/*/*/*",
            "^indices.put_settings/*/*",
            "^indices.recovery/*/*",
            "^indices.resolve_cluster/*/*",
            "^indices.resolve_cluster/*/*/*",
            "^indices.resolve_index/*/*",
            "^indices.rollover/*/*",
            "^indices.segments/*/*",
            "^indices.shard_stores/*/*",
            "^indices.shrink/*/*",
            "^indices.simulate_index_template/*/*",
            "^indices.simulate_template/*/*",
            "^indices.sort/10_basic/*",
            "^indices.split/*/*",
            "^indices.stats/15_open_closed_state/*",
            "^indices.stats/20_translog/*",
            "^indices.stats/30_segments/*",
            "^indices.stats/60_field_usage/*",
            "^migration/*/*",
            "^scroll/12_slices/*",
            "^search/80_indices_options/Closed index",
            "^search/380_sort_segments_on_timestamp/Test that index segments are NOT sorted on timestamp field when @timestamp field is dynamically added",
            "^search.highlight/10_unified/*",
            "^search.vectors/41_knn_search_bbq_hnsw/*",
            "^search.vectors/41_knn_search_byte_quantized/*",
            "^search.vectors/41_knn_search_half_byte_quantized/*",
            "^search.vectors/42_knn_search_bbq_flat/*",
            "^search.vectors/50_dense_vector_field_usage/*",
            "^search.vectors/60_dense_vector_dynamic_mapping/*",
            "^search.vectors/70_dense_vector_telemetry/*",
            "^search.vectors/180_update_dense_vector_type/*",
            "^simulate.ingest/*/*",
            "^snapshot.clone/*/*",
            "^snapshot.create/*/*",
            "^snapshot.delete/*/*",
            "^snapshot.get/*/*",
            "^snapshot.get_repository/20_repository_uuid/*",
            "^snapshot.restore/*/*",
            "^snapshot.status/*/*",
            "^synonyms/*/*",
            "^tsdb/10_settings/*",
            "^tsdb/30_snapshot/*",
            "^tsdb/80_index_resize/*",
        )
        blacklistMultiProject.addAll(blacklist)
        systemProperty("tests.rest.blacklist", blacklistMultiProject.joinToString(","))
        systemProperty("es.test.multi_project.enabled", "true")
    }

    check {
        dependsOn(yamlRestTestWithMultiProject)
    }
}<|MERGE_RESOLUTION|>--- conflicted
+++ resolved
@@ -161,12 +161,16 @@
         "simulate.ingest/10_basic/Test index templates with pipelines",
         "simulate.ingest/10_basic/Test bad pipeline substitution",
         "simulate.ingest/10_basic/Test mapping validation from templates",
+        // relies on index.recovery.use_synthetic_source setting:
+        "indices.create/20_synthetic_source/create index with use_synthetic_source",
         // - Field Mappings
         "indices.get_field_mapping/*/*",
         // - Clone
         "indices.clone/*/*",
         // - Direct Shard Access
         "indices.shard_stores/*/*",
+        // relies on index.recovery.use_synthetic_source and index.number_of_replicas setting:
+        "indices.recovery/20_synthetic_source/test recovery empty index with use_synthetic_source",
         "search_shards/*/*",
         "search_shards/10_basic/*/*", // One of the tests in this suite has a "/" in its name
         // - Allocation / Balance
@@ -222,197 +226,7 @@
     )
     yamlRestTest {
         systemProperty(
-<<<<<<< HEAD
             "tests.rest.blacklist", blacklist.joinToString(",")
-=======
-            "tests.rest.blacklist", listOf(
-
-                // Those tests expect no relocations during execution and use 0 replicas for this,
-                // they need adjustments (if possible) to work in Stateless
-                "create/60_refresh/Refresh",
-                "delete/50_refresh/Refresh",
-                "index/60_refresh/Refresh",
-                "update/60_refresh/Refresh",
-
-                //this test is failing with security enabled
-                //https://github.com/elastic/elasticsearch/issues/32238
-                // and https://github.com/elastic/elasticsearch/issues/74540
-                "indices.get_alias/10_basic/Get alias against closed indices",
-                // Those tests compute stats from any shards and that don't play well with search shards
-                "indices.stats/13_fields/Completion fields - multi",
-                "indices.stats/13_fields/Completion fields - one",
-                "indices.stats/13_fields/Completion fields - star",
-                "indices.stats/13_fields/Completion - all metric",
-                "indices.stats/13_fields/Completion - multi metric",
-                "indices.stats/13_fields/Completion - one metric",
-                "indices.stats/13_fields/Completion - pattern",
-                "indices.stats/13_fields/Fielddata fields - all metric",
-                "indices.stats/13_fields/Fielddata fields - multi",
-                "indices.stats/13_fields/Fielddata fields - multi metric",
-                "indices.stats/13_fields/Fielddata fields - one",
-                "indices.stats/13_fields/Fielddata fields - one metric",
-                "indices.stats/13_fields/Fielddata fields - pattern",
-                "indices.stats/13_fields/Fielddata fields - star",
-                "indices.stats/13_fields/Fields - blank",
-                "indices.stats/13_fields/Fields - completion metric",
-                "indices.stats/13_fields/Fields - fielddata metric",
-                "indices.stats/13_fields/Fields - one",
-                "indices.stats/13_fields/Fields - pattern",
-                "indices.stats/13_fields/Fields - multi",
-                "indices.stats/13_fields/Fields - multi metric",
-                "indices.stats/13_fields/Fields - star",
-                "indices.stats/13_fields/Fields - _all metric",
-                // The following were added in https://github.com/elastic/elasticsearch/pull/94500
-                // (and moved to 90_global_ordinals later)
-                "indices.stats/90_global_ordinals/*",
-                "indices.stats/60_field_usage/Field usage stats",
-
-                // Temporarily Muted due to refresh_interval change
-                "indices.put_settings/all_path_options/put settings in prefix* index",
-                "indices.put_settings/all_path_options/put settings per index",
-                "indices.get_settings/30_defaults/Test retrieval of default settings",
-
-                // Those tests execute searches but expect a special number of shards,
-                // they need adjustments (if possible) to work in Stateless
-                "search/120_batch_reduce_size/batched_reduce_size 2 with 5 shards", // uses number_of_replicas: 0 and does not work with search shards
-                "search/140_pre_filter_search_shards/pre_filter_shard_size with shards that have no hit", // require adjustments
-                "search/160_exists_query/Test exists query *", // ? those tests failed more often
-                "search.vectors/50_dense_vector_field_usage/*", // deprecated API
-                "tsdb/30_snapshot/Create a snapshot and then restore it", // waits for green status on 0 replicas but later executes search
-
-                // Require the Disk Usage API
-                "mget/90_synthetic_source/keyword",
-                "mget/90_synthetic_source/stored text",
-                "update/100_synthetic_source/stored text",
-                "update/100_synthetic_source/keyword",
-
-                // Require Data Tiers
-                "health/40_diagnosis/Diagnosis", // expects data tier data_content and returns 2 indicators.shards_availability.diagnosis
-                "cluster.desired_balance/10_basic/Test cluster_balance_stats", // This test expects different data tiers as one provided by stateless
-
-                // The following two tests make assertions on the number of nodes with the "data" role, which is
-                // not a valid role in stateless.
-                // TODO: We would probably require a similar test to assert node counts for "index" and "search" roles.
-                "cluster.stats/10_basic/cluster stats test",
-                "cluster.stats/10_basic/get cluster stats returns cluster_uuid at the top level",
-
-                // Require the Node Stats API with index level metrics to correctly count mappings
-                "nodes.stats/11_indices_metrics/indices mappings does not exist in shards level", // Failure at [nodes.stats/11_indices_metrics:540]: field [nodes.$node_id.indices.mappings.total_count] is not greater than or equal to [2]
-                "nodes.stats/11_indices_metrics/indices mappings exact count test for indices level", // Failure at [nodes.stats/11_indices_metrics:502]: field [nodes.$node_id.indices.mappings.total_count] is not greater than or equal to [26]
-
-                // Probably unsupported in stateless
-                "indices.shrink/*/*",
-                "indices.split/*/*",
-                "tsdb/80_index_resize/clone",
-                "tsdb/80_index_resize/clone no source index",
-                "tsdb/80_index_resize/shrink",
-                "tsdb/80_index_resize/split",
-
-                // Relies on Alias routing
-                "indices.update_aliases/20_routing/*",
-                "indices.update_aliases/10_basic/Basic test for aliases",
-                "indices.update_aliases/10_basic/Basic test for multiple aliases",
-                "indices.delete_alias/10_basic/Basic test for delete alias",
-                "indices.delete_alias/all_path_options/*",
-                "cat.aliases/10_basic/Complex alias",
-                "tsdb/90_unsupported_operations/alias with routing",
-                "tsdb/90_unsupported_operations/alias with search_routing",
-
-
-                // AssertionError: Failure at [indices.stats/50_disk_usage:50]: value of [testindex.store_size_in_bytes] is not comparable (got [null])
-                // see https://gradle-enterprise.elastic.co/s/ezssvnid7qjnm/console-log?task=:qa:core-rest-test:yamlRestTest
-                "tsdb/110_field_caps/field caps on time_series indices",
-                "field_caps/40_time_series/Get simple time series field caps",
-                "indices.validate_query/10_basic/Validate query api",
-                "tsdb/110_field_caps/field caps on standard indices",
-                "indices.stats/50_disk_usage/Dense vectors",
-                "field_caps/40_time_series/Get time series field caps with conflicts",
-                "indices.stats/50_disk_usage/Name the index",
-                "tsdb/110_field_caps/field caps on mixed indices",
-                "indices.stats/50_disk_usage/Star",
-
-                // ignored untill we can recover a real primary shard
-                "indices.stats/30_segments/Segment Stats",
-                "indices.clone/10_basic/Clone index via API",
-
-                // Adjusting the voting configuration is not possible in stateless
-                "cluster.voting_config_exclusions/*/*",
-
-                // Features not available on serverless (via API protections)
-                // - Legacy Templates
-                "indices.get_template/*/*",
-                "indices.put_template/*/*",
-                "indices.exists_template/*/*",
-                "indices.put_index_template/15_composition/*",
-                "indices.simulate_index_template/10_basic/Simulate index matches overlapping legacy and composable templates",
-                "indices.simulate_template/*/*",
-                "simulate.ingest/10_basic/Test index templates with pipelines",
-                "simulate.ingest/10_basic/Test bad pipeline substitution",
-                "simulate.ingest/10_basic/Test mapping validation from templates",
-                // relies on index.recovery.use_synthetic_source setting:
-                "indices.create/20_synthetic_source/create index with use_synthetic_source",
-                // - Field Mappings
-                "indices.get_field_mapping/*/*",
-                // - Clone
-                "indices.clone/*/*",
-                // - Direct Shard Access
-                "indices.shard_stores/*/*",
-                // relies on index.recovery.use_synthetic_source and index.number_of_replicas setting:
-                "indices.recovery/20_synthetic_source/test recovery empty index with use_synthetic_source",
-                "search_shards/*/*",
-                "search_shards/10_basic/*/*", // One of the tests in this suite has a "/" in its name
-                // - Allocation / Balance
-                "cluster.desired_balance/*/*",
-                // - Migration
-                "migration/*/*",
-                // - CCS / CCR
-                "cluster.remote_info/*/*",
-                // - Node Management
-                "cluster.desired_nodes/*/*",
-                "cluster.prevalidate_node_removal/*/*",
-                // - Keystore
-                "nodes.reload_secure_settings/*/*",
-                // - Scripting
-                "scripts/20_get_script_context/*",
-                "scripts/25_get_script_languages/*",
-                // - Retrievers - need to be updated to not have specific index settings
-                "search.retrievers/*/*",
-                // - Legacy _knn_search
-                "search.vectors/40_knn_search/kNN search in _knn_search endpoint",
-                "search.vectors/40_knn_search/kNN search with filter in _knn_search endpoint",
-                // - Resolve/cluster
-                "indices.resolve_cluster/*/*",
-                "indices.resolve_cluster/*/*/*",
-
-                // Tests that depend on unavailable features (if possible, we should fix test)
-                "index/91_metrics_no_subobjects/*", // depends on a legacy template
-                "index/92_metrics_auto_subobjects/*",  // depends on a legacy template
-                "cat.templates/*/*", // depends on a legacy templates
-
-                // Tests relying on version filters - need to be ported to feature filters (ES-7317)
-                "indices.open/10_basic/?wait_for_active_shards=index-setting is deprecated",
-                "indices.open/10_basic/Close index with wait_for_active_shards set to all",
-
-                // Tests with lossy source params, not allowed in serverless
-                "get_source/85_source_missing/Missing document source with ignore",
-                "get_source/85_source_missing/Missing document source with catch",
-                "search.inner_hits/10_basic/Inner hits with disabled _source",
-                "search.inner_hits/20_highlighting/Unified highlighter",
-                "search.inner_hits/20_highlighting/Unified highlighter with stored fields",
-                "search.inner_hits/20_highlighting/Unified highlighter with stored fields and disabled source",
-                "search/330_fetch_fields/Test disable source",
-                "tsdb/20_mapping/disabled source is not supported",
-                "tsdb/20_mapping/source include/exclude",
-                "logsdb/20_source_mapping/disabled _source is not supported",
-                "logsdb/20_source_mapping/include/exclude is supported with stored _source",
-                "logsdb/20_source_mapping/include/exclude is not supported with synthetic _source",
-
-                //Tests rely on updating replicas which is not supported in Serverless
-                "indices.put_settings/10_basic/*",
-                "indices.put_settings/20_update_non_dynamic_settings/*"
-
-            ).joinToString(",")
->>>>>>> bdb138a6
         )
     }
 
